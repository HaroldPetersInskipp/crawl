/*
 *  File:       enum.h
 *  Summary:    Global (ick) enums.
 *  Written by: Daniel Ligon
 */


#ifndef ENUM_H
#define ENUM_H

#include "tag-version.h"

enum ability_type
{
    ABIL_NON_ABILITY = -1,
    ABIL_SPIT_POISON = 1,              //    1
    ABIL_TELEPORTATION,
    ABIL_BREATHE_FIRE,
    ABIL_BLINK,
    ABIL_BREATHE_FROST,                //    5
    ABIL_BREATHE_POISON,
    ABIL_BREATHE_LIGHTNING,
    ABIL_SPIT_ACID,
    ABIL_BREATHE_POWER,
    ABIL_EVOKE_BERSERK,                //   10
    ABIL_BREATHE_STICKY_FLAME,
    ABIL_BREATHE_STEAM,
    ABIL_FLY,
    ABIL_HELLFIRE,
    ABIL_THROW_FLAME,                  //   15
    ABIL_THROW_FROST,
    ABIL_FLY_II,
    ABIL_DELAYED_FIREBALL,
    ABIL_MUMMY_RESTORATION,
    ABIL_EVOKE_TELEPORTATION,
    ABIL_EVOKE_BLINK,
    ABIL_RECHARGING,                   //   20
    // 23 - 50 unused
    ABIL_EVOKE_TURN_INVISIBLE = 51,    //   51
    ABIL_EVOKE_TURN_VISIBLE,
    ABIL_EVOKE_LEVITATE,
    ABIL_EVOKE_STOP_LEVITATING,
    ABIL_END_TRANSFORMATION,           //   55

    // Divine abilities
    ABIL_ZIN_SUSTENANCE = 109,              //  109
    ABIL_ZIN_RECITE,
    ABIL_ZIN_VITALISATION,
    ABIL_ZIN_IMPRISON,
    ABIL_ZIN_SANCTUARY,
    ABIL_ZIN_CURE_ALL_MUTATIONS,
    ABIL_TSO_DIVINE_SHIELD = 120,           //  120
    ABIL_TSO_CLEANSING_FLAME,
    ABIL_TSO_SUMMON_DIVINE_WARRIOR,
    ABIL_KIKU_RECEIVE_CORPSES = 130,        //  130
    ABIL_YRED_INJURY_MIRROR = 139,
    ABIL_YRED_ANIMATE_REMAINS,              //  140
    ABIL_YRED_RECALL_UNDEAD_SLAVES,
    ABIL_YRED_ANIMATE_DEAD,
    ABIL_YRED_DRAIN_LIFE,
    ABIL_YRED_ENSLAVE_SOUL,
    // 160 - reserved for Vehumet
    ABIL_OKAWARU_MIGHT = 170,               //  170
    // Okawaru no longer heals (JPEG)
    ABIL_OKAWARU_HASTE = 172,
    ABIL_MAKHLEB_MINOR_DESTRUCTION = 180,   //  180
    ABIL_MAKHLEB_LESSER_SERVANT_OF_MAKHLEB,
    ABIL_MAKHLEB_MAJOR_DESTRUCTION,
    ABIL_MAKHLEB_GREATER_SERVANT_OF_MAKHLEB,
    ABIL_SIF_MUNA_CHANNEL_ENERGY = 190,     //  190
    ABIL_SIF_MUNA_FORGET_SPELL,
    ABIL_TROG_BURN_SPELLBOOKS = 199,
    ABIL_TROG_BERSERK = 200,                //  200
    ABIL_TROG_REGEN_MR,
    ABIL_TROG_BROTHERS_IN_ARMS,
    ABIL_ELYVILON_DESTROY_WEAPONS = 219,
    ABIL_ELYVILON_LESSER_HEALING_SELF = 220, //  220
    ABIL_ELYVILON_LESSER_HEALING_OTHERS,
    ABIL_ELYVILON_PURIFICATION,
    ABIL_ELYVILON_GREATER_HEALING_SELF,
    ABIL_ELYVILON_GREATER_HEALING_OTHERS,
    ABIL_ELYVILON_RESTORATION,              //  225
    ABIL_ELYVILON_DIVINE_VIGOUR,
    ABIL_LUGONU_ABYSS_EXIT,
    ABIL_LUGONU_BEND_SPACE,
    ABIL_LUGONU_BANISH,
    ABIL_LUGONU_CORRUPT,                    //  230
    ABIL_LUGONU_ABYSS_ENTER,
    ABIL_NEMELEX_DRAW_ONE,
    ABIL_NEMELEX_PEEK_TWO,
    ABIL_NEMELEX_TRIPLE_DRAW,
    ABIL_NEMELEX_MARK_FOUR,                 //  235
    ABIL_NEMELEX_STACK_FIVE,
    ABIL_BEOGH_SMITING,
    ABIL_BEOGH_RECALL_ORCISH_FOLLOWERS,
    ABIL_JIYVA_CALL_JELLY,
    ABIL_JIYVA_JELLY_PARALYSE,                // 240
    ABIL_JIYVA_SLIMIFY,
    ABIL_JIYVA_CURE_BAD_MUTATION,
    ABIL_FEDHAS_FUNGAL_BLOOM,
    ABIL_FEDHAS_SUNLIGHT,
    ABIL_FEDHAS_RAIN,                        // 245
    ABIL_FEDHAS_PLANT_RING,
    ABIL_FEDHAS_SPAWN_SPORES,
    ABIL_FEDHAS_EVOLUTION,
    ABIL_CHEIBRIADOS_PONDEROUSIFY,
    ABIL_CHEIBRIADOS_TIME_STEP,             // 250
    ABIL_CHEIBRIADOS_TIME_BEND,
    ABIL_CHEIBRIADOS_SLOUCH,

    // Vampire abilities
    ABIL_TRAN_BAT = 260,
    ABIL_BOTTLE_BLOOD,

    ABIL_HARM_PROTECTION,
    ABIL_HARM_PROTECTION_II,                //  262
    ABIL_RENOUNCE_RELIGION = 270,           //  270
};

enum activity_interrupt_type
{
    AI_FORCE_INTERRUPT = 0,         // Forcibly kills any activity that can be
                                    // interrupted.
    AI_KEYPRESS,
    AI_FULL_HP,                     // Player is fully healed
    AI_FULL_MP,                     // Player has recovered all mp
    AI_STATUE,                      // Bad statue has come into view
    AI_HUNGRY,                      // Hunger increased
    AI_MESSAGE,                     // Message was displayed
    AI_HP_LOSS,
    AI_BURDEN_CHANGE,
    AI_STAT_CHANGE,
    AI_SEE_MONSTER,
    AI_MONSTER_ATTACKS,
    AI_TELEPORT,
    AI_HIT_MONSTER,                 // Player hit monster (invis or
                                    // mimic) during travel/explore.

    // Always the last.
    NUM_AINTERRUPTS
};

enum actor_type
{
    ACT_NONE = -1,
    ACT_PLAYER,
    ACT_MONSTER,
};

enum attribute_type
{
    ATTR_DIVINE_LIGHTNING_PROTECTION,
    ATTR_DIVINE_REGENERATION,
    ATTR_DIVINE_DEATH_CHANNEL,
    ATTR_TRANSFORMATION,
    ATTR_CARD_COUNTDOWN,
    ATTR_WAS_SILENCED,          //jmf: added for silenced messages
    ATTR_GOD_GIFT_COUNT,        //jmf: added to help manage god gift giving
    ATTR_DELAYED_FIREBALL,      // bwr: reserve fireballs
    ATTR_HELD,                  // caught in a net
    ATTR_ABYSS_ENTOURAGE,       // maximum number of hostile monsters in
                                // sight of the player while in the Abyss.
    ATTR_DIVINE_VIGOUR,         // strength of Ely's Divine Vigour
    ATTR_DIVINE_STAMINA,        // strength of Zin's Divine Stamina
    ATTR_DIVINE_SHIELD,         // strength of TSO's Divine Shield
    ATTR_UNIQUE_RUNES,
    ATTR_DEMONIC_RUNES,
    ATTR_ABYSSAL_RUNES,
    ATTR_RUNES_IN_ZOT,         // Unused but needed for save file compatibility.
    ATTR_WEAPON_SWAP_INTERRUPTED,
    ATTR_GOLD_FOUND,
    ATTR_PURCHASES,            // Gold amount spent at shops.
    ATTR_DONATIONS,            // Gold amount donated to Zin.
    ATTR_MISC_SPENDING,        // Spending for things like ziggurats.
    ATTR_RND_LVL_BOOKS,        // Bitfield of level-type randart spellbooks
                               // player has seen.
    ATTR_NOISES,               // A noisy artefact is equipped.
    ATTR_SHADOWS,              // Lantern of shadows effect.
    ATTR_FRUIT_FOUND,          // Mask of fruit types found.
    ATTR_LEV_UNCANCELLABLE,    // Potion or spell of levitation is in effect.
    NUM_ATTRIBUTES
};

enum beam_type                  // beam[].flavour
{
    BEAM_NONE,

    BEAM_MISSILE,
    BEAM_MMISSILE,                //    and similarly irresistible things
    BEAM_FIRE,
    BEAM_COLD,
    BEAM_MAGIC,
    BEAM_ELECTRICITY,
    BEAM_POISON,
    BEAM_NEG,
    BEAM_ACID,
    BEAM_MIASMA,
    BEAM_WATER,

    BEAM_SPORE,
    BEAM_POISON_ARROW,
    BEAM_HELLFIRE,
    BEAM_NAPALM,
    BEAM_STEAM,
    BEAM_ENERGY,
    BEAM_HOLY,
    BEAM_FRAG,
    BEAM_LAVA,
    BEAM_ICE,
    BEAM_NUKE,
    BEAM_LIGHT,
    BEAM_RANDOM,                  // currently translates into FIRE..ACID
    BEAM_CHAOS,

    // Enchantments
    BEAM_SLOW,
    BEAM_FIRST_ENCHANTMENT = BEAM_SLOW,
    BEAM_HASTE,
    BEAM_MIGHT,
    BEAM_HEALING,
    BEAM_PARALYSIS,
    BEAM_CONFUSION,
    BEAM_INVISIBILITY,
    BEAM_DIGGING,
    BEAM_TELEPORT,
    BEAM_POLYMORPH,
    BEAM_CHARM,
    BEAM_BANISH,
    BEAM_DEGENERATE,
    BEAM_ENSLAVE_UNDEAD,
    BEAM_ENSLAVE_SOUL,
    BEAM_PAIN,
    BEAM_DISPEL_UNDEAD,
    BEAM_DISINTEGRATION,
    BEAM_ENSLAVE_DEMON,
    BEAM_BLINK,
    BEAM_BLINK_CLOSE,
    BEAM_PETRIFY,
    BEAM_CORONA,
    BEAM_PORKALATOR,
    BEAM_HIBERNATION,
    BEAM_BERSERK,
    BEAM_SLEEP,
    BEAM_LAST_ENCHANTMENT = BEAM_SLEEP,

    // new beams for evaporate
    BEAM_POTION_STINKING_CLOUD,
    BEAM_POTION_POISON,
    BEAM_POTION_MIASMA,
    BEAM_POTION_STEAM,
    BEAM_POTION_FIRE,
    BEAM_POTION_COLD,
    BEAM_POTION_BLACK_SMOKE,
    BEAM_POTION_GREY_SMOKE,
    BEAM_POTION_MUTAGENIC,
    BEAM_POTION_BLUE_SMOKE,
    BEAM_POTION_PURPLE_SMOKE,
    BEAM_POTION_RAIN,
    BEAM_GLOOM,
    BEAM_INK,
    BEAM_HOLY_FLAME,
    BEAM_HOLY_LIGHT,
    BEAM_POTION_RANDOM,

    BEAM_LAST_REAL = BEAM_POTION_RANDOM,

    // For getting the visual effect of a beam.
    BEAM_VISUAL,

    BEAM_TORMENT_DAMAGE,          // Pseudo-beam for damage flavour.
    BEAM_FIRST_PSEUDO = BEAM_TORMENT_DAMAGE,
    BEAM_DEVOUR_FOOD,             // Pseudo-beam for harpies' devouring food.

    NUM_BEAMS
};

enum book_type
{
    BOOK_MINOR_MAGIC_I,
    BOOK_MINOR_MAGIC_II,
    BOOK_MINOR_MAGIC_III,
    BOOK_CONJURATIONS_I,
    BOOK_CONJURATIONS_II,
    BOOK_FLAMES,
    BOOK_FROST,
    BOOK_SUMMONINGS,
    BOOK_FIRE,
    BOOK_ICE,
    BOOK_SPATIAL_TRANSLOCATIONS,
    BOOK_ENCHANTMENTS,
    BOOK_YOUNG_POISONERS,
    BOOK_TEMPESTS,
    BOOK_DEATH,
    BOOK_HINDERANCE,
    BOOK_CHANGES,
    BOOK_TRANSFIGURATIONS,
    BOOK_WAR_CHANTS,
    BOOK_CLOUDS,
    BOOK_NECROMANCY,
    BOOK_CALLINGS,
    BOOK_CHARMS,
    BOOK_AIR,
    BOOK_SKY,
    BOOK_WARP,
    BOOK_ENVENOMATIONS,
    BOOK_UNLIFE,
    BOOK_CONTROL,
    BOOK_MUTATIONS,
    BOOK_TUKIMA,
    BOOK_GEOMANCY,
    BOOK_EARTH,
    BOOK_WIZARDRY,
    BOOK_POWER,
    BOOK_CANTRIPS,
    BOOK_PARTY_TRICKS,
    BOOK_BEASTS,
    BOOK_STALKING,
    BOOK_BRANDS,
    BOOK_DRAGON,
    BOOK_BURGLARY,
    BOOK_DREAMS,
    BOOK_CHEMISTRY,
    MAX_NORMAL_BOOK = BOOK_CHEMISTRY,

    MIN_GOD_ONLY_BOOK,
    BOOK_ANNIHILATIONS = MIN_GOD_ONLY_BOOK,
    BOOK_DEMONOLOGY,
    BOOK_NECRONOMICON,
    MAX_GOD_ONLY_BOOK = BOOK_NECRONOMICON,

    MAX_FIXED_BOOK = MAX_GOD_ONLY_BOOK,

    BOOK_RANDART_LEVEL,
    BOOK_RANDART_THEME,

    BOOK_MANUAL,
    BOOK_DESTRUCTION,
    NUM_BOOKS
};

#define NUM_NORMAL_BOOKS     (MAX_NORMAL_BOOK + 1)
#define NUM_FIXED_BOOKS      (MAX_FIXED_BOOK + 1)

enum branch_type                // you.where_are_you
{
    BRANCH_MAIN_DUNGEON,
    BRANCH_ECUMENICAL_TEMPLE,
    BRANCH_FIRST_NON_DUNGEON = BRANCH_ECUMENICAL_TEMPLE,
    BRANCH_ORCISH_MINES,
    BRANCH_ELVEN_HALLS,
    BRANCH_LAIR,
    BRANCH_SWAMP,
    BRANCH_SHOALS,
    BRANCH_SLIME_PITS,
    BRANCH_SNAKE_PIT,
    BRANCH_HIVE,
    BRANCH_VAULTS,
    BRANCH_HALL_OF_BLADES,
    BRANCH_CRYPT,
    BRANCH_TOMB,
    BRANCH_VESTIBULE_OF_HELL,
    BRANCH_FIRST_HELL,
    BRANCH_DIS = BRANCH_FIRST_HELL,
    BRANCH_GEHENNA,
    BRANCH_COCYTUS,
    BRANCH_TARTARUS,
    BRANCH_LAST_HELL = BRANCH_TARTARUS,
    BRANCH_HALL_OF_ZOT,
    BRANCH_FOREST,
    BRANCH_SPIDER_NEST,
    NUM_BRANCHES
};

enum builder_rc_type
{
    BUILD_QUIT = -1,            // all done, don't continue
    BUILD_SKIP = 1,             // skip further generation
    BUILD_CONTINUE = 0,         // continue generation
};

enum burden_state_type          // you.burden_state
{
    BS_UNENCUMBERED,            //    0
    BS_ENCUMBERED = 2,          //    2
    BS_OVERLOADED = 5,          //    5
};

enum canned_message_type
{
    MSG_SOMETHING_APPEARS,
    MSG_NOTHING_HAPPENS,
    MSG_YOU_RESIST,
    MSG_YOU_PARTIALLY_RESIST,
    MSG_TOO_BERSERK,
    MSG_PRESENT_FORM,
    MSG_NOTHING_CARRIED,
    MSG_CANNOT_DO_YET,
    MSG_OK,
    MSG_UNTHINKING_ACT,
    MSG_SPELL_FIZZLES,
    MSG_HUH,
    MSG_EMPTY_HANDED,
    MSG_YOU_BLINK,
    MSG_STRANGE_STASIS,
    MSG_NO_SPELLS,
    MSG_MANA_INCREASE,
    MSG_MANA_DECREASE,
};

enum char_set_type
{
    CSET_ASCII,         // flat 7-bit ASCII
    CSET_IBM,           // 8-bit ANSI/Code Page 437
    CSET_DEC,           // 8-bit DEC, 0xE0-0xFF shifted for line drawing chars
    CSET_UNICODE,       // Unicode
    NUM_CSET
};

enum cleansing_flame_source_type
{
    CLEANSING_FLAME_GENERIC    = -1,
    CLEANSING_FLAME_SPELL      = -2, // SPELL_FLAME_OF_CLEANSING
    CLEANSING_FLAME_INVOCATION = -3, // ABIL_TSO_CLEANSING_FLAME
    CLEANSING_FLAME_TSO        = -4, // TSO effect
};

enum cloud_type
{
    CLOUD_NONE,
    CLOUD_FIRE,
    CLOUD_STINK,
    CLOUD_COLD,
    CLOUD_POISON,
    CLOUD_BLACK_SMOKE,
    CLOUD_GREY_SMOKE,
    CLOUD_BLUE_SMOKE,
    CLOUD_PURPLE_SMOKE,
    CLOUD_TLOC_ENERGY,
    CLOUD_FOREST_FIRE,
    CLOUD_STEAM,
    CLOUD_GLOOM,
    CLOUD_INK,
    CLOUD_HOLY_FLAMES,

    CLOUD_OPAQUE_FIRST = CLOUD_BLACK_SMOKE,
    CLOUD_OPAQUE_LAST  = CLOUD_HOLY_FLAMES,

    CLOUD_MIASMA,
    CLOUD_MIST,
    CLOUD_CHAOS,
    CLOUD_RAIN,
    CLOUD_MUTAGENIC,
    CLOUD_MAGIC_TRAIL,
    NUM_CLOUD_TYPES,
    CLOUD_RANDOM = 98,
    CLOUD_DEBUGGING = 99,   //   99: used once as 'nonexistent cloud' {dlb}
};

enum command_type
{
    CMD_NO_CMD = 1000,
    CMD_NO_CMD_DEFAULT, // hack to allow assignment of keys to CMD_NO_CMD
    CMD_MOVE_NOWHERE,
    CMD_MOVE_LEFT,
    CMD_MOVE_DOWN,
    CMD_MOVE_UP,
    CMD_MOVE_RIGHT,
    CMD_MOVE_UP_LEFT,
    CMD_MOVE_DOWN_LEFT,
    CMD_MOVE_UP_RIGHT,
    CMD_MOVE_DOWN_RIGHT,
    CMD_RUN_LEFT,
    CMD_RUN_DOWN,
    CMD_RUN_UP,
    CMD_RUN_RIGHT,
    CMD_RUN_UP_LEFT,
    CMD_RUN_DOWN_LEFT,
    CMD_RUN_UP_RIGHT,
    CMD_RUN_DOWN_RIGHT,
    CMD_OPEN_DOOR_LEFT,
    CMD_OPEN_DOOR_DOWN,
    CMD_OPEN_DOOR_UP,
    CMD_OPEN_DOOR_RIGHT,
    CMD_OPEN_DOOR_UP_LEFT,
    CMD_OPEN_DOOR_DOWN_LEFT,
    CMD_OPEN_DOOR_UP_RIGHT,
    CMD_OPEN_DOOR_DOWN_RIGHT,
    CMD_OPEN_DOOR,
    CMD_CLOSE_DOOR,
    CMD_REST,
    CMD_GO_UPSTAIRS,
    CMD_GO_DOWNSTAIRS,
    CMD_TOGGLE_AUTOPICKUP,
    CMD_TOGGLE_FRIENDLY_PICKUP,
    CMD_PICKUP,
    CMD_DROP,
    CMD_BUTCHER,
    CMD_INSPECT_FLOOR,
    CMD_SHOW_TERRAIN,
    CMD_FULL_VIEW,
    CMD_EXAMINE_OBJECT,
    CMD_EVOKE,
    CMD_EVOKE_WIELDED,
    CMD_WIELD_WEAPON,
    CMD_WEAPON_SWAP,
    CMD_FIRE,
    CMD_QUIVER_ITEM,
    CMD_THROW_ITEM_NO_QUIVER,
    CMD_WEAR_ARMOUR,
    CMD_REMOVE_ARMOUR,
    CMD_WEAR_JEWELLERY,
    CMD_REMOVE_JEWELLERY,
    CMD_CYCLE_QUIVER_FORWARD,
    CMD_CYCLE_QUIVER_BACKWARD,
    CMD_LIST_WEAPONS,
    CMD_LIST_ARMOUR,
    CMD_LIST_JEWELLERY,
    CMD_LIST_EQUIPMENT,
    CMD_LIST_GOLD,
    CMD_ZAP_WAND,
    CMD_CAST_SPELL,
    CMD_FORCE_CAST_SPELL,
    CMD_MEMORISE_SPELL,
    CMD_USE_ABILITY,
    CMD_PRAY,
    CMD_EAT,
    CMD_QUAFF,
    CMD_READ,
    CMD_LOOK_AROUND,
    CMD_SEARCH,
    CMD_SHOUT,
    CMD_DISARM_TRAP,
    CMD_CHARACTER_DUMP,
    CMD_DISPLAY_COMMANDS,
    CMD_DISPLAY_INVENTORY,
    CMD_DISPLAY_KNOWN_OBJECTS,
    CMD_DISPLAY_MUTATIONS,
    CMD_DISPLAY_SKILLS,
    CMD_DISPLAY_MAP,
    CMD_DISPLAY_OVERMAP,
    CMD_DISPLAY_RELIGION,
    CMD_DISPLAY_CHARACTER_STATUS,
    CMD_DISPLAY_SPELLS,
    CMD_EXPERIENCE_CHECK,
    CMD_ADJUST_INVENTORY,
    CMD_REPLAY_MESSAGES,
    CMD_REDRAW_SCREEN,
    CMD_MACRO_ADD,
    CMD_SAVE_GAME,
    CMD_SAVE_GAME_NOW,
    CMD_SUSPEND_GAME,
    CMD_QUIT,
    CMD_WIZARD,
    CMD_DESTROY_ITEM,

    CMD_FORGET_STASH,
    CMD_SEARCH_STASHES,
    CMD_EXPLORE,
    CMD_INTERLEVEL_TRAVEL,
    CMD_FIX_WAYPOINT,

    CMD_CLEAR_MAP,
    CMD_INSCRIBE_ITEM,
    CMD_MAKE_NOTE,
    CMD_RESISTS_SCREEN,

    CMD_READ_MESSAGES,

    CMD_MOUSE_MOVE,
    CMD_MOUSE_CLICK,

    CMD_ANNOTATE_LEVEL,

#ifdef USE_TILE
    CMD_EDIT_PLAYER_TILE,
    CMD_MIN_TILE = CMD_EDIT_PLAYER_TILE,
    CMD_MAX_TILE = CMD_EDIT_PLAYER_TILE,
#endif

    // Repeat previous command
    CMD_PREV_CMD_AGAIN,

    // Repeat next command a given number of times
    CMD_REPEAT_CMD,

    CMD_MAX_NORMAL = CMD_REPEAT_CMD,

    // overmap commands
    CMD_MAP_CLEAR_MAP,
    CMD_MIN_OVERMAP = CMD_MAP_CLEAR_MAP,
    CMD_MAP_ADD_WAYPOINT,
    CMD_MAP_EXCLUDE_AREA,
    CMD_MAP_CLEAR_EXCLUDES,
    CMD_MAP_EXCLUDE_RADIUS,

    CMD_MAP_MOVE_LEFT,
    CMD_MAP_MOVE_DOWN,
    CMD_MAP_MOVE_UP,
    CMD_MAP_MOVE_RIGHT,
    CMD_MAP_MOVE_UP_LEFT,
    CMD_MAP_MOVE_DOWN_LEFT,
    CMD_MAP_MOVE_UP_RIGHT,
    CMD_MAP_MOVE_DOWN_RIGHT,

    CMD_MAP_JUMP_LEFT,
    CMD_MAP_JUMP_DOWN,
    CMD_MAP_JUMP_UP,
    CMD_MAP_JUMP_RIGHT,
    CMD_MAP_JUMP_UP_LEFT,
    CMD_MAP_JUMP_DOWN_LEFT,
    CMD_MAP_JUMP_UP_RIGHT,
    CMD_MAP_JUMP_DOWN_RIGHT,

    CMD_MAP_NEXT_LEVEL,
    CMD_MAP_PREV_LEVEL,
    CMD_MAP_GOTO_LEVEL,

    CMD_MAP_SCROLL_DOWN,
    CMD_MAP_SCROLL_UP,

    CMD_MAP_FIND_UPSTAIR,
    CMD_MAP_FIND_DOWNSTAIR,
    CMD_MAP_FIND_YOU,
    CMD_MAP_FIND_PORTAL,
    CMD_MAP_FIND_TRAP,
    CMD_MAP_FIND_ALTAR,
    CMD_MAP_FIND_EXCLUDED,
    CMD_MAP_FIND_F,
    CMD_MAP_FIND_WAYPOINT,
    CMD_MAP_FIND_STASH,
    CMD_MAP_FIND_STASH_REVERSE,

    CMD_MAP_GOTO_TARGET,

    CMD_MAP_WIZARD_TELEPORT,

    CMD_MAP_HELP,
    CMD_MAP_FORGET,

    CMD_MAP_EXIT_MAP,

    CMD_MAX_OVERMAP = CMD_MAP_EXIT_MAP,

    // targeting commands
    CMD_TARGET_DOWN_LEFT,
    CMD_MIN_TARGET = CMD_TARGET_DOWN_LEFT,
    CMD_TARGET_DOWN,
    CMD_TARGET_DOWN_RIGHT,
    CMD_TARGET_LEFT,
    CMD_TARGET_RIGHT,
    CMD_TARGET_UP_LEFT,
    CMD_TARGET_UP,
    CMD_TARGET_UP_RIGHT,

    CMD_TARGET_DIR_DOWN_LEFT,
    CMD_TARGET_DIR_DOWN,
    CMD_TARGET_DIR_DOWN_RIGHT,
    CMD_TARGET_DIR_LEFT,
    CMD_TARGET_DIR_RIGHT,
    CMD_TARGET_DIR_UP_LEFT,
    CMD_TARGET_DIR_UP,
    CMD_TARGET_DIR_UP_RIGHT,

    CMD_TARGET_DESCRIBE,
    CMD_TARGET_CYCLE_TARGET_MODE,
    CMD_TARGET_PREV_TARGET,
    CMD_TARGET_MAYBE_PREV_TARGET,
    CMD_TARGET_SELECT,
    CMD_TARGET_SELECT_ENDPOINT,
    CMD_TARGET_SELECT_FORCE,
    CMD_TARGET_SELECT_FORCE_ENDPOINT,
    CMD_TARGET_OBJ_CYCLE_BACK,
    CMD_TARGET_OBJ_CYCLE_FORWARD,
    CMD_TARGET_CYCLE_FORWARD,
    CMD_TARGET_CYCLE_BACK,
    CMD_TARGET_CYCLE_BEAM,
    CMD_TARGET_CYCLE_MLIST = 2000, // for indices a-z in the monster list
    CMD_TARGET_CYCLE_MLIST_END = 2025,
    CMD_TARGET_TOGGLE_MLIST,
    CMD_TARGET_TOGGLE_BEAM,
    CMD_TARGET_CANCEL,
    CMD_TARGET_SHOW_PROMPT,
    CMD_TARGET_OLD_SPACE,
    CMD_TARGET_EXCLUDE,
    CMD_TARGET_FIND_TRAP,
    CMD_TARGET_FIND_PORTAL,
    CMD_TARGET_FIND_ALTAR,
    CMD_TARGET_FIND_UPSTAIR,
    CMD_TARGET_FIND_DOWNSTAIR,
    CMD_TARGET_FIND_YOU,
    CMD_TARGET_WIZARD_MAKE_FRIENDLY,
    CMD_TARGET_WIZARD_BLESS_MONSTER,
    CMD_TARGET_WIZARD_MAKE_SHOUT,
    CMD_TARGET_WIZARD_GIVE_ITEM,
    CMD_TARGET_WIZARD_MOVE,
    CMD_TARGET_WIZARD_PATHFIND,
    CMD_TARGET_WIZARD_GAIN_LEVEL,
    CMD_TARGET_WIZARD_MISCAST,
    CMD_TARGET_WIZARD_MAKE_SUMMONED,
    CMD_TARGET_WIZARD_POLYMORPH,
    CMD_TARGET_WIZARD_DEBUG_MONSTER,
    CMD_TARGET_WIZARD_HURT_MONSTER,
    CMD_TARGET_WIZARD_DEBUG_PORTAL,
    CMD_TARGET_MOUSE_MOVE,
    CMD_TARGET_MOUSE_SELECT,
    CMD_TARGET_HELP,
    CMD_MAX_TARGET = CMD_TARGET_HELP,

#ifdef USE_TILE
    // Tile doll editing screen
    CMD_DOLL_RANDOMIZE,
    CMD_MIN_DOLL = CMD_DOLL_RANDOMIZE,
    CMD_DOLL_SELECT_NEXT_DOLL,
    CMD_DOLL_SELECT_PREV_DOLL,
    CMD_DOLL_SELECT_NEXT_PART,
    CMD_DOLL_SELECT_PREV_PART,
    CMD_DOLL_CHANGE_PART_NEXT,
    CMD_DOLL_CHANGE_PART_PREV,
    CMD_DOLL_CONFIRM_CHOICE,
    CMD_DOLL_COPY,
    CMD_DOLL_PASTE,
    CMD_DOLL_TAKE_OFF,
    CMD_DOLL_TAKE_OFF_ALL,
    CMD_DOLL_TOGGLE_EQUIP,
    CMD_DOLL_TOGGLE_EQUIP_ALL,
    CMD_DOLL_JOB_DEFAULT,
    CMD_DOLL_CHANGE_MODE,
    CMD_DOLL_SAVE,
    CMD_DOLL_QUIT,
    CMD_MAX_DOLL = CMD_DOLL_QUIT,
#endif

    // Disable/enable -more- prompts.
    CMD_DISABLE_MORE,
    CMD_MIN_SYNTHETIC = CMD_DISABLE_MORE,
    CMD_ENABLE_MORE,

    // [ds] Silently ignored, requests another round of input.
    CMD_NEXT_CMD,

    // Must always be last
    CMD_MAX_CMD
};

enum conduct_type
{
    DID_NOTHING,
    DID_NECROMANCY,                       // vamp/drain/pain/reap, Zong/Curses
    DID_HOLY,                             // holy wrath, holy word scrolls
    DID_UNHOLY,                           // demon weapons, demon spells
    DID_ATTACK_HOLY,
    DID_ATTACK_NEUTRAL,
    DID_ATTACK_FRIEND,
    DID_FRIEND_DIED,
    DID_STABBING,                         // unused
    DID_UNCHIVALRIC_ATTACK,
    DID_POISON,
    DID_DEDICATED_BUTCHERY,               // unused
    // killings need no longer be dedicated (JPEG)
    DID_KILL_LIVING,
    DID_KILL_UNDEAD,
    DID_KILL_DEMON,
    DID_KILL_NATURAL_UNHOLY,              // TSO
    DID_KILL_NATURAL_EVIL,                // TSO
    DID_KILL_UNCLEAN,                     // Zin
    DID_KILL_CHAOTIC,                     // Zin
    DID_KILL_WIZARD,                      // Trog
    DID_KILL_PRIEST,                      // Beogh
    DID_KILL_HOLY,
    DID_KILL_FAST,                        // Cheibriados
    DID_LIVING_KILLED_BY_UNDEAD_SLAVE,
    DID_LIVING_KILLED_BY_SERVANT,
    DID_UNDEAD_KILLED_BY_UNDEAD_SLAVE,
    DID_UNDEAD_KILLED_BY_SERVANT,
    DID_DEMON_KILLED_BY_UNDEAD_SLAVE,
    DID_DEMON_KILLED_BY_SERVANT,
    DID_NATURAL_UNHOLY_KILLED_BY_SERVANT, // TSO
    DID_NATURAL_EVIL_KILLED_BY_SERVANT,   // TSO
    DID_HOLY_KILLED_BY_UNDEAD_SLAVE,
    DID_HOLY_KILLED_BY_SERVANT,
    DID_SPELL_MEMORISE,
    DID_SPELL_CASTING,
    DID_SPELL_PRACTISE,
    DID_SPELL_NONUTILITY,                 // unused
    DID_CARDS,
    DID_STIMULANTS,                       // unused
    DID_DRINK_BLOOD,
    DID_CANNIBALISM,
    DID_EAT_MEAT,                         // unused
    DID_EAT_SOULED_BEING,                 // Zin
    DID_DELIBERATE_MUTATING,              // Zin
    DID_CAUSE_GLOWING,                    // Zin
    DID_UNCLEAN,                          // Zin (used unclean weapon/magic)
    DID_CHAOS,                            // Zin (used chaotic weapon/magic)
    DID_DESECRATE_ORCISH_REMAINS,         // Beogh
    DID_DESTROY_ORCISH_IDOL,              // Beogh
    DID_CREATE_LIFE,                      // unused
    DID_KILL_SLIME,                       // Jiyva
    DID_KILL_PLANT,                       // Fedhas
    DID_PLANT_KILLED_BY_SERVANT,          // Fedhas
    DID_HASTY,                            // Cheibriados
    DID_GLUTTONY,                         // Cheibriados
    DID_CORPSE_VIOLATION,                 // Fedhas (Necromancy involving
                                          // corpses/chunks).
    DID_SOULED_FRIEND_DIED,               // Zin
    DID_UNCLEAN_KILLED_BY_SERVANT,        // Zin
    DID_CHAOTIC_KILLED_BY_SERVANT,        // Zin
    DID_ATTACK_IN_SANCTUARY,              // Zin

    NUM_CONDUCTS
};

enum confirm_prompt_type
{
    CONFIRM_CANCEL,             // automatically answer 'no', i.e. disallow
    CONFIRM_PROMPT,             // prompt
    CONFIRM_NONE,               // automatically answer 'yes'
};

enum confirm_level_type
{
    CONFIRM_NONE_EASY,
    CONFIRM_SAFE_EASY,
    CONFIRM_ALL_EASY,
};

// When adding new delays, update their names in delay.cc, or bad things will
// happen.
enum delay_type
{
    DELAY_NOT_DELAYED,
    DELAY_EAT,
    DELAY_FEED_VAMPIRE,
    DELAY_ARMOUR_ON,
    DELAY_ARMOUR_OFF,
    DELAY_JEWELLERY_ON,
    DELAY_MEMORISE,
    DELAY_BUTCHER,
    DELAY_BOTTLE_BLOOD,
    DELAY_WEAPON_SWAP,                 // for easy_butcher
    DELAY_PASSWALL,
    DELAY_DROP_ITEM,
    DELAY_MULTIDROP,
    DELAY_ASCENDING_STAIRS,
    DELAY_DESCENDING_STAIRS,
    DELAY_RECITE,  // Zin's Recite invocation

    // [dshaligram] Shift-running, resting, travel and macros are now
    // also handled as delays.
    DELAY_RUN,
    DELAY_REST,
    DELAY_TRAVEL,

    DELAY_MACRO,

    // In a macro delay, a stacked delay to tell Crawl to read and act on
    // one input command.
    DELAY_MACRO_PROCESS_KEY,

    DELAY_INTERRUPTIBLE,                // simple interruptible delay
    DELAY_UNINTERRUPTIBLE,              // simple uninterruptible delay

    NUM_DELAYS
};

enum description_level_type
{
    DESC_CAP_THE,
    DESC_NOCAP_THE,
    DESC_CAP_A,
    DESC_NOCAP_A,
    DESC_CAP_YOUR,
    DESC_NOCAP_YOUR,
    DESC_PLAIN,
    DESC_NOCAP_ITS,
    DESC_INVENTORY_EQUIP,
    DESC_INVENTORY,

    // Partial item names.
    DESC_BASENAME,                     // Base name of item subtype
    DESC_QUALNAME,                     // Name without articles, quantities,
                                       // enchantments.
    DESC_DBNAME,                       // Name with which to look up item
                                       // description in the db.

    DESC_NONE
};

enum game_direction_type
{
    GDT_GAME_START = 0,
    GDT_DESCENDING,
    GDT_ASCENDING,
};

enum game_type
{
    GAME_TYPE_UNSPECIFIED,
    GAME_TYPE_NORMAL,
    GAME_TYPE_TUTORIAL,
    GAME_TYPE_ARENA,
    GAME_TYPE_SPRINT,
    GAME_TYPE_HINTS,
    NUM_GAME_TYPE
};

enum level_flag_type
{
    LFLAG_NONE = 0,

    LFLAG_NO_TELE_CONTROL = (1 << 0), // Teleport control not allowed.
    LFLAG_NOT_MAPPABLE    = (1 << 1), // Level not mappable (like Abyss).
    LFLAG_NO_MAGIC_MAP    = (1 << 2), // Level can't be magic mapped.
};

// NOTE: The order of these is very important to their usage!
// [dshaligram] If adding/removing from this list, also update view.cc!
enum dungeon_char_type
{
    DCHAR_WALL,
    DCHAR_WALL_MAGIC,
    DCHAR_FLOOR,
    DCHAR_FLOOR_MAGIC,
    DCHAR_DOOR_OPEN,
    DCHAR_DOOR_CLOSED,
    DCHAR_TRAP,
    DCHAR_STAIRS_DOWN,
    DCHAR_STAIRS_UP,
    DCHAR_ALTAR,
    DCHAR_ARCH,
    DCHAR_FOUNTAIN,
    DCHAR_WAVY,
    DCHAR_STATUE,
    DCHAR_INVIS_EXPOSED,
    DCHAR_ITEM_DETECTED,
    DCHAR_ITEM_ORB,
    DCHAR_ITEM_WEAPON,
    DCHAR_ITEM_ARMOUR,
    DCHAR_ITEM_WAND,
    DCHAR_ITEM_FOOD,
    DCHAR_ITEM_SCROLL,
    DCHAR_ITEM_RING,
    DCHAR_ITEM_POTION,
    DCHAR_ITEM_MISSILE,
    DCHAR_ITEM_BOOK,
    DCHAR_ITEM_STAVE,
    DCHAR_ITEM_MISCELLANY,
    DCHAR_ITEM_CORPSE,
    DCHAR_ITEM_GOLD,
    DCHAR_ITEM_AMULET,
    DCHAR_CLOUD,
    DCHAR_TREE,

    DCHAR_SPACE,
    DCHAR_FIRED_FLASK,
    DCHAR_FIRED_BOLT,
    DCHAR_FIRED_CHUNK,
    DCHAR_FIRED_BOOK,
    DCHAR_FIRED_WEAPON,
    DCHAR_FIRED_ZAP,
    DCHAR_FIRED_BURST,
    DCHAR_FIRED_STICK,
    DCHAR_FIRED_TRINKET,
    DCHAR_FIRED_SCROLL,
    DCHAR_FIRED_DEBUG,
    DCHAR_FIRED_ARMOUR,
    DCHAR_FIRED_MISSILE,
    DCHAR_EXPLOSION,

    NUM_DCHAR_TYPES
};

// When adding:
//
// * New stairs/portals: update grid_stair_direction.
// * Any: edit view.cc and add a glyph and colour for the feature.
// * Any: edit direct.cc and add a description for the feature.
// * Any: edit dat/descript.txt and add a long description if appropriate.
// * Any: check the grid_* functions in misc.cc and make sure
//        they return sane values for your new feature.
// * Any: edit dungeon.cc and add a symbol to map_feature() and
//        vault_grid() for the feature, if you want vault maps to
//        be able to use it.  If you do, also update
//        docs/develop/levels/syntax.txt with the new symbol.
// * Any: edit l_dgngrd.cc and add the feature's name to the dngn_feature_names
//        array, if you want vault map Lua code to be able to use the
//        feature, and/or you want to be able to create the feature
//        using the "create feature by name" wizard command.
// Also take note of MINMOVE and MINSEE above.
//
enum dungeon_feature_type
{
    DNGN_UNSEEN,
    DNGN_CLOSED_DOOR,
    DNGN_DETECTED_SECRET_DOOR,
    DNGN_SECRET_DOOR,
    DNGN_WAX_WALL,
    DNGN_METAL_WALL,
    DNGN_GREEN_CRYSTAL_WALL,
    DNGN_ROCK_WALL,
    DNGN_SLIMY_WALL,
    DNGN_STONE_WALL,
    DNGN_PERMAROCK_WALL,               // for undiggable walls
    DNGN_CLEAR_ROCK_WALL,              // transparent walls
    DNGN_CLEAR_STONE_WALL,
    DNGN_CLEAR_PERMAROCK_WALL,

    // Lowest/highest grid value which is a wall.
    DNGN_MINWALL = DNGN_WAX_WALL,
    DNGN_MAXWALL = DNGN_CLEAR_PERMAROCK_WALL,

    // Highest grid value which is opaque.
    DNGN_MAXOPAQUE = DNGN_PERMAROCK_WALL,

    // Lowest grid value which can be seen through.
    DNGN_MINSEE = DNGN_CLEAR_ROCK_WALL,

    // Highest grid value which can't be reached through.
    DNGN_MAX_NONREACH = DNGN_CLEAR_PERMAROCK_WALL,

    DNGN_OPEN_SEA,                     // Shoals equivalent for permarock

    // Can be seen through and reached past.
    DNGN_TREE,
    DNGN_ORCISH_IDOL,
    DNGN_GRANITE_STATUE = 21,
    DNGN_STATUE_RESERVED,

    // Highest solid grid value.
    DNGN_MAXSOLID = DNGN_STATUE_RESERVED,

    // Lowest grid value which can be passed by walking etc.
    DNGN_MINMOVE = 31,

    DNGN_LAVA = 61,
    DNGN_DEEP_WATER,

    DNGN_SHALLOW_WATER = 65,
    DNGN_WATER_RESERVED,

    // Lowest grid value that an item can be placed on.
    DNGN_MINITEM = DNGN_SHALLOW_WATER,

    DNGN_FLOOR_MIN = 67,
    DNGN_FLOOR = DNGN_FLOOR_MIN,
    DNGN_FLOOR_SPECIAL,        // currently only used for colouring bazaars
    DNGN_FLOOR_RESERVED,
    DNGN_FLOOR_MAX = DNGN_FLOOR_RESERVED,

    DNGN_EXIT_HELL,                    //   70
    DNGN_ENTER_HELL,                   //   71
    DNGN_OPEN_DOOR,                    //   72

    DNGN_TRAP_MECHANICAL = 75,         //   75
    DNGN_TRAP_MAGICAL,
    DNGN_TRAP_NATURAL,
    DNGN_UNDISCOVERED_TRAP,            //   78

    DNGN_ENTER_SHOP = 80,              //   80
    DNGN_ENTER_LABYRINTH,

    DNGN_STONE_STAIRS_DOWN_I,
    DNGN_STONE_STAIRS_DOWN_II,
    DNGN_STONE_STAIRS_DOWN_III,
    DNGN_ESCAPE_HATCH_DOWN,            //  85 - was: rock stairs (Stonesoup 0.3)

    // corresponding up stairs (same order as above)
    DNGN_STONE_STAIRS_UP_I,
    DNGN_STONE_STAIRS_UP_II,
    DNGN_STONE_STAIRS_UP_III,
    DNGN_ESCAPE_HATCH_UP,              //  89 - was: rock stairs (Stonesoup 0.3)

    // Various gates
    DNGN_ENTER_DIS = 92,               //   92
    DNGN_ENTER_GEHENNA,
    DNGN_ENTER_COCYTUS,
    DNGN_ENTER_TARTARUS,               //   95
    DNGN_ENTER_ABYSS,
    DNGN_EXIT_ABYSS,
    DNGN_STONE_ARCH,
    DNGN_ENTER_PANDEMONIUM,
    DNGN_EXIT_PANDEMONIUM,             //  100
    DNGN_TRANSIT_PANDEMONIUM,          //  101

    // [enne] should the special_wall be placed between minwall/maxwall?
    DNGN_BUILDER_SPECIAL_WALL = 105,   //  105; builder() only
    DNGN_BUILDER_SPECIAL_FLOOR,        //  106; builder() only

    // Entrances to various branches
    DNGN_ENTER_FIRST_BRANCH = 110,     //  110
    DNGN_ENTER_ORCISH_MINES = DNGN_ENTER_FIRST_BRANCH,
    DNGN_ENTER_HIVE,
    DNGN_ENTER_LAIR,
    DNGN_ENTER_SLIME_PITS,
    DNGN_ENTER_VAULTS,
    DNGN_ENTER_CRYPT,                //  115
    DNGN_ENTER_HALL_OF_BLADES,
    DNGN_ENTER_ZOT,
    DNGN_ENTER_TEMPLE,
    DNGN_ENTER_SNAKE_PIT,
    DNGN_ENTER_ELVEN_HALLS,            //  120
    DNGN_ENTER_TOMB,
    DNGN_ENTER_SWAMP,                  //  122
    DNGN_ENTER_SHOALS,
    DNGN_ENTER_SPIDER_NEST,
    DNGN_ENTER_FOREST,
    DNGN_ENTER_LAST_BRANCH = DNGN_ENTER_FOREST,

    // Exits from various branches
    // Order must be the same as above
    DNGN_RETURN_FROM_FIRST_BRANCH = 130, //  130
    DNGN_RETURN_FROM_ORCISH_MINES = DNGN_RETURN_FROM_FIRST_BRANCH,
    DNGN_RETURN_FROM_HIVE,
    DNGN_RETURN_FROM_LAIR,
    DNGN_RETURN_FROM_SLIME_PITS,
    DNGN_RETURN_FROM_VAULTS,
    DNGN_RETURN_FROM_CRYPT,            //  135
    DNGN_RETURN_FROM_HALL_OF_BLADES,
    DNGN_RETURN_FROM_ZOT,
    DNGN_RETURN_FROM_TEMPLE,
    DNGN_RETURN_FROM_SNAKE_PIT,
    DNGN_RETURN_FROM_ELVEN_HALLS,      //  140
    DNGN_RETURN_FROM_TOMB,
    DNGN_RETURN_FROM_SWAMP,            //  142
    DNGN_RETURN_FROM_SHOALS,
    DNGN_RETURN_FROM_SPIDER_NEST,
    DNGN_RETURN_FROM_FOREST,
    DNGN_RETURN_FROM_LAST_BRANCH = DNGN_RETURN_FROM_FOREST,

    // Portals to various places unknown.
    DNGN_ENTER_PORTAL_VAULT = 160,
    DNGN_EXIT_PORTAL_VAULT,

    // Order of altars must match order of gods (god_type)
    DNGN_ALTAR_FIRST_GOD = 180,        // 180
    DNGN_ALTAR_ZIN = DNGN_ALTAR_FIRST_GOD,
    DNGN_ALTAR_SHINING_ONE,
    DNGN_ALTAR_KIKUBAAQUDGHA,
    DNGN_ALTAR_YREDELEMNUL,
    DNGN_ALTAR_XOM,
    DNGN_ALTAR_VEHUMET,                //  185
    DNGN_ALTAR_OKAWARU,
    DNGN_ALTAR_MAKHLEB,
    DNGN_ALTAR_SIF_MUNA,
    DNGN_ALTAR_TROG,
    DNGN_ALTAR_NEMELEX_XOBEH,          //  190
    DNGN_ALTAR_ELYVILON,               //  191
    DNGN_ALTAR_LUGONU,
    DNGN_ALTAR_BEOGH,
    DNGN_ALTAR_JIYVA,
    DNGN_ALTAR_FEDHAS,
    DNGN_ALTAR_CHEIBRIADOS,
    DNGN_ALTAR_LAST_GOD = DNGN_ALTAR_CHEIBRIADOS,

    DNGN_FOUNTAIN_BLUE = 200,          //  200
    DNGN_FOUNTAIN_SPARKLING,           // aka 'Magic Fountain' {dlb}
    DNGN_FOUNTAIN_BLOOD,
    // same order as above!
    DNGN_DRY_FOUNTAIN_BLUE,
    DNGN_DRY_FOUNTAIN_SPARKLING,
    DNGN_DRY_FOUNTAIN_BLOOD,           //  205
    DNGN_PERMADRY_FOUNTAIN,
    DNGN_ABANDONED_SHOP,

    NUM_FEATURES                       //  208
};

enum duration_type
{
    DUR_INVIS,
    DUR_CONF,
    DUR_PARALYSIS,
    DUR_SLOW,
    DUR_MESMERISED,
    DUR_HASTE,
    DUR_MIGHT,
    DUR_BRILLIANCE,
    DUR_AGILITY,
    DUR_LEVITATION,
    DUR_BERSERKER,
    DUR_POISONING,

    DUR_CONFUSING_TOUCH,
    DUR_SURE_BLADE,
    DUR_CORONA,
    DUR_DEATHS_DOOR,
    DUR_FIRE_SHIELD,

    DUR_BUILDING_RAGE,          // countdown to starting berserk
    DUR_EXHAUSTED,              // fatigue counter for berserk

    DUR_LIQUID_FLAMES,
    DUR_ICY_ARMOUR,
    DUR_REPEL_MISSILES,
    DUR_PRAYER,
    DUR_PIETY_POOL,             // distribute piety over time
    DUR_DIVINE_VIGOUR,          // duration of Ely's Divine Vigour
    DUR_DIVINE_STAMINA,         // duration of Zin's Divine Stamina
    DUR_DIVINE_SHIELD,          // duration of TSO's Divine Shield
    DUR_REGENERATION,
    DUR_SWIFTNESS,
    DUR_STONEMAIL,
    DUR_CONTROLLED_FLIGHT,
    DUR_TELEPORT,
    DUR_CONTROL_TELEPORT,
    DUR_BREATH_WEAPON,
    DUR_TRANSFORMATION,
    DUR_DEATH_CHANNEL,
    DUR_DEFLECT_MISSILES,
    DUR_PHASE_SHIFT,
    DUR_SEE_INVISIBLE,
    DUR_WEAPON_BRAND,                  // general "branding" spell counter
    DUR_DEMONIC_GUARDIAN,              // demonic guardian timeout
    DUR_POWERED_BY_DEATH,
    DUR_SILENCE,
    DUR_CONDENSATION_SHIELD,
    DUR_STONESKIN,
    DUR_GOURMAND,
    DUR_BARGAIN,
    DUR_INSULATION,
    DUR_RESIST_POISON,
    DUR_RESIST_FIRE,
    DUR_RESIST_COLD,
    DUR_SLAYING,
    DUR_STEALTH,
    DUR_MAGIC_SHIELD,
    DUR_SLEEP,
    DUR_SAGE,
    DUR_TELEPATHY,
    DUR_PETRIFIED,
    DUR_LOWERED_MR,
    DUR_REPEL_STAIRS_MOVE,
    DUR_REPEL_STAIRS_CLIMB,
    DUR_SLIMIFY,
    DUR_TIME_STEP,
    DUR_ICEMAIL_DEPLETED,     // Wait this many turns for full Icemail
    DUR_MISLED,
    DUR_QUAD_DAMAGE,

    NUM_DURATIONS
};

// This list must match the enchant_names array in monster.cc or Crawl
// will CRASH, we kid you not.
// Enchantments that imply other enchantments should come first
// to avoid timeout message confusion. Currently:
//     berserk -> haste, might; fatigue -> slow
enum enchant_type
{
    ENCH_NONE = 0,
    ENCH_BERSERK,
    ENCH_HASTE,
    ENCH_MIGHT,
    ENCH_FATIGUE,        // Post-berserk fatigue.
    ENCH_SLOW,
    ENCH_FEAR,
    ENCH_CONFUSION,
    ENCH_INVIS,
    ENCH_POISON,
    ENCH_ROT,
    ENCH_SUMMON,
    ENCH_ABJ,
    ENCH_CORONA,
    ENCH_CHARM,
    ENCH_STICKY_FLAME,
    ENCH_GLOWING_SHAPESHIFTER,
    ENCH_SHAPESHIFTER,
    ENCH_TP,
    ENCH_SLEEP_WARY,
    ENCH_SUBMERGED,
    ENCH_SHORT_LIVED,
    ENCH_PARALYSIS,
    ENCH_SICK,
    ENCH_SLEEPY,         //   Monster can't wake until this wears off.
    ENCH_HELD,           //   Caught in a net.
    ENCH_BATTLE_FRENZY,  //   Monster is in a battle frenzy.
    ENCH_TEMP_PACIF,
    ENCH_PETRIFYING,
    ENCH_PETRIFIED,
    ENCH_LOWERED_MR,
    ENCH_SOUL_RIPE,
    ENCH_SLOWLY_DYING,
    ENCH_EAT_ITEMS,
    ENCH_AQUATIC_LAND,   // Water monsters lose hp while on land.
    ENCH_SPORE_PRODUCTION,
    ENCH_SLOUCH,
    ENCH_SWIFT,
    ENCH_TIDE,
    ENCH_INSANE,
    ENCH_SILENCE,
    ENCH_AWAKEN_FOREST,
    ENCH_EXPLODING,
<<<<<<< HEAD
    ENCH_FADING_AWAY,
    ENCH_PREPARING_RESURRECT,
=======
    ENCH_BLEED,
>>>>>>> d247c107

    // Update enchantment names in monster.cc when adding or removing
    // enchantments.
    NUM_ENCHANTMENTS
};

enum enchant_retval
{
    ERV_FAIL,
    ERV_NEW,
    ERV_INCREASED,
};

enum energy_use_type
{
    EUT_MOVE,
    EUT_SWIM,
    EUT_ATTACK,
    EUT_MISSILE,
    EUT_SPELL,
    EUT_SPECIAL,
    EUT_ITEM,
    EUT_PICKUP,
};

enum equipment_type
{
    EQ_NONE = -1,

    EQ_WEAPON,
    EQ_CLOAK,
    EQ_HELMET,
    EQ_GLOVES,
    EQ_BOOTS,
    EQ_SHIELD,
    EQ_BODY_ARMOUR,
    EQ_LEFT_RING,
    EQ_RIGHT_RING,
    EQ_AMULET,
    NUM_EQUIP,

    EQ_MIN_ARMOUR = EQ_CLOAK,
    EQ_MAX_ARMOUR = EQ_BODY_ARMOUR,
    EQ_MAX_WORN   = EQ_AMULET,
    // these aren't actual equipment slots, they're categories for functions
    EQ_STAFF            = 100,         // weapon with base_type OBJ_STAVES
    EQ_RINGS,                          // check both rings
    EQ_RINGS_PLUS,                     // check both rings and sum plus
    EQ_RINGS_PLUS2,                    // check both rings and sum plus2
    EQ_ALL_ARMOUR,                     // check all armour types
};

enum feature_flag_type
{
    FFT_NONE          = 0,
    FFT_NOTABLE       = 0x1,           // should be noted for dungeon overview
    FFT_EXAMINE_HINT  = 0x2,           // could get an "examine-this" hint.
};

enum flush_reason_type
{
    FLUSH_ON_FAILURE,                  // spell/ability failed to cast
    FLUSH_BEFORE_COMMAND,              // flush before getting a command
    FLUSH_ON_MESSAGE,                  // flush when printing a message
    FLUSH_ON_WARNING_MESSAGE,          // flush on MSGCH_WARN messages
    FLUSH_ON_DANGER_MESSAGE,           // flush on MSGCH_DANGER messages
    FLUSH_ON_PROMPT,                   // flush on MSGCH_PROMPT messages
    FLUSH_ON_UNSAFE_YES_OR_NO_PROMPT,  // flush when !safe set to yesno()
    FLUSH_LUA,                         // flush when Lua wants to flush
    FLUSH_KEY_REPLAY_CANCEL,           // flush when key replay is cancelled
    FLUSH_ABORT_MACRO,                 // something wrong with macro being
                                       // processed, so stop it
    FLUSH_REPLAY_SETUP_FAILURE,        // setup for key replay failed
    FLUSH_REPEAT_SETUP_DONE,           // command repeat done manipulating
                                       // the macro buffer
    NUM_FLUSH_REASONS
};

// The order of this enum must match the order of DNGN_ALTAR_FOO.
enum god_type
{
    GOD_NO_GOD,
    GOD_ZIN,
    GOD_SHINING_ONE,
    GOD_KIKUBAAQUDGHA,
    GOD_YREDELEMNUL,
    GOD_XOM,
    GOD_VEHUMET,
    GOD_OKAWARU,
    GOD_MAKHLEB,
    GOD_SIF_MUNA,
    GOD_TROG,
    GOD_NEMELEX_XOBEH,
    GOD_ELYVILON,
    GOD_LUGONU,
    GOD_BEOGH,
    GOD_JIYVA,
    GOD_FEDHAS,
    GOD_CHEIBRIADOS,
    NUM_GODS,                          // always after last god

    GOD_RANDOM = 100,
    GOD_NAMELESS = 101,                // for monsters with non-player gods
    GOD_VIABLE = 102,
};

enum holy_word_source_type
{
    HOLY_WORD_GENERIC     = -1,
    HOLY_WORD_SCROLL      = -2,
    HOLY_WORD_SPELL       = -3,  // SPELL_HOLY_WORD
    HOLY_WORD_ZIN         = -4,  // Zin effect
    HOLY_WORD_TSO         = -5,  // TSO effect
};

enum hunger_state                  // you.hunger_state
{
    HS_STARVING,
    HS_NEAR_STARVING,
    HS_VERY_HUNGRY,
    HS_HUNGRY,
    HS_SATIATED,                       // "not hungry" state
    HS_FULL,
    HS_VERY_FULL,
    HS_ENGORGED,
};

enum immolation_source_type
{
    IMMOLATION_GENERIC = -1,
    IMMOLATION_SCROLL  = -2,
    IMMOLATION_SPELL   = -3, // effect when fixing fire brand
    IMMOLATION_TOME    = -4, // exploding Tome of Destruction
};

enum item_status_flag_type  // per item flags: ie. ident status, cursed status
{
    ISFLAG_KNOW_CURSE        = 0x00000001,  // curse status
    ISFLAG_KNOW_TYPE         = 0x00000002,  // artefact name, sub/special types
    ISFLAG_KNOW_PLUSES       = 0x00000004,  // to hit/to dam/to AC/charges
    ISFLAG_KNOW_PROPERTIES   = 0x00000008,  // know special artefact properties
    ISFLAG_IDENT_MASK        = 0x0000000F,  // mask of all id related flags

    // these three masks are of the minimal flags set upon using equipment:
    ISFLAG_EQ_WEAPON_MASK    = 0x0000000B,  // mask of flags for weapon equip
    ISFLAG_EQ_ARMOUR_MASK    = 0x0000000F,  // mask of flags for armour equip
    ISFLAG_EQ_JEWELLERY_MASK = 0x0000000F,  // mask of flags for known jewellery

    ISFLAG_CURSED            = 0x00000100,  // cursed
    ISFLAG_BLESSED_WEAPON    = 0x00000200,  // personalized TSO's gift
    ISFLAG_SEEN_CURSED       = 0x00000400,  // was seen being cursed
    ISFLAG_RESERVED_3        = 0x00000800,  // reserved

    ISFLAG_RANDART           = 0x00001000,  // special value is seed
    ISFLAG_UNRANDART         = 0x00002000,  // is an unrandart
    ISFLAG_ARTEFACT_MASK     = 0x00003000,  // randart or unrandart
    ISFLAG_DROPPED           = 0x00004000,  // dropped item (no autopickup)
    ISFLAG_THROWN            = 0x00008000,  // thrown missile weapon

    // these don't have to remain as flags
    ISFLAG_NO_DESC           = 0x00000000,  // used for clearing these flags
    ISFLAG_GLOWING           = 0x00010000,  // weapons or armour
    ISFLAG_RUNED             = 0x00020000,  // weapons or armour
    ISFLAG_EMBROIDERED_SHINY = 0x00040000,  // armour: depends on sub-type
    ISFLAG_COSMETIC_MASK     = 0x00070000,  // mask of cosmetic descriptions

    ISFLAG_NO_RACE           = 0x00000000,  // used for clearing these flags
    ISFLAG_ORCISH            = 0x01000000,  // low quality items
    ISFLAG_DWARVEN           = 0x02000000,  // strong and robust items
    ISFLAG_ELVEN             = 0x04000000,  // light and accurate items
    ISFLAG_RACIAL_MASK       = 0x07000000,  // mask of racial equipment types

    ISFLAG_NOTED_ID          = 0x08000000,
    ISFLAG_NOTED_GET         = 0x10000000,

    ISFLAG_BEEN_IN_INV       = 0x20000000,  // Item has been in inventory
    ISFLAG_SUMMONED          = 0x40000000,  // Item generated on a summon
    ISFLAG_DROPPED_BY_ALLY   = 0x80000000,  // Item was dropped by an ally
};

enum item_type_id_state_type
{
    ID_UNKNOWN_TYPE = 0,
    ID_MON_TRIED_TYPE,
    ID_TRIED_TYPE,
    ID_TRIED_ITEM_TYPE,
    ID_KNOWN_TYPE,
};

enum job_type
{
    JOB_FIGHTER,
    JOB_WIZARD,
    JOB_PRIEST,
    JOB_GLADIATOR,
    JOB_NECROMANCER,
    JOB_PALADIN,
    JOB_ASSASSIN,
    JOB_BERSERKER,
    JOB_HUNTER,
    JOB_CONJURER,
    JOB_ENCHANTER,
    JOB_FIRE_ELEMENTALIST,
    JOB_ICE_ELEMENTALIST,
    JOB_SUMMONER,
    JOB_AIR_ELEMENTALIST,
    JOB_EARTH_ELEMENTALIST,
    JOB_CRUSADER,
    JOB_VENOM_MAGE,
    JOB_CHAOS_KNIGHT,
    JOB_TRANSMUTER,
    JOB_HEALER,
    JOB_REAVER,
    JOB_STALKER,
    JOB_MONK,
    JOB_WARPER,
    JOB_WANDERER,
    JOB_ARTIFICER,                     //   Greenberg/Bane
    JOB_ARCANE_MARKSMAN,
    NUM_JOBS,                          // always after the last job

    JOB_UNKNOWN = 100,
    JOB_RANDOM  = 101,
    JOB_VIABLE  = 102,
};

enum KeymapContext
{
    KMC_DEFAULT,         // For no-arg getchm(), must be zero.
    KMC_LEVELMAP,        // When in the 'X' level map
    KMC_TARGETING,       // Only during 'x' and other targeting modes
    KMC_CONFIRM,         // When being asked y/n/q questions
    KMC_MENU,            // For menus
#ifdef USE_TILE
    KMC_DOLL,            // For the tiles doll menu editing screen
#endif

    KMC_CONTEXT_COUNT,   // Must always be the last real context

    KMC_NONE
};

// This order is *critical*. Don't mess with it (see mon_enchant)
enum kill_category
{
    KC_YOU,
    KC_FRIENDLY,
    KC_OTHER,
    KC_NCATEGORIES
};

enum killer_type                       // monster_die(), thing_thrown
{
    KILL_NONE,
    KILL_YOU,
    KILL_MON,
    KILL_YOU_MISSILE,
    KILL_MON_MISSILE,
    KILL_YOU_CONF,
    KILL_MISCAST,
    KILL_MISC,                         // miscellany
    KILL_RESET,                        // abjuration, etc.
    KILL_DISMISSED,                    // only on new game startup
};

enum flight_type
{
    FL_NONE = 0,
    FL_LEVITATE,                       // doesn't require physical effort
    FL_FLY                             // wings, etc... paralysis == fall
};

enum level_area_type                   // you.level_type
{
    LEVEL_DUNGEON,
    LEVEL_LABYRINTH,
    LEVEL_ABYSS,
    LEVEL_PANDEMONIUM,
    LEVEL_PORTAL_VAULT,

    NUM_LEVEL_AREA_TYPES
};

// Reasons for entering the Abyss.
enum entry_cause_type
{
    EC_UNKNOWN,
    EC_SELF_EXPLICIT,
    EC_SELF_RISKY,     // i.e., wielding an id'd distorion weapon
    EC_SELF_ACCIDENT,  // i.e., wielding an un-id'd distortion weapon
    EC_MISCAST,
    EC_GOD_RETRIBUTION,
    EC_GOD_ACT,        // Xom sending the player somewhere for amusement.
    EC_MONSTER,
    EC_TRAP,          // Zot traps
    EC_ENVIRONMENT,   // Hell effects.
    NUM_ENTRY_CAUSE_TYPES
};

// Can't change this order without breaking saves.
enum map_marker_type
{
    MAT_FEATURE,              // Stock marker.
    MAT_LUA_MARKER,
    MAT_CORRUPTION_NEXUS,
    MAT_WIZ_PROPS,
    MAT_TOMB,
    NUM_MAP_MARKER_TYPES,
    MAT_ANY,
};

enum map_feature
{
    MF_UNSEEN,
    MF_FLOOR,
    MF_WALL,
    MF_MAP_FLOOR,
    MF_MAP_WALL,
    MF_DOOR,
    MF_ITEM,
    MF_MONS_FRIENDLY,
    MF_MONS_PEACEFUL,
    MF_MONS_NEUTRAL,
    MF_MONS_HOSTILE,
    MF_MONS_NO_EXP,
    MF_STAIR_UP,
    MF_STAIR_DOWN,
    MF_STAIR_BRANCH,
    MF_FEATURE,
    MF_WATER,
    MF_LAVA,
    MF_TRAP,
    MF_EXCL_ROOT,
    MF_EXCL,
    MF_PLAYER,
    MF_MAX,

    MF_SKIP,
};

enum menu_type
{
    MT_ANY = -1,

    MT_INVLIST,                        // List inventory
    MT_DROP,
    MT_PICKUP,
    MT_KNOW,
};

enum mon_holy_type
{
    MH_HOLY,
    MH_NATURAL,
    MH_UNDEAD,
    MH_DEMONIC,
    MH_NONLIVING, // golems and other constructs
    MH_PLANT,
};

enum targ_mode_type
{
    TARG_ANY,
    TARG_ENEMY,  // hostile + neutral
    TARG_FRIEND,
    TARG_HOSTILE,
    TARG_HOSTILE_SUBMERGED, // Target hostiles including submerged ones
    TARG_EVOLVABLE_PLANTS,  // Targeting mode for Fedhas' evolution
    TARG_NUM_MODES
};

// NOTE: Changing this order will break saves!
enum monster_type                      // (int) menv[].type
{
    MONS_GIANT_ANT,                    //    0
    MONS_GIANT_BAT,
    MONS_CENTAUR,
    MONS_RED_DEVIL,
    MONS_ETTIN,
    MONS_FUNGUS,                       //    5
    MONS_GOBLIN,
    MONS_HOUND,
    MONS_IMP,
    MONS_JACKAL,
    MONS_KILLER_BEE,                   //   10
    MONS_KILLER_BEE_LARVA,
    MONS_MANTICORE,
    MONS_NECROPHAGE,
    MONS_ORC,
    MONS_PHANTOM,                      //   15
    MONS_QUASIT,
    MONS_RAT,
    MONS_SCORPION,
    MONS_DWARF,
    MONS_UGLY_THING,                   //   20
    MONS_FIRE_VORTEX,
    MONS_WORM,
    MONS_ABOMINATION_SMALL,
    MONS_YELLOW_WASP,
    MONS_ZOMBIE_SMALL,                 //   25
    MONS_ANGEL,
    MONS_GIANT_BEETLE,
    MONS_CYCLOPS,
    MONS_DRAGON,
    MONS_TWO_HEADED_OGRE,              //   30
    MONS_FIEND,
    MONS_GIANT_SPORE,
    MONS_HOBGOBLIN,
    MONS_ICE_BEAST,
    MONS_JELLY,                        //   35
    MONS_KOBOLD,
    MONS_LICH,
    MONS_MUMMY,
    MONS_GUARDIAN_SERPENT,
    MONS_OGRE,                         //   40
    MONS_PLANT,
    MONS_QUEEN_BEE,
    MONS_RAKSHASA,
    MONS_SNAKE,
    MONS_TROLL,                        //   45
    MONS_UNSEEN_HORROR,
    MONS_VAMPIRE,
    MONS_WRAITH,
    MONS_ABOMINATION_LARGE,
    MONS_YAK,                          //   50
    MONS_ZOMBIE_LARGE,
    MONS_ORC_WARRIOR,
    MONS_KOBOLD_DEMONOLOGIST,
    MONS_ORC_WIZARD,
    MONS_ORC_KNIGHT,                   //   55
    MONS_ORB_OF_DESTRUCTION, // a projectile, not a real mon
    MONS_WYVERN,
    MONS_BIG_KOBOLD,
    MONS_GIANT_EYEBALL,
    MONS_WIGHT,                        //   60
    MONS_OKLOB_PLANT,
    MONS_WOLF_SPIDER,
    MONS_SHADOW,
    MONS_HUNGRY_GHOST,
    MONS_EYE_OF_DRAINING,              //   65
    MONS_BUTTERFLY,
    MONS_WANDERING_MUSHROOM,
    MONS_EFREET,
    MONS_BRAIN_WORM,
    MONS_GIANT_ORANGE_BRAIN,           //   70
    MONS_BOULDER_BEETLE,
    MONS_FLYING_SKULL,
    MONS_HELL_HOUND,
    MONS_MINOTAUR,
    MONS_ICE_DRAGON,                   //   75
    MONS_SLIME_CREATURE,
    MONS_FREEZING_WRAITH,
    MONS_RAKSHASA_FAKE,
    MONS_GREAT_ORB_OF_EYES,
    MONS_HELLION,                      //   80
    MONS_ROTTING_DEVIL,
    MONS_TORMENTOR,
    MONS_REAPER,
    MONS_SOUL_EATER,
    MONS_HAIRY_DEVIL,                  //   85
    MONS_ICE_DEVIL,
    MONS_BLUE_DEVIL,
    MONS_BEAST,
    MONS_IRON_DEVIL,
    MONS_SIXFIRHY,                     //   90
    MONS_MERGED_SLIME_CREATURE, // used only for recoloring
    MONS_GHOST,                 // common genus for monster and player ghosts
    MONS_SENSED,                // dummy monster for unspecified sensed mons
    MONS_PLAYER,                // a certain ugly creature
    MONS_VAMPIRE_BAT,           // for recolouring
    MONS_DEMIGOD,               // for recolouring
    MONS_DEMONSPAWN,            // for recolouring... but there are FRs
    MONS_GLOWING_SHAPESHIFTER,
    MONS_SHAPESHIFTER,
    MONS_GIANT_MITE,                   //  100
    MONS_STEAM_DRAGON,
    MONS_VERY_UGLY_THING,
    MONS_ORC_SORCERER,
    MONS_HIPPOGRIFF,
    MONS_GRIFFON,                      //  105
    MONS_HYDRA,
    MONS_SKELETON_SMALL,
    MONS_SKELETON_LARGE,
    MONS_HELL_KNIGHT,
    MONS_NECROMANCER,                  //  110
    MONS_WIZARD,
    MONS_ORC_PRIEST,
    MONS_ORC_HIGH_PRIEST,
    MONS_HUMAN,
    MONS_GNOLL,                        //  115
    MONS_CLAY_GOLEM,
    MONS_WOOD_GOLEM,
    MONS_STONE_GOLEM,
    MONS_IRON_GOLEM,
    MONS_CRYSTAL_GOLEM,                //  120
    MONS_TOENAIL_GOLEM,
    MONS_MOTTLED_DRAGON,
    MONS_EARTH_ELEMENTAL,
    MONS_FIRE_ELEMENTAL,
    MONS_AIR_ELEMENTAL,                //  125
    MONS_ICE_FIEND,
    MONS_SHADOW_FIEND,
    MONS_WATER_MOCCASIN,
    MONS_CROCODILE,
    MONS_SPECTRAL_WARRIOR,             //  130
    MONS_PULSATING_LUMP,
    MONS_STORM_DRAGON,
    MONS_YAKTAUR,
    MONS_DEATH_YAK,
    MONS_ROCK_TROLL,                   //  135
    MONS_STONE_GIANT,
    MONS_FLAYED_GHOST,
    MONS_BUMBLEBEE,
    MONS_REDBACK,
    MONS_INSUBSTANTIAL_WISP,           //  140
    MONS_VAPOUR,
    MONS_OGRE_MAGE,
    MONS_SPINY_WORM,
    MONS_DANCING_WEAPON,
    MONS_TITAN,                        //  145
    MONS_GOLDEN_DRAGON,
    MONS_ELF,
    MONS_LINDWURM,
    MONS_ELEPHANT_SLUG,
    MONS_WAR_DOG,                      //  150
    MONS_GREY_RAT,
    MONS_GREEN_RAT,
    MONS_ORANGE_RAT,
    MONS_BLACK_MAMBA,
    MONS_SHEEP,                        //  155
    MONS_GHOUL,
    MONS_HOG,
    MONS_GIANT_MOSQUITO,
    MONS_GIANT_CENTIPEDE,
    MONS_IRON_TROLL,                   //  160
    MONS_NAGA,
    MONS_FIRE_GIANT,
    MONS_FROST_GIANT,
    MONS_FIRE_DRAKE,
    MONS_SHADOW_DRAGON,                //  165
    MONS_VIPER,
    MONS_ANACONDA,
    MONS_DEEP_TROLL,
    MONS_GIANT_BLOWFLY,
    MONS_RED_WASP,                     //  170
    MONS_SWAMP_DRAGON,
    MONS_SWAMP_DRAKE,
    MONS_DEATH_DRAKE,
    MONS_SOLDIER_ANT,
    MONS_HILL_GIANT,                   //  175
    MONS_QUEEN_ANT,
    MONS_ANT_LARVA,
    MONS_GIANT_FROG,
    MONS_GIANT_TOAD,
    MONS_SPINY_FROG,                   //  180
    MONS_BLINK_FROG,
    MONS_GIANT_COCKROACH,
    MONS_SMALL_SNAKE,
    MONS_KENKU,
    MONS_WOLF,     //jmf: added
    MONS_WARG,     //jmf: added for orc mines
    MONS_BEAR,     //jmf: added bears!
    MONS_GRIZZLY_BEAR,
    MONS_POLAR_BEAR,
    MONS_BLACK_BEAR,                   //  190
    MONS_SIMULACRUM_SMALL,
    MONS_SIMULACRUM_LARGE,
    MONS_MERFOLK,
    MONS_MERMAID,
    MONS_SIREN,                        //  195
    MONS_FLAMING_CORPSE,
    MONS_HARPY,
    MONS_TOADSTOOL,
    MONS_BUSH,
    MONS_BALLISTOMYCETE,               //  200

    // Shoals guardians
    MONS_MERFOLK_IMPALER,
    MONS_MERFOLK_AQUAMANCER,
    MONS_MERFOLK_JAVELINEER,

    MONS_SNAPPING_TURTLE,
    MONS_ALLIGATOR_SNAPPING_TURTLE,    //  205
    MONS_SEA_SNAKE,

    MONS_HYPERACTIVE_BALLISTOMYCETE,
    MONS_HALFLING,              // for recolouring only.  And let's remove them!

    //jmf: end new monsters
    MONS_WHITE_IMP = 220,              //  220
    MONS_LEMURE,
    MONS_UFETUBUS,
    MONS_IRON_IMP,
    MONS_MIDGE,
    MONS_NEQOXEC,                      //  225
    MONS_ORANGE_DEMON,
    MONS_HELLWING,
    MONS_SMOKE_DEMON,
    MONS_YNOXINUL,
    MONS_EXECUTIONER,                  //  230
    MONS_GREEN_DEATH,
    MONS_BLUE_DEATH,
    MONS_BALRUG,
    MONS_CACODEMON,
    MONS_DEMONIC_CRAWLER,              //  235
    MONS_SUN_DEMON,
    MONS_SHADOW_IMP,
    MONS_SHADOW_DEMON,
    MONS_LOROCYPROCA,
    MONS_SHADOW_WRAITH,                //  240
    MONS_GIANT_AMOEBA,
    MONS_GIANT_SLUG,
    MONS_GIANT_SNAIL,
    MONS_SPATIAL_VORTEX,
    MONS_PIT_FIEND,                    //  245
    MONS_BORING_BEETLE,
    MONS_GARGOYLE,
    MONS_METAL_GARGOYLE,
    MONS_MOLTEN_GARGOYLE,
    MONS_PROGRAM_BUG,                  //  250
// BCR - begin first batch of uniques.
    MONS_MNOLEG,
    MONS_LOM_LOBON,
    MONS_CEREBOV,
    MONS_GLOORX_VLOQ,                  //  254
    MONS_MOLLUSC_LORD,                 //  XXX: not used
    // 256
    // 257
    // 258
    // 259
// BCR - End first batch of uniques.
    MONS_NAGA_MAGE = 260,              //  260
    MONS_NAGA_WARRIOR,
    MONS_ORC_WARLORD,
    MONS_DEEP_ELF_SOLDIER,
    MONS_DEEP_ELF_FIGHTER,
    MONS_DEEP_ELF_KNIGHT,              //  265
    MONS_DEEP_ELF_MAGE,
    MONS_DEEP_ELF_SUMMONER,
    MONS_DEEP_ELF_CONJURER,
    MONS_DEEP_ELF_PRIEST,
    MONS_DEEP_ELF_HIGH_PRIEST,         //  270
    MONS_DEEP_ELF_DEMONOLOGIST,
    MONS_DEEP_ELF_ANNIHILATOR,
    MONS_DEEP_ELF_SORCERER,
    MONS_DEEP_ELF_DEATH_MAGE,
    MONS_BROWN_OOZE,                   //  275
    MONS_AZURE_JELLY,
    MONS_DEATH_OOZE,
    MONS_ACID_BLOB,
    MONS_ROYAL_JELLY,
// BCR - begin second batch of uniques.
    MONS_TERENCE,                      //  280
    MONS_JESSICA,
    MONS_IJYB,
    MONS_SIGMUND,
    MONS_BLORK_THE_ORC,
    MONS_EDMUND,                       //  285
    MONS_PSYCHE,
    MONS_EROLCHA,
    MONS_DONALD,
    MONS_URUG,
    MONS_UNUSED_UNIQUE,                //  290
    MONS_JOSEPH,
    MONS_SNORG, // was Anita - Snorg is correct 16jan2000 {dlb}
    MONS_ERICA,
    MONS_JOSEPHINE,
    MONS_HAROLD,                       //  295
    MONS_NORBERT,
    MONS_JOZEF,
    MONS_AGNES,
    MONS_MAUD,
    MONS_LOUISE,                       //  300
    MONS_FRANCIS,
    MONS_FRANCES,
    MONS_RUPERT,
    MONS_WAYNE,
    MONS_DUANE,                        //  305
    MONS_XTAHUA,
    MONS_NORRIS,
    MONS_FREDERICK,
    MONS_MARGERY,
    MONS_BORIS,                        //  310
    MONS_POLYPHEMUS,
// BCR - end second batch of uniques.

    MONS_DRACONIAN,
    MONS_FIRST_DRACONIAN = MONS_DRACONIAN,

    // If adding more drac colours, sync up colour names in
    // mon-util.cc.
    MONS_BLACK_DRACONIAN,               // Should always be first colour.
    MONS_MOTTLED_DRACONIAN,
    MONS_YELLOW_DRACONIAN,
    MONS_GREEN_DRACONIAN,
    MONS_PURPLE_DRACONIAN,
    MONS_RED_DRACONIAN,
    MONS_WHITE_DRACONIAN,
    MONS_GREY_DRACONIAN,
    MONS_PALE_DRACONIAN,                //  Should always be last colour.

    // Sync up with mon-place.cc's draconian selection if adding more.
    MONS_DRACONIAN_CALLER,
    MONS_DRACONIAN_MONK,
    MONS_DRACONIAN_ZEALOT,
    MONS_DRACONIAN_SHIFTER,
    MONS_DRACONIAN_ANNIHILATOR,
    MONS_DRACONIAN_KNIGHT,
    MONS_DRACONIAN_SCORCHER,

    MONS_LAST_DRACONIAN = MONS_DRACONIAN_SCORCHER,

    MONS_MURRAY,
    MONS_TIAMAT,

    MONS_DEEP_ELF_BLADEMASTER,
    MONS_DEEP_ELF_MASTER_ARCHER,
    MONS_DEEP_DWARF,

    // The Lords of Hell (also unique):
    MONS_GERYON = 340,                 //  340
    MONS_DISPATER,
    MONS_ASMODEUS,
    MONS_ANTAEUS,
    MONS_ERESHKIGAL,                   //  344

    MONS_ANCIENT_LICH = 356,           //  356
    MONS_OOZE,
    MONS_KRAKEN,
    MONS_KRAKEN_TENTACLE,
    MONS_VAULT_GUARD,                  //  360
    MONS_CURSE_SKULL,
    MONS_VAMPIRE_KNIGHT,
    MONS_VAMPIRE_MAGE,
    MONS_SHINING_EYE,
    MONS_ORB_GUARDIAN,                 //  365
    MONS_DAEVA,
    MONS_SPECTRAL_THING,
    MONS_GREATER_NAGA,
    MONS_BONE_DRAGON,
    MONS_TENTACLED_MONSTROSITY,        //  370
    MONS_SPHINX,
    MONS_ROTTING_HULK,
    MONS_GUARDIAN_MUMMY,
    MONS_GREATER_MUMMY,
    MONS_MUMMY_PRIEST,                 //  375
    MONS_CENTAUR_WARRIOR,
    MONS_YAKTAUR_CAPTAIN,
    MONS_KILLER_KLOWN,
    MONS_ELECTRIC_GOLEM, // replacing the guardian robot -- bwr
    MONS_BALL_LIGHTNING, // replacing the dorgi -- bwr  380
    MONS_ORB_OF_FIRE,    // Swords renamed to fit -- bwr
    MONS_QUOKKA,         // Quokka are a type of wallaby, returned -- bwr 382
    MONS_TRAPDOOR_SPIDER,
    MONS_CHAOS_SPAWN,
    MONS_EYE_OF_DEVASTATION = 385,     //  385
    MONS_MOTH_OF_WRATH,
    MONS_DEATH_COB,
    MONS_CURSE_TOE,
    MONS_GOLD_MIMIC,
    MONS_WEAPON_MIMIC,                 //  390
    MONS_ARMOUR_MIMIC,
    MONS_SCROLL_MIMIC,
    MONS_POTION_MIMIC,
    MONS_HELL_HOG,
    MONS_SERPENT_OF_HELL,              //  395
    MONS_BOGGART,
    MONS_QUICKSILVER_DRAGON,
    MONS_IRON_DRAGON,
    MONS_SKELETAL_WARRIOR,             //  399
    MONS_PLAYER_GHOST,                 //  400
    MONS_PANDEMONIUM_DEMON,            //  401

    MONS_GIANT_NEWT,                   //  402
    MONS_GIANT_GECKO,                  //  403
    MONS_IGUANA,
    MONS_GILA_MONSTER,                 //  405
    MONS_KOMODO_DRAGON,                //  406

    MONS_PLAYER_ILLUSION,

    // Lava monsters:
    MONS_LAVA_WORM = 420,              //  420
    MONS_LAVA_FISH,
    MONS_LAVA_SNAKE,
    MONS_SALAMANDER,                   //  423 mv: was another lava thing

    // Water monsters:
    MONS_BIG_FISH = 430,               //  430
    MONS_GIANT_GOLDFISH,
    MONS_ELECTRIC_EEL,
    MONS_JELLYFISH,
    MONS_WATER_ELEMENTAL,
    MONS_SWAMP_WORM,                   //  435
    MONS_SHARK,
    MONS_KRAKEN_CONNECTOR,

    // Monsters which move through rock:
    MONS_ROCK_WORM = 440,

    // Statuary
    MONS_ORANGE_STATUE,
    MONS_SILVER_STATUE,
    MONS_ICE_STATUE,
    MONS_STATUE,
    MONS_TRAINING_DUMMY,

    // Third batch of uniques
    MONS_ROXANNE = 450, // -- statue, too!
    MONS_SONJA,
    MONS_EUSTACHIO,
    MONS_AZRAEL,
    MONS_ILSUIW,
    MONS_PRINCE_RIBBIT,                // 455
    MONS_NERGALLE,
    MONS_SAINT_ROKA,
    MONS_NESSOS,
    MONS_LERNAEAN_HYDRA,
    MONS_DISSOLUTION,                  // 460
    MONS_KIRKE,
    MONS_GRUM,
    MONS_PURGY,
    MONS_MENKAURE,
    MONS_DUVESSA,                      // 465
    MONS_DOWAN,
    MONS_GASTRONOK,
    MONS_MAURICE,
    MONS_KHUFU,
    MONS_NIKOLA,                       // 470

    // New set of monsters {november, 2009}
    MONS_GOLDEN_EYE,
    MONS_AIZUL,
    MONS_PIKEL,
    MONS_CRAZY_YIUF,
    MONS_SLAVE,
    MONS_GIANT_LEECH,
    MONS_MARA,
    MONS_MARA_FAKE,
    MONS_ALLIGATOR,
    MONS_BABY_ALLIGATOR,
    MONS_ELEPHANT,
    MONS_DIRE_ELEPHANT,
    MONS_HELLEPHANT,
    MONS_GRINDER,
    MONS_CHUCK,
    MONS_IRON_GIANT,
    MONS_NELLIE,
    MONS_IRON_ELEMENTAL,
    MONS_GIANT_SCORPION,
    MONS_GHOST_MOTH,
    MONS_JUMPING_SPIDER,               
    MONS_TARANTELLA,                   // 492

    // Spriggans:
    MONS_SPRIGGAN = 500,
    MONS_SPRIGGAN_DRUID,
    MONS_SPRIGGAN_ASSASSIN,
    MONS_SPRIGGAN_RIDER,
    MONS_SPRIGGAN_WARPER,
    MONS_SPRIGGAN_DEFENDER,
    MONS_THE_ENCHANTRESS,
    MONS_FIREFLY,
    MONS_MENNAS,

    // New holy monsters etc
    MONS_CHERUB,
    MONS_PHOENIX,
    MONS_SILVER_STAR,
    MONS_BLESSED_TOE,
    MONS_SHEDU,
    MONS_OPHAN,
    MONS_SPIRIT,
    MONS_PALADIN,
    MONS_APIS,
    MONS_HOLY_DRAGON,

    // Testing monsters
    MONS_TEST_SPAWNER,

    NUM_MONSTERS,                      // used for polymorph

    // MONS_NO_MONSTER can get put in savefiles, so it shouldn't change
    // when NUM_MONSTERS increases.
    MONS_NO_MONSTER = 1000,

    RANDOM_MONSTER = 2000, // used to distinguish between a random monster and using program bugs for error trapping {dlb}

    // A random draconian, either base coloured drac or specialised.
    RANDOM_DRACONIAN,

    // Any random base draconian colour.
    RANDOM_BASE_DRACONIAN,

    // Any random specialised draconian, such as a draconian knight.
    RANDOM_NONBASE_DRACONIAN,

    WANDERING_MONSTER = 3500, // only used in monster placement routines - forced limit checks {dlb}

};

enum beh_type
{
    BEH_SLEEP,
    BEH_WANDER,
    BEH_SEEK,
    BEH_FLEE,
    BEH_CORNERED,
    BEH_PANIC,                         //  like flee but without running away
    BEH_LURK,                          //  stay still until discovered or
                                       //  enemy close by
    NUM_BEHAVIOURS,                    //  max # of legal states
    BEH_CHARMED,                       //  hostile-but-charmed; creation only
    BEH_FRIENDLY,                      //  used during creation only
    BEH_GOOD_NEUTRAL,                  //  creation only
    BEH_STRICT_NEUTRAL,
    BEH_NEUTRAL,                       //  creation only
    BEH_HOSTILE,                       //  creation only
    BEH_GUARD,                         //  creation only - monster is guard
    BEH_COPY,                          //  creation only - copy from summoner
};

enum mon_attitude_type
{
    ATT_HOSTILE,                       // 0, default in most cases
    ATT_NEUTRAL,                       // neutral
    ATT_GOOD_NEUTRAL,                  // neutral, but won't attack friendlies
    ATT_STRICT_NEUTRAL,                // neutral, won't attack player. Used by Jiyva.
    ATT_FRIENDLY,                      // created friendly (or tamed?)
};

// These are now saved in an uint64_t in the monsters struct.
enum monster_flag_type
{
    MF_NO_REWARD          = 0x01,    // no benefit from killing
    MF_JUST_SUMMONED      = 0x02,    // monster skips next available action
    MF_TAKING_STAIRS      = 0x04,    // is following player through stairs
    MF_INTERESTING        = 0x08,    // Player finds monster interesting

    MF_SEEN               = 0x10,    // Player has already seen monster
    MF_DIVINE_PROTECTION  = 0x20,    // Monster has divine protection.
    MF_KNOWN_MIMIC        = 0x40,    // Mimic that has taken a swing at the PC,
                                     // or that the player has inspected with ?
    MF_BANISHED           = 0x80,    // Monster that has been banished.

    MF_HARD_RESET         = 0x100,   // Summoned, should not drop gear on reset
    MF_WAS_NEUTRAL        = 0x200,   // mirror to CREATED_FRIENDLY for neutrals
    MF_ATT_CHANGE_ATTEMPT = 0x400,   // Saw player and attitude changed (or
                                     // not); currently used for holy beings
                                     // (good god worshippers -> neutral)
                                     // orcs (Beogh worshippers -> friendly),
                                     // and slimes (Jiyva worshippers -> neutral)
    MF_WAS_IN_VIEW        = 0x800,   // Was in view during previous turn.

    MF_BAND_MEMBER        = 0x1000,  // Created as a member of a band
    MF_GOT_HALF_XP        = 0x2000,  // Player already got half xp value earlier
    MF_HONORARY_UNDEAD    = 0x4000,  // Consider this monster to have MH_UNDEAD
                                     // holiness, regardless of its actual type;
                                     // currently used for abominations created
                                     // via Twisted Resurrection
    MF_ENSLAVED_SOUL      = 0x8000,  // An undead monster soul enslaved by
                                     // Yredelemnul's power

    MF_NAME_SUFFIX        = 0x10000, // mname is a suffix.
    MF_NAME_ADJECTIVE     = 0x20000, // mname is an adjective.
                                     // between it and the monster type name.
    MF_NAME_REPLACE       = 0x30000, // mname entirely replaces normal monster
                                     // name.
    MF_NAME_MASK          = 0x30000,
    MF_GOD_GIFT           = 0x40000, // Is a god gift.
    MF_FLEEING_FROM_SANCTUARY = 0x80000, // Is running away from player sanctuary
    MF_EXPLODE_KILL       = 0x100000, // Is being killed with disintegration

    // These are based on the flags in monster class, but can be set for
    // monsters that are not normally spellcasters (in vaults).
    MF_SPELLCASTER        = 0x200000,
    MF_ACTUAL_SPELLS      = 0x400000, // Can use spells and is a spellcaster for
                                      // Trog purposes.
    MF_PRIEST             = 0x800000, // Is a priest (divine spells)
                                      // for the conduct.

    MF_GOING_BERSERK      = 0x1000000,// Is about to go berserk!

    MF_NAME_DESCRIPTOR    = 0x2000000,// mname should be treated with normal
                                      // grammar, ie, prevent "You hit red rat"
                                      // and other such constructs.
    MF_NAME_DEFINITE      = 0x4000000,// give this monster the definite "the"
                                      // article, instead of the indefinite "a"
                                      // article.
    MF_INTERLEVEL_FOLLOWER = 0x8000000,// will travel with the player regardless
                                       // of where the monster is at on the level
    MF_DEMONIC_GUARDIAN = 0x10000000, // is a demonic_guardian
    MF_NAME_SPECIES     = 0x20000000, // mname should be used for corpses as well,
                                      // preventing "human corpse of halfling"
    // Note: at least name flags get passed in a 32-bit variable (fill_out_corpse()),
    // and perhaps other flags as well.  Be careful when extending.
};

// Adding slots breaks saves. YHBW.
enum mon_inv_type           // (int) menv[].inv[]
{
    MSLOT_WEAPON,           // Primary weapon (melee)
    MSLOT_ALT_WEAPON,       // Alternate weapon, ranged or second melee weapon
                            // for monsters that can use two weapons.
    MSLOT_MISSILE,
    MSLOT_ARMOUR,
    MSLOT_SHIELD,
    MSLOT_MISCELLANY,
    MSLOT_POTION,
    MSLOT_WAND,
    MSLOT_SCROLL,
    MSLOT_GOLD,
    NUM_MONSTER_SLOTS
};

// XXX: These still need to be applied in mon-data.h
enum mon_spellbook_type
{
    MST_ORC_WIZARD_I     = 0,
    MST_ORC_WIZARD_II,
    MST_ORC_WIZARD_III,
    MST_GUARDIAN_SERPENT    = 10,
    MST_LICH_I           = 20,
    MST_LICH_II,
    MST_LICH_III,
    MST_LICH_IV,
    MST_HELLION          = 30,
    MST_VAMPIRE          = 40,
    MST_VAMPIRE_KNIGHT,
    MST_VAMPIRE_MAGE,
    MST_EFREET           = 50,
    MST_KILLER_KLOWN,
    MST_BRAIN_WORM,
    MST_GIANT_ORANGE_BRAIN,
    MST_RAKSHASA,
    MST_GREAT_ORB_OF_EYES,             //  55
    MST_KRAKEN,
    MST_ORC_SORCERER,
    MST_STEAM_DRAGON,
    MST_HELL_KNIGHT_I    = 60,
    MST_HELL_KNIGHT_II,
    MST_NECROMANCER_I    = 65,
    MST_NECROMANCER_II,
    MST_WIZARD_I         = 70,
    MST_WIZARD_II,
    MST_WIZARD_III,
    MST_WIZARD_IV,
    MST_WIZARD_V,
    MST_ORC_PRIEST       = 80,
    MST_ORC_HIGH_PRIEST,
    MST_MOTTLED_DRAGON,
    MST_ICE_FIEND,
    MST_SHADOW_FIEND,
    MST_TORMENTOR,                     //  85
    MST_STORM_DRAGON,
    MST_WHITE_IMP,
    MST_YNOXINUL,
    MST_NEQOXEC,
    MST_HELLWING,                      //  90
    MST_SMOKE_DEMON,
    MST_CACODEMON,
    MST_GREEN_DEATH,
    MST_BALRUG,
    MST_BLUE_DEATH,                    //  95
    MST_TITAN,
    MST_GOLDEN_DRAGON,
    MST_DEEP_ELF_SUMMONER,
    MST_DEEP_ELF_CONJURER_I,
    MST_DEEP_ELF_CONJURER_II,          // 100
    MST_DEEP_ELF_PRIEST,
    MST_DEEP_ELF_HIGH_PRIEST,
    MST_DEEP_ELF_DEMONOLOGIST,
    MST_DEEP_ELF_ANNIHILATOR,
    MST_DEEP_ELF_SORCERER,             // 105
    MST_DEEP_ELF_DEATH_MAGE,
    MST_KOBOLD_DEMONOLOGIST,
    MST_NAGA,
    MST_NAGA_MAGE,
    MST_CURSE_SKULL,                   // 110
    MST_SHINING_EYE,
    MST_FROST_GIANT,
    MST_ANGEL,
    MST_DAEVA,
    MST_SHADOW_DRAGON,                 // 115
    MST_SPHINX,
    MST_MUMMY,
    MST_ELECTRIC_GOLEM,
    MST_ORB_OF_FIRE,
    MST_SHADOW_IMP,                    // 120
    MST_GHOST,
    MST_HELL_HOG,
    MST_SWAMP_DRAGON,
    MST_SWAMP_DRAKE,
    MST_SERPENT_OF_HELL,               // 125
    MST_BOGGART,
    MST_EYE_OF_DEVASTATION,
    MST_QUICKSILVER_DRAGON,
    MST_IRON_DRAGON,
    MST_SKELETAL_WARRIOR,              // 130
    MST_NORRIS,
    MST_DEATH_DRAKE,
    MST_DRAC_SCORCHER, // As Bioster would say.. pig*s
    MST_DRAC_CALLER,
    MST_DRAC_SHIFTER,                  // 135
    MST_CURSE_TOE,
    MST_ICE_STATUE,
    // unique monsters' "spellbooks"
    MST_RUPERT = 140,
    MST_ROXANNE,
    MST_SONJA,
    MST_EUSTACHIO,
    MST_ILSUIW,
    MST_PRINCE_RIBBIT,                 // 145
    MST_NESSOS,
    MST_KIRKE,
    MST_MENKAURE,
    MST_DOWAN,
    MST_GERYON,
    MST_DISPATER,
    MST_ASMODEUS,
    MST_ERESHKIGAL,
    MST_ANTAEUS,
    MST_MNOLEG = 160,
    MST_LOM_LOBON,
    MST_CEREBOV,
    MST_GLOORX_VLOQ,
    MST_JESSICA,
    MST_BERSERK_ESCAPE,               // 165
    MST_GASTRONOK,
    MST_MAURICE,
    MST_KHUFU,
    MST_NIKOLA,
    MST_DISSOLUTION,                  // 170
    MST_AIZUL,
    MST_EXECUTIONER,
    MST_HAROLD,
    MST_MARA,
    MST_MARA_FAKE,
    MST_MERFOLK_AQUAMANCER,
    MST_ALLIGATOR,
    MST_BORIS,
    MST_FREDERICK,
    MST_WAYNE,                        // 180
    MST_SPRIGGAN_DRUID,
    MST_THE_ENCHANTRESS,
    MST_HELLEPHANT,
    MST_GRINDER,
    MST_IRON_GIANT,
    MST_IRON_ELEMENTAL,
<<<<<<< HEAD
    MST_CHERUB,
    MST_PHOENIX,
    MST_SILVER_STAR,
    MST_BLESSED_TOE,                  // 190
    MST_SHEDU,
    MST_OPHAN,
    MST_SPIRIT,
    MST_PALADIN,
    MST_HOLY_DRAGON,
=======
    MST_MENNAS,
    MST_JUMPING_SPIDER,
>>>>>>> d247c107

    MST_TEST_SPAWNER = 200,
    NUM_MSTYPES,
    MST_NO_SPELLS = 250
};

enum mutation_type
{
    // body slot facets
    MUT_ANTENNAE,       // head
    MUT_BIG_WINGS,
    MUT_BEAK,           // head
    MUT_CLAWS,          // hands
    MUT_FANGS,
    MUT_HOOVES,         // feet
    MUT_HORNS,          // head
    MUT_STINGER,
    MUT_TALONS,         // feet

    // scales
    MUT_DISTORTION_FIELD,
    MUT_ICY_BLUE_SCALES,
    MUT_IRIDESCENT_SCALES,
    MUT_LARGE_BONE_PLATES,
    MUT_MOLTEN_SCALES,
    MUT_ROUGH_BLACK_SCALES,
    MUT_RUGGED_BROWN_SCALES,
    MUT_SLIMY_GREEN_SCALES,
    MUT_THIN_METALLIC_SCALES,
    MUT_THIN_SKELETAL_STRUCTURE,
    MUT_YELLOW_SCALES,

    MUT_ACUTE_VISION,
    MUT_AGILE,
    MUT_BERSERK,
    MUT_BLINK,
    MUT_BLURRY_VISION,
    MUT_BREATHE_FLAMES,
    MUT_BREATHE_POISON,
    MUT_CARNIVOROUS,
    MUT_CLARITY,
    MUT_CLEVER,
    MUT_CLUMSY,
    MUT_COLD_RESISTANCE,
    MUT_CONSERVE_POTIONS,
    MUT_CONSERVE_SCROLLS,
    MUT_DEFORMED,
    MUT_DEMONIC_GUARDIAN,
    MUT_DETERIORATION,
    MUT_DOPEY,
    MUT_HEAT_RESISTANCE,
    MUT_HERBIVOROUS,
    MUT_HURL_HELLFIRE,
    MUT_FAST,
    MUT_FAST_METABOLISM,
    MUT_FLEXIBLE_WEAK,
    MUT_FRAIL,
    MUT_GOURMAND,
    MUT_HIGH_MAGIC,
    MUT_ICEMAIL,
    MUT_LOW_MAGIC,
    MUT_MAGIC_RESISTANCE,
    MUT_MUTATION_RESISTANCE,
    MUT_NEGATIVE_ENERGY_RESISTANCE,
    MUT_NIGHTSTALKER,
    MUT_PASSIVE_FREEZE,
    MUT_PASSIVE_MAPPING,
    MUT_POISON_RESISTANCE,
    MUT_POWERED_BY_DEATH,
    MUT_REGENERATION,
    MUT_ROBUST,
    MUT_SAPROVOROUS,
    MUT_SCREAM,
    MUT_SHAGGY_FUR,
    MUT_SHOCK_RESISTANCE,
    MUT_SLOW_HEALING,
    MUT_SLOW_METABOLISM,
    MUT_SPINY,
    MUT_SPIT_POISON,
    MUT_STOCHASTIC_TORMENT_RESISTANCE,
    MUT_STRONG,
    MUT_STRONG_STIFF,
    MUT_TELEPORT,
    MUT_TELEPORT_AT_WILL,
    MUT_TELEPORT_CONTROL,
    MUT_THROW_FLAMES,
    MUT_THROW_FROST,
    MUT_TORMENT_RESISTANCE,
    MUT_TOUGH_SKIN,
    MUT_WEAK,
    MUT_SLOW,

    // Jiyva-specific mutations
    MUT_ACIDIC_BITE,
    MUT_EYEBALLS,
    MUT_FOOD_JELLY,
    MUT_GELATINOUS_BODY,
    MUT_PSEUDOPODS,
    MUT_TRANSLUCENT_SKIN,

    NUM_MUTATIONS,

    RANDOM_MUTATION = NUM_MUTATIONS + 1,
    RANDOM_XOM_MUTATION,
    RANDOM_GOOD_MUTATION,
    RANDOM_BAD_MUTATION,
    RANDOM_SLIME_MUTATION,
    RANDOM_NON_SLIME_MUTATION,
};

enum object_class_type                 // mitm[].base_type
{
    OBJ_WEAPONS,
    OBJ_MISSILES,
    OBJ_ARMOUR,
    OBJ_WANDS,
    OBJ_FOOD,
    OBJ_UNKNOWN_I, // (use unknown) labeled as books in invent.cc {dlb}
    OBJ_SCROLLS,
    OBJ_JEWELLERY,
    OBJ_POTIONS,
    OBJ_UNKNOWN_II, // (use unknown, stackable) labeled as gems in invent.cc {dlb}
    OBJ_BOOKS,
    OBJ_STAVES,
    OBJ_ORBS,
    OBJ_MISCELLANY,
    OBJ_CORPSES,
    OBJ_GOLD, // important role as upper limit to chardump::dump_inventory() {dlb}
    OBJ_GEMSTONES, // found in itemname.cc, labeled as miscellaneous in invent.cc {dlb}
    NUM_OBJECT_CLASSES,
    OBJ_UNASSIGNED = 100,              // must remain set to 100 {dlb}
    OBJ_RANDOM,      // used for blanket random sub_type .. see dungeon::items()
};

enum operation_types
{
    OPER_WIELD    = 'w',
    OPER_QUAFF    = 'q',
    OPER_DROP     = 'd',
    OPER_EAT      = 'e',
    OPER_TAKEOFF  = 'T',
    OPER_WEAR     = 'W',
    OPER_PUTON    = 'P',
    OPER_REMOVE   = 'R',
    OPER_READ     = 'r',
    OPER_MEMORISE = 'M',
    OPER_ZAP      = 'Z',
    OPER_EXAMINE  = 'x',
    OPER_FIRE     = 'f',
    OPER_PRAY     = 'p',
    OPER_EVOKE    = 'v',
    OPER_DESTROY  = 'D',
    OPER_QUIVER   = 'Q',
    OPER_ATTACK   = 'a',
    OPER_ANY      = 0,
};

enum orb_type
{
    ORB_ZOT,
};

enum size_part_type
{
    PSIZE_BODY,         // entire body size -- used for EV/size of target
    PSIZE_TORSO,        // torso only (hybrids -- size of parts that use equip)
    PSIZE_PROFILE,      // profile only (for stealth checks)
};

enum potion_type
{
    POT_HEALING,
    POT_HEAL_WOUNDS,
    POT_SPEED,
    POT_MIGHT,
    POT_BRILLIANCE,
    POT_AGILITY,
    POT_GAIN_STRENGTH,
    POT_GAIN_DEXTERITY,
    POT_GAIN_INTELLIGENCE,
    POT_LEVITATION,
    POT_POISON,
    POT_SLOWING,
    POT_PARALYSIS,
    POT_CONFUSION,
    POT_INVISIBILITY,
    POT_PORRIDGE,
    POT_DEGENERATION,
    POT_DECAY,
    POT_WATER,
    POT_EXPERIENCE,
    POT_MAGIC,
    POT_RESTORE_ABILITIES,
    POT_STRONG_POISON,
    POT_BERSERK_RAGE,
    POT_CURE_MUTATION,
    POT_MUTATION,
    POT_RESISTANCE,
    POT_BLOOD,
    POT_BLOOD_COAGULATED,
    NUM_POTIONS
};

enum pronoun_type
{
    PRONOUN_CAP,
    PRONOUN_NOCAP,
    PRONOUN_CAP_POSSESSIVE,
    PRONOUN_NOCAP_POSSESSIVE,
    PRONOUN_REFLEXIVE,                  // reflexive is always lowercase
    PRONOUN_OBJECTIVE,                  // objective is always lowercase
};

enum artefact_prop_type
{
    ARTP_BRAND,
    ARTP_AC,
    ARTP_EVASION,
    ARTP_STRENGTH,
    ARTP_INTELLIGENCE,
    ARTP_DEXTERITY,
    ARTP_FIRE,
    ARTP_COLD,
    ARTP_ELECTRICITY,
    ARTP_POISON,
    ARTP_NEGATIVE_ENERGY,
    ARTP_MAGIC,
    ARTP_EYESIGHT,
    ARTP_INVISIBLE,
    ARTP_LEVITATE,
    ARTP_BLINK,
    ARTP_BERSERK,
    ARTP_NOISES,
    ARTP_PREVENT_SPELLCASTING,
    ARTP_CAUSE_TELEPORTATION,
    ARTP_PREVENT_TELEPORTATION,
    ARTP_ANGRY,
    ARTP_METABOLISM,
    ARTP_MUTAGENIC,
    ARTP_ACCURACY,
    ARTP_DAMAGE,
    ARTP_CURSED,
    ARTP_STEALTH,
    ARTP_MAGICAL_POWER,
    ARTP_PONDEROUS,
    ARTP_NUM_PROPERTIES
};

enum score_format_type
{
    SCORE_TERSE,                // one line
    SCORE_REGULAR,              // two lines (name, cause, blank)
    SCORE_VERBOSE,              // everything (dates, times, god, etc.)
};

enum shop_type // (uint8_t) env.sh_type[], item_in_shop(), in_a_shop()
{
    SHOP_WEAPON,
    SHOP_ARMOUR,
    SHOP_WEAPON_ANTIQUE,
    SHOP_ARMOUR_ANTIQUE,
    SHOP_GENERAL_ANTIQUE,
    SHOP_JEWELLERY,
    SHOP_WAND,
    SHOP_BOOK,
    SHOP_FOOD,
    SHOP_DISTILLERY,
    SHOP_SCROLL,
    SHOP_GENERAL,
    NUM_SHOPS, // must remain last 'regular' member {dlb}
    SHOP_UNASSIGNED = 100,             // keep set at 100 for now {dlb}
    SHOP_RANDOM = 255,                 // keep set at 255 for now {dlb}
};

// These are often addressed relative to each other (esp. delta SIZE_MEDIUM).
enum size_type
{
    SIZE_TINY,              // rats/bats
    SIZE_LITTLE,            // spriggans
    SIZE_SMALL,             // halflings/kobolds
    SIZE_MEDIUM,            // humans/elves/dwarves
    SIZE_LARGE,             // trolls/ogres/centaurs/nagas
    SIZE_BIG,               // large quadrupeds
    SIZE_GIANT,             // giants
    SIZE_HUGE,              // dragons
    NUM_SIZE_LEVELS,
    SIZE_CHARACTER,         // transformations that don't change size
};

// [dshaligram] If you add a new skill, update skills2.cc, specifically
// the skills[] array and skill_display_order[]. New skills must go at the
// end of the list or in the unused skill numbers. NEVER rearrange this enum or
// move existing skills to new numbers; save file compatibility depends on this
// order.
enum skill_type
{
    SK_FIGHTING,
    SK_SHORT_BLADES,
    SK_LONG_BLADES,
    SK_AXES,
    SK_MACES_FLAILS,
    SK_POLEARMS,
    SK_STAVES,
    SK_SLINGS,
    SK_BOWS,
    SK_CROSSBOWS,
    SK_THROWING,
    SK_ARMOUR,
    SK_DODGING,
    SK_STEALTH,
    SK_STABBING,
    SK_SHIELDS,
    SK_TRAPS_DOORS,
    SK_UNARMED_COMBAT,
    // 20
    // 21
    // 22
    // 23
    // 24
    SK_SPELLCASTING = 25,
    SK_CONJURATIONS,
    SK_ENCHANTMENTS,
    SK_SUMMONINGS,
    SK_NECROMANCY,
    SK_TRANSLOCATIONS,
    SK_TRANSMUTATIONS,
    SK_FIRE_MAGIC,
    SK_ICE_MAGIC,
    SK_AIR_MAGIC,
    SK_EARTH_MAGIC,
    SK_POISON_MAGIC,
    SK_INVOCATIONS,
    SK_EVOCATIONS,
    NUM_SKILLS,                        // must remain last regular member

    SK_BLANK_LINE,                     // used for skill output
    SK_COLUMN_BREAK,                   // used for skill output
    SK_NONE,
};

// order is important on these (see player_speed())
enum speed_type
{
    SPEED_SLOWED,
    SPEED_NORMAL,
    SPEED_HASTED,
};

enum species_type
{
    SP_HUMAN,
    SP_HIGH_ELF,
    SP_DEEP_ELF,
    SP_SLUDGE_ELF,
    SP_MOUNTAIN_DWARF,
    SP_HALFLING,
    SP_HILL_ORC,
    SP_KOBOLD,
    SP_MUMMY,
    SP_NAGA,
    SP_OGRE,
    SP_TROLL,
    SP_RED_DRACONIAN,
    SP_WHITE_DRACONIAN,
    SP_GREEN_DRACONIAN,
    SP_YELLOW_DRACONIAN,
    SP_GREY_DRACONIAN,
    SP_BLACK_DRACONIAN,
    SP_PURPLE_DRACONIAN,
    SP_MOTTLED_DRACONIAN,
    SP_PALE_DRACONIAN,
    SP_BASE_DRACONIAN,
    SP_CENTAUR,
    SP_DEMIGOD,
    SP_SPRIGGAN,
    SP_MINOTAUR,
    SP_DEMONSPAWN,
    SP_GHOUL,
    SP_KENKU,
    SP_MERFOLK,
    SP_VAMPIRE,
    SP_DEEP_DWARF,
    SP_ELF,                            // (placeholder)
    SP_HILL_DWARF,                     // (placeholder)
    SP_OGRE_MAGE,                      // (placeholder)
    SP_GREY_ELF,                       // (placeholder)
    SP_GNOME,                          // (placeholder)
    NUM_SPECIES,                       // always after the last species

    SP_UNKNOWN  = 100,
    SP_RANDOM   = 101,
    SP_VIABLE   = 102,
};

enum spell_type
{
    SPELL_NO_SPELL,
    SPELL_TELEPORT_SELF,
    SPELL_CAUSE_FEAR,
    SPELL_MAGIC_DART,
    SPELL_FIREBALL,
    SPELL_APPORTATION,
    SPELL_DELAYED_FIREBALL,
    SPELL_STRIKING,
    SPELL_CONJURE_FLAME,
    SPELL_DIG,
    SPELL_BOLT_OF_FIRE,
    SPELL_BOLT_OF_COLD,
    SPELL_LIGHTNING_BOLT,
    SPELL_BOLT_OF_MAGMA,
    SPELL_POLYMORPH_OTHER,
    SPELL_SLOW,
    SPELL_HASTE,
    SPELL_PARALYSE,
    SPELL_CONFUSE,
    SPELL_INVISIBILITY,
    SPELL_THROW_FLAME,
    SPELL_THROW_FROST,
    SPELL_CONTROLLED_BLINK,
    SPELL_FREEZING_CLOUD,
    SPELL_MEPHITIC_CLOUD,
    SPELL_RING_OF_FLAMES,
    SPELL_VENOM_BOLT,
    SPELL_OLGREBS_TOXIC_RADIANCE,
    SPELL_TELEPORT_OTHER,
    SPELL_MINOR_HEALING,
    SPELL_MAJOR_HEALING,
    SPELL_DEATHS_DOOR,
    SPELL_SELECTIVE_AMNESIA,
    SPELL_MASS_CONFUSION,
    SPELL_SMITING,
    SPELL_SUMMON_SMALL_MAMMALS,
    SPELL_ABJURATION,
    SPELL_SUMMON_SCORPIONS,
    SPELL_LEVITATION,
    SPELL_BOLT_OF_DRAINING,
    SPELL_LEHUDIBS_CRYSTAL_SPEAR,
    SPELL_BOLT_OF_INACCURACY,
    SPELL_POISONOUS_CLOUD,
    SPELL_FIRE_STORM,
    SPELL_DETECT_TRAPS,
    SPELL_BLINK,
    SPELL_ISKENDERUNS_MYSTIC_BLAST,
    SPELL_SUMMON_SWARM,
    SPELL_SUMMON_HORRIBLE_THINGS,
    SPELL_ENSLAVEMENT,
    SPELL_ANIMATE_DEAD,
    SPELL_PAIN,
    SPELL_EXTENSION,
    SPELL_CONTROL_UNDEAD,
    SPELL_ANIMATE_SKELETON,
    SPELL_VAMPIRIC_DRAINING,
    SPELL_HAUNT,
    SPELL_DETECT_ITEMS,
    SPELL_BORGNJORS_REVIVIFICATION,
    SPELL_FREEZE,
    SPELL_SUMMON_ELEMENTAL,
    SPELL_OZOCUBUS_REFRIGERATION,
    SPELL_STICKY_FLAME,
    SPELL_SUMMON_ICE_BEAST,
    SPELL_OZOCUBUS_ARMOUR,
    SPELL_CALL_IMP,
    SPELL_REPEL_MISSILES,
    SPELL_BERSERKER_RAGE,
    SPELL_DISPEL_UNDEAD,
    SPELL_FULSOME_DISTILLATION,
    SPELL_POISON_ARROW,
    SPELL_TWISTED_RESURRECTION,
    SPELL_REGENERATION,
    SPELL_BONE_SHARDS,
    SPELL_BANISHMENT,
    SPELL_CIGOTUVIS_DEGENERATION,
    SPELL_STING,
    SPELL_SUBLIMATION_OF_BLOOD,
    SPELL_TUKIMAS_DANCE,
    SPELL_HELLFIRE,
    SPELL_SUMMON_DEMON,
    SPELL_DEMONIC_HORDE,
    SPELL_SUMMON_GREATER_DEMON,
    SPELL_CORPSE_ROT,
    SPELL_TUKIMAS_VORPAL_BLADE,
    SPELL_FIRE_BRAND,
    SPELL_FREEZING_AURA,
    SPELL_LETHAL_INFUSION,
    SPELL_IRON_SHOT,
    SPELL_STONE_ARROW,
    SPELL_STONEMAIL,
    SPELL_SHOCK,
    SPELL_SWIFTNESS,
    SPELL_FLY,
    SPELL_INSULATION,
    SPELL_DETECT_CREATURES,
    SPELL_CURE_POISON,
    SPELL_CONTROL_TELEPORT,
    SPELL_POISON_WEAPON,
    SPELL_RESIST_POISON,
    SPELL_PROJECTED_NOISE,
    SPELL_ALTER_SELF,
    SPELL_DEBUGGING_RAY,
    SPELL_RECALL,
    SPELL_PORTAL,
    SPELL_AGONY,
    SPELL_SPIDER_FORM,
    SPELL_DISINTEGRATE,
    SPELL_BLADE_HANDS,
    SPELL_STATUE_FORM,
    SPELL_ICE_FORM,
    SPELL_DRAGON_FORM,
    SPELL_NECROMUTATION,
    SPELL_DEATH_CHANNEL,
    SPELL_SYMBOL_OF_TORMENT,
    SPELL_DEFLECT_MISSILES,
    SPELL_THROW_ICICLE,
    SPELL_ICE_STORM,
    SPELL_AIRSTRIKE,
    SPELL_SHADOW_CREATURES,
    SPELL_CONFUSING_TOUCH,
    SPELL_SURE_BLADE,
    SPELL_FLAME_TONGUE,
    SPELL_PASSWALL,
    SPELL_IGNITE_POISON,
    SPELL_STICKS_TO_SNAKES,
    SPELL_CALL_CANINE_FAMILIAR,
    SPELL_SUMMON_DRAGON,
    SPELL_TAME_BEASTS,
    SPELL_HIBERNATION,
    SPELL_ENGLACIATION,
    SPELL_DETECT_SECRET_DOORS,
    SPELL_SEE_INVISIBLE,
    SPELL_PHASE_SHIFT,
    SPELL_SUMMON_BUTTERFLIES,
    SPELL_WARP_BRAND,
    SPELL_SILENCE,
    SPELL_SHATTER,
    SPELL_DISPERSAL,
    SPELL_DISCHARGE,
    SPELL_CORONA,
    SPELL_INTOXICATE,
    SPELL_EVAPORATE,
    SPELL_FRAGMENTATION,
    SPELL_SANDBLAST,
    SPELL_MAXWELLS_SILVER_HAMMER,
    SPELL_CONDENSATION_SHIELD,
    SPELL_STONESKIN,
    SPELL_SIMULACRUM,
    SPELL_CONJURE_BALL_LIGHTNING,
    SPELL_CHAIN_LIGHTNING,
    SPELL_EXCRUCIATING_WOUNDS,
    SPELL_PORTAL_PROJECTILE,
    SPELL_SUMMON_UGLY_THING,
    SPELL_PETRIFY,

    // Mostly monster-only spells after this point:
    SPELL_HELLFIRE_BURST,
    SPELL_VAMPIRE_SUMMON,
    SPELL_BRAIN_FEED,
    SPELL_FAKE_RAKSHASA_SUMMON,
    SPELL_STEAM_BALL,
    SPELL_SUMMON_UFETUBUS,
    SPELL_SUMMON_BEAST,
    SPELL_ENERGY_BOLT,
    SPELL_POISON_SPLASH,
    SPELL_SUMMON_UNDEAD,
    SPELL_CANTRIP,
    SPELL_QUICKSILVER_BOLT,
    SPELL_METAL_SPLINTERS,
    SPELL_MIASMA,
    SPELL_SUMMON_DRAKES,
    SPELL_BLINK_OTHER,
    SPELL_SUMMON_MUSHROOMS,
    SPELL_ACID_SPLASH,
    SPELL_STICKY_FLAME_SPLASH,
    SPELL_FIRE_BREATH,
    SPELL_COLD_BREATH,
    SPELL_DRACONIAN_BREATH,
    SPELL_WATER_ELEMENTALS,
    SPELL_PORKALATOR,
    SPELL_KRAKEN_TENTACLES,
    SPELL_TOMB_OF_DOROKLOHE,
    SPELL_SUMMON_EYEBALLS,
    SPELL_HASTE_OTHER,
    SPELL_FIRE_ELEMENTALS,
    SPELL_EARTH_ELEMENTALS,
    SPELL_AIR_ELEMENTALS,
    SPELL_SLEEP,
    SPELL_BLINK_OTHER_CLOSE,
    SPELL_BLINK_CLOSE,
    SPELL_BLINK_RANGE,
    SPELL_BLINK_AWAY,
    SPELL_MISLEAD,
    SPELL_FAKE_MARA_SUMMON,
    SPELL_SUMMON_RAKSHASA,
    SPELL_SUMMON_ILLUSION,
    SPELL_PRIMAL_WAVE,
    SPELL_CALL_TIDE,
    SPELL_IOOD,
    SPELL_INK_CLOUD,
    SPELL_MIGHT,
    SPELL_SUNRAY,
    SPELL_AWAKEN_FOREST,
    SPELL_SUMMON_CANIFORMS,
    SPELL_IRON_ELEMENTALS,
    SPELL_RESURRECT,
    SPELL_LIGHT_BEAM,
    SPELL_HOLY_WORD,
    SPELL_SUMMON_HOLIES,
    SPELL_SUMMON_GREATER_HOLY,
    SPELL_HEAL_OTHER,
    SPELL_SACRIFICE,
    SPELL_HOLY_FLAMES,
    SPELL_HOLY_BREATH,

    NUM_SPELLS
};

enum slot_select_mode
{
    SS_FORWARD      = 0,
    SS_BACKWARD     = 1,
};

enum stat_type
{
  STAT_STR,                     //    0
  STAT_INT,
  STAT_DEX,
  NUM_STATS, // added for increase_stats() {dlb}
  STAT_ALL, // must remain after NUM_STATS -- added to handle royal jelly, etc. {dlb}
  STAT_RANDOM = 255, // leave at 255, added for increase_stats() handling {dlb}
};

enum targeting_type
{
    DIR_NONE,
    DIR_TARGET,
    DIR_DIR,
    DIR_TARGET_OBJECT, // New as of 27-August-2009, for item-targeting spells
};

enum torment_source_type
{
    TORMENT_GENERIC       = -1,
    TORMENT_CARDS         = -2,   // Symbol of torment
    TORMENT_SPWLD         = -3,   // Special wield torment
    TORMENT_SCROLL        = -4,
    TORMENT_SPELL         = -5,   // SPELL_SYMBOL_OF_TORMENT
    TORMENT_XOM           = -6,   // Xom effect
    TORMENT_KIKUBAAQUDGHA = -7,   // Kikubaaqudgha effect
};

enum trap_type                         // env.trap_type[]
{
    TRAP_DART,
    TRAP_ARROW,
    TRAP_SPEAR,
    TRAP_AXE,
    TRAP_TELEPORT,
    TRAP_ALARM,
    TRAP_BLADE,
    TRAP_BOLT,
    TRAP_NET,
    TRAP_ZOT,
    TRAP_NEEDLE,
    TRAP_SHAFT,
    NUM_TRAPS,                         // must remain last 'regular' member {dlb}
    TRAP_UNASSIGNED = 100,             // keep set at 100 for now {dlb}
    TRAP_INDEPTH = 253,                // Level-appropriate trap.
    TRAP_NONTELEPORT = 254,
    TRAP_RANDOM = 255,                 // set at 255 to avoid potential conflicts {dlb}
};

// Any change in this list warrants an increase in the version number in
// tutorial.cc.
enum hints_event_type
{
    HINT_SEEN_FIRST_OBJECT,
    // seen certain items
    HINT_SEEN_POTION,
    HINT_SEEN_SCROLL,
    HINT_SEEN_WAND,
    HINT_SEEN_SPBOOK,
    HINT_SEEN_JEWELLERY,
    HINT_SEEN_MISC,
    HINT_SEEN_STAFF,
    HINT_SEEN_WEAPON,
    HINT_SEEN_MISSILES,
    HINT_SEEN_ARMOUR,
    HINT_SEEN_RANDART,
    HINT_SEEN_FOOD,
    HINT_SEEN_CARRION,
    HINT_SEEN_GOLD,
    // encountered dungeon features
    HINT_SEEN_STAIRS,
    HINT_SEEN_ESCAPE_HATCH,
    HINT_SEEN_BRANCH,
    HINT_SEEN_PORTAL,
    HINT_SEEN_TRAP,
    HINT_SEEN_ALTAR,
    HINT_SEEN_SHOP,
    HINT_SEEN_DOOR,
    HINT_FOUND_SECRET_DOOR,
    // other 'first events'
    HINT_SEEN_MONSTER,
    HINT_SEEN_ZERO_EXP_MON,
    HINT_SEEN_TOADSTOOL,
    HINT_MONSTER_BRAND,
    HINT_MONSTER_FRIENDLY,
    HINT_MONSTER_SHOUT,
    HINT_MONSTER_LEFT_LOS,
    HINT_KILLED_MONSTER,
    HINT_NEW_LEVEL,
    HINT_SKILL_RAISE,
    HINT_GAINED_MAGICAL_SKILL,
    HINT_GAINED_MELEE_SKILL,
    HINT_GAINED_RANGED_SKILL,
    HINT_CHOOSE_STAT,
    HINT_MAKE_CHUNKS,
    HINT_OFFER_CORPSE,
    HINT_NEW_ABILITY_GOD,
    HINT_NEW_ABILITY_MUT,
    HINT_NEW_ABILITY_ITEM,
    HINT_FLEEING_MONSTER,
    HINT_ROTTEN_FOOD,
    HINT_CONVERT,
    HINT_GOD_DISPLEASED,
    HINT_EXCOMMUNICATE,
    HINT_SPELL_MISCAST,
    HINT_SPELL_HUNGER,
    HINT_GLOWING,
    HINT_YOU_RESIST,
    // status changes
    HINT_YOU_ENCHANTED,
    HINT_YOU_SICK,
    HINT_YOU_POISON,
    HINT_YOU_ROTTING,
    HINT_YOU_CURSED,
    HINT_YOU_HUNGRY,
    HINT_YOU_STARVING,
    HINT_YOU_MUTATED,
    HINT_CAN_BERSERK,
    HINT_POSTBERSERK,
    HINT_CAUGHT_IN_NET,
    HINT_YOU_SILENCE,
    // warning
    HINT_RUN_AWAY,
    HINT_RETREAT_CASTER,
    HINT_WIELD_WEAPON,
    HINT_NEED_HEALING,
    HINT_NEED_POISON_HEALING,
    HINT_INVISIBLE_DANGER,
    HINT_NEED_HEALING_INVIS,
    HINT_ABYSS,
    // interface
    HINT_MULTI_PICKUP,
    HINT_HEAVY_LOAD,
    HINT_SHIFT_RUN,
    HINT_MAP_VIEW,
    HINT_AUTO_EXPLORE,
    HINT_DONE_EXPLORE,
    HINT_AUTO_EXCLUSION,
    HINT_STAIR_BRAND,
    HINT_HEAP_BRAND,
    HINT_TRAP_BRAND,
    HINT_LOAD_SAVED_GAME,
    HINT_EVENTS_NUM            // 82
};
// NOTE: For numbers higher than 85 change size of hints_events in externs.h.

enum undead_state_type                // you.is_undead
{
    US_ALIVE = 0,
    US_HUNGRY_DEAD,     // Ghouls
    US_UNDEAD,          // Mummies
    US_SEMI_UNDEAD,     // Vampires
};

enum unique_item_status_type
{
    UNIQ_NOT_EXISTS = 0,
    UNIQ_EXISTS = 1,
    UNIQ_LOST_IN_ABYSS = 2,
};

enum friendly_pickup_type
{
    FRIENDLY_PICKUP_NONE = 0,
    FRIENDLY_PICKUP_FRIEND,
    FRIENDLY_PICKUP_PLAYER,
    FRIENDLY_PICKUP_ALL,
};

enum zap_type
{
    ZAP_FLAME,
    ZAP_FROST,
    ZAP_SLOWING,
    ZAP_HASTING,
    ZAP_MAGIC_DARTS,
    ZAP_HEALING,
    ZAP_PARALYSIS,
    ZAP_FIRE,
    ZAP_COLD,
    ZAP_CONFUSION,
    ZAP_INVISIBILITY,
    ZAP_DIGGING,
    ZAP_FIREBALL,
    ZAP_TELEPORTATION,
    ZAP_LIGHTNING,
    ZAP_POLYMORPH_OTHER,
    ZAP_LAST_RANDOM = ZAP_POLYMORPH_OTHER,   // maximal random_effects beam
    ZAP_VENOM_BOLT,
    ZAP_NEGATIVE_ENERGY,
    ZAP_CRYSTAL_SPEAR,
    ZAP_BEAM_OF_ENERGY,
    ZAP_MYSTIC_BLAST,
    ZAP_ENSLAVEMENT,
    ZAP_PAIN,
    ZAP_STICKY_FLAME,
    ZAP_DISPEL_UNDEAD,
    ZAP_BONE_SHARDS,
    ZAP_BANISHMENT,
    ZAP_DEGENERATION,
    ZAP_STING,
    ZAP_HELLFIRE,
    ZAP_IRON_SHOT,
    ZAP_STRIKING,
    ZAP_STONE_ARROW,
    ZAP_ELECTRICITY,
    ZAP_ORB_OF_ELECTRICITY,
    ZAP_SPIT_POISON,
    ZAP_DEBUGGING_RAY,
    ZAP_BREATHE_FIRE,
    ZAP_BREATHE_FROST,
    ZAP_BREATHE_ACID,
    ZAP_BREATHE_POISON,
    ZAP_BREATHE_POWER,
    ZAP_ENSLAVE_UNDEAD,
    ZAP_AGONY,
    ZAP_DISINTEGRATION,
    ZAP_BREATHE_STEAM,
    ZAP_CONTROL_DEMON,
    ZAP_ORB_OF_FRAGMENTATION,
    ZAP_THROW_ICICLE,
    ZAP_ICE_STORM,
    ZAP_CORONA,
    ZAP_HIBERNATION,
    ZAP_FLAME_TONGUE,
    ZAP_SANDBLAST,
    ZAP_SMALL_SANDBLAST,
    ZAP_MAGMA,
    ZAP_POISON_ARROW,
    ZAP_BREATHE_STICKY_FLAME,
    ZAP_BREATHE_LIGHTNING,
    ZAP_PETRIFY,
    ZAP_ENSLAVE_SOUL,
    ZAP_CHAOS,
    ZAP_SLIME,
    ZAP_PORKALATOR,
    ZAP_SLEEP,
    ZAP_PRIMAL_WAVE,
    ZAP_IOOD,
    ZAP_SUNRAY,
    ZAP_LIGHT_BEAM,
    ZAP_HOLY_FLAMES,
    ZAP_HOLY_BREATH,

    NUM_ZAPS
};

enum montravel_target_type
{
    MTRAV_NONE = 0,
    MTRAV_PLAYER,      // Travelling to reach the player.
    MTRAV_PATROL,      // Travelling to reach the patrol point.
    MTRAV_SIREN,       // Sirens travelling towards deep water.
    MTRAV_WALL,        // Rock worms travelling towards a wall.
    MTRAV_UNREACHABLE, // Not travelling because target is unreachable.
    MTRAV_KNOWN_UNREACHABLE, // As above, and the player knows this.
};

enum maybe_bool
{
    B_FALSE,
    B_MAYBE,
    B_TRUE,
};

enum reach_type
{
    REACH_NONE,
    REACH_KNIGHT,
    REACH_TWO,
};

enum daction_type
{
    DACT_ALLY_HOLY,
    DACT_ALLY_UNHOLY_EVIL,
    DACT_ALLY_UNCLEAN_CHAOTIC,
    DACT_ALLY_SPELLCASTER,
    DACT_ALLY_YRED_SLAVE,
    DACT_ALLY_BEOGH, // both orcies and demons summoned by sorcerers
    DACT_ALLY_SLIME,
    DACT_ALLY_PLANT,

    NUM_DA_COUNTERS,

    // Leave space for new counters, as they need to be at the start.
    DACT_OLD_ENSLAVED_SOULS_POOF = 16,
    DACT_HOLY_NEW_ATTEMPT,
    DACT_HOLY_PETS_GO_NEUTRAL,
    DACT_ALLY_TROG,

    DACT_SHUFFLE_DECKS,
    DACT_REAUTOMAP,
    DACT_REMOVE_JIYVA_ALTARS,
    NUM_DACTIONS,
};

#ifdef USE_TILE
enum screen_mode
{
    SCREENMODE_WINDOW = 0,
    SCREENMODE_FULL   = 1,
    SCREENMODE_AUTO   = 2,
};

enum cursor_type
{
    CURSOR_MOUSE,
    CURSOR_TUTORIAL,
    CURSOR_MAP,
    CURSOR_MAX,
};

// Ordering of tags is important: higher values cover up lower ones.
enum text_tag_type
{
    TAG_NAMED_MONSTER = 0,
    TAG_TUTORIAL      = 1,
    TAG_CELL_DESC     = 2,
    TAG_MAX,
};

enum tag_pref
{
    TAGPREF_NONE,     // never display text tags
    TAGPREF_TUTORIAL, // display text tags on "new" monsters
    TAGPREF_NAMED,    // display text tags on named monsters (incl. friendlies)
    TAGPREF_ENEMY,    // display text tags on enemy named monsters
    TAGPREF_MAX,
};
enum tile_flags
{
    // Foreground flags
    TILE_FLAG_S_UNDER    = 0x00000800,
    TILE_FLAG_FLYING     = 0x00001000,
    TILE_FLAG_PET        = 0x00002000,
    TILE_FLAG_GD_NEUTRAL = 0x00004000,
    TILE_FLAG_NEUTRAL    = 0x00008000,
    TILE_FLAG_STAB       = 0x00010000,
    TILE_FLAG_MAY_STAB   = 0x00020000,
    TILE_FLAG_NET        = 0x00040000,
    TILE_FLAG_POISON     = 0x00080000,
    TILE_FLAG_ANIM_WEP   = 0x00100000,
    TILE_FLAG_FLAME      = 0x00200000,
    TILE_FLAG_BERSERK    = 0x00400000,

    // MDAM has 5 possibilities, so uses 3 bits.
    TILE_FLAG_MDAM_MASK  = 0x03800000,
    TILE_FLAG_MDAM_LIGHT = 0x00800000,
    TILE_FLAG_MDAM_MOD   = 0x01000000,
    TILE_FLAG_MDAM_HEAVY = 0x01800000,
    TILE_FLAG_MDAM_SEV   = 0x02000000,
    TILE_FLAG_MDAM_ADEAD = 0x02800000,

    // Demon difficulty has 5 possibilities, so uses 3 bits.
    TILE_FLAG_DEMON   = 0x34000000,
    TILE_FLAG_DEMON_5 = 0x04000000,
    TILE_FLAG_DEMON_4 = 0x10000000,
    TILE_FLAG_DEMON_3 = 0x14000000,
    TILE_FLAG_DEMON_2 = 0x20000000,
    TILE_FLAG_DEMON_1 = 0x24000000,

    // Background flags
    TILE_FLAG_RAY        = 0x00000800,
    TILE_FLAG_MM_UNSEEN  = 0x00001000,
    TILE_FLAG_UNSEEN     = 0x00002000,
    TILE_FLAG_CURSOR1    = 0x00004000,
    TILE_FLAG_CURSOR2    = 0x00008000,
    TILE_FLAG_CURSOR3    = 0x0000C000,
    TILE_FLAG_CURSOR     = 0x0000C000,
    TILE_FLAG_BLOOD      = 0x00010000,
    TILE_FLAG_HALO       = 0x00020000,
    TILE_FLAG_NEW_STAIR  = 0x00040000,
    TILE_FLAG_WAS_SECRET = 0x00080000,
    TILE_FLAG_TRAV_EXCL  = 0x00100000,
    TILE_FLAG_EXCL_CTR   = 0x00200000,
    TILE_FLAG_SANCTUARY  = 0x00400000,
    TILE_FLAG_TUT_CURSOR = 0x00800000,
    TILE_FLAG_RAY_OOR    = 0x01000000,
    TILE_FLAG_OOR        = 0x02000000,
    TILE_FLAG_WATER      = 0x04000000,
    TILE_FLAG_MOLD       = 0x08000000,
    TILE_FLAG_SILENCED   = 0x10000000,

    // General
    TILE_FLAG_MASK       = 0x000007FF,
};

enum tile_inventory_flags
{
    TILEI_FLAG_SELECT  = 0x0100,
    TILEI_FLAG_TRIED   = 0x0200,
    TILEI_FLAG_EQUIP   = 0x0400,
    TILEI_FLAG_FLOOR   = 0x0800,
    TILEI_FLAG_CURSE   = 0x1000,
    TILEI_FLAG_CURSOR  = 0x2000,
    TILEI_FLAG_MELDED  = 0x4000,
    TILEI_FLAG_INVALID = 0x8000,
};

enum tile_player_flags
{
    TILEP_SHOW_EQUIP    = 0x1000,
};

enum tile_player_flag_cut
{
    TILEP_FLAG_HIDE,
    TILEP_FLAG_NORMAL,
    TILEP_FLAG_CUT_CENTAUR,
    TILEP_FLAG_CUT_NAGA,
};

// normal tile size in px
enum
{
    TILE_X = 32,
    TILE_Y = 32,
};

// Don't change this without also modifying the data save/load routines.
enum
{
    NUM_MAX_DOLLS = 10,
};

#endif

#ifdef WIZARD

enum wizard_option_type
{
    WIZ_NEVER,                         // protect player from accidental wiz
    WIZ_NO,                            // don't start character in wiz mode
    WIZ_YES,                           // start character in wiz mode
};

#endif

#endif // ENUM_H<|MERGE_RESOLUTION|>--- conflicted
+++ resolved
@@ -1290,12 +1290,9 @@
     ENCH_SILENCE,
     ENCH_AWAKEN_FOREST,
     ENCH_EXPLODING,
-<<<<<<< HEAD
+    ENCH_BLEED,
     ENCH_FADING_AWAY,
     ENCH_PREPARING_RESURRECT,
-=======
-    ENCH_BLEED,
->>>>>>> d247c107
 
     // Update enchantment names in monster.cc when adding or removing
     // enchantments.
@@ -2445,20 +2442,17 @@
     MST_GRINDER,
     MST_IRON_GIANT,
     MST_IRON_ELEMENTAL,
-<<<<<<< HEAD
+    MST_MENNAS,
+    MST_JUMPING_SPIDER,
     MST_CHERUB,
     MST_PHOENIX,
     MST_SILVER_STAR,
-    MST_BLESSED_TOE,                  // 190
+    MST_BLESSED_TOE,
     MST_SHEDU,
     MST_OPHAN,
     MST_SPIRIT,
     MST_PALADIN,
     MST_HOLY_DRAGON,
-=======
-    MST_MENNAS,
-    MST_JUMPING_SPIDER,
->>>>>>> d247c107
 
     MST_TEST_SPAWNER = 200,
     NUM_MSTYPES,
