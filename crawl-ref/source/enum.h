/**
 * @file
 * @brief Global (ick) enums.
**/


#ifndef ENUM_H
#define ENUM_H

#include "tag-version.h"

enum lang_t
{
    LANG_EN = 0,
    LANG_CS,
    LANG_DA,
    LANG_DE,
    LANG_EL,
    LANG_ES,
    LANG_FI,
    LANG_FR,
    LANG_HU,
    LANG_IT,
    LANG_KO,
    LANG_LT,
    LANG_LV,
    LANG_PL,
    LANG_PT,
    LANG_RU,
    LANG_ZH,
    // fake languages
    LANG_DWARVEN,
    LANG_JAGERKIN,
    LANG_KRAUT,
    LANG_CYRILLIC,
    LANG_FUTHARK,
    LANG_WIDE,
};

enum ability_type
{
    ABIL_NON_ABILITY = -1,
    // Innate abilities and (Demonspawn) mutations.
    ABIL_SPIT_POISON = 1,
    ABIL_BREATHE_FIRE,
    ABIL_BREATHE_FROST,
    ABIL_BREATHE_POISON,
    ABIL_BREATHE_LIGHTNING,
    ABIL_BREATHE_POWER,
    ABIL_BREATHE_STICKY_FLAME,
    ABIL_BREATHE_STEAM,
    ABIL_BREATHE_MEPHITIC,
    ABIL_SPIT_ACID,
    ABIL_BLINK,

    // Others
    ABIL_DELAYED_FIREBALL,
    ABIL_END_TRANSFORMATION,

    // Species-specific abilities.
    // Demonspawn-only
    ABIL_HELLFIRE,
    // Tengu, Draconians
    ABIL_FLY,
#if TAG_MAJOR_VERSION == 34
    ABIL_FLY_II,
#endif
    ABIL_STOP_FLYING,
    // Mummies
    ABIL_MUMMY_RESTORATION,
    // Vampires
    ABIL_TRAN_BAT,
    ABIL_BOTTLE_BLOOD,
    // Deep Dwarves
    ABIL_RECHARGING,

    ABIL_MAX_INTRINSIC = ABIL_RECHARGING,

    // Evoking items.
    ABIL_EVOKE_BERSERK = 40,
    ABIL_MIN_EVOKE = ABIL_EVOKE_BERSERK,
    ABIL_EVOKE_TELEPORTATION,
    ABIL_EVOKE_BLINK,
    ABIL_EVOKE_TURN_INVISIBLE,
    ABIL_EVOKE_TURN_VISIBLE,
    ABIL_EVOKE_FLIGHT,
#if TAG_MAJOR_VERSION == 34
    ABIL_EVOKE_STOP_LEVITATING,
#endif
    ABIL_EVOKE_FOG,
    ABIL_MAX_EVOKE = ABIL_EVOKE_FOG,

    // Divine abilities
    // Zin
    ABIL_ZIN_SUSTENANCE = 50,
    ABIL_ZIN_RECITE,
    ABIL_ZIN_VITALISATION,
    ABIL_ZIN_IMPRISON,
    ABIL_ZIN_SANCTUARY,
    ABIL_ZIN_CURE_ALL_MUTATIONS,
    // TSO
    ABIL_TSO_DIVINE_SHIELD = 60,
    ABIL_TSO_CLEANSING_FLAME,
    ABIL_TSO_SUMMON_DIVINE_WARRIOR,
    // Kiku
    ABIL_KIKU_RECEIVE_CORPSES = 70,
    ABIL_KIKU_TORMENT,
    // Yredelemnul
    ABIL_YRED_INJURY_MIRROR = 80,
    ABIL_YRED_ANIMATE_REMAINS,
    ABIL_YRED_RECALL_UNDEAD_SLAVES,
    ABIL_YRED_ANIMATE_DEAD,
    ABIL_YRED_DRAIN_LIFE,
    ABIL_YRED_ENSLAVE_SOUL,
    ABIL_YRED_ANIMATE_REMAINS_OR_DEAD,
#if TAG_MAJOR_VERSION == 34
    // Vehumet
    ABIL_VEHUMET_MEMORISE_SPELL = 90,
#endif
    // Okawaru
    ABIL_OKAWARU_HEROISM = 100,
    ABIL_OKAWARU_FINESSE,
    // Makhleb
    ABIL_MAKHLEB_MINOR_DESTRUCTION = 110,
    ABIL_MAKHLEB_LESSER_SERVANT_OF_MAKHLEB,
    ABIL_MAKHLEB_MAJOR_DESTRUCTION,
    ABIL_MAKHLEB_GREATER_SERVANT_OF_MAKHLEB,
    // Sif Muna
    ABIL_SIF_MUNA_CHANNEL_ENERGY = 120,
    ABIL_SIF_MUNA_FORGET_SPELL,
    // Trog
    ABIL_TROG_BURN_SPELLBOOKS = 130,
    ABIL_TROG_BERSERK,
    ABIL_TROG_REGEN_MR,
    ABIL_TROG_BROTHERS_IN_ARMS,
    // Elyvilon
    ABIL_ELYVILON_LIFESAVING = 140,
    ABIL_ELYVILON_LESSER_HEALING_SELF,
    ABIL_ELYVILON_LESSER_HEALING_OTHERS,
    ABIL_ELYVILON_PURIFICATION,
    ABIL_ELYVILON_GREATER_HEALING_SELF,
    ABIL_ELYVILON_GREATER_HEALING_OTHERS,
    ABIL_ELYVILON_DIVINE_VIGOUR,
    // Lugonu
    ABIL_LUGONU_ABYSS_EXIT = 150,
    ABIL_LUGONU_BEND_SPACE,
    ABIL_LUGONU_BANISH,
    ABIL_LUGONU_CORRUPT,
    ABIL_LUGONU_ABYSS_ENTER,
    // Nemelex
    ABIL_NEMELEX_DRAW_ONE = 160,
    ABIL_NEMELEX_PEEK_TWO,
    ABIL_NEMELEX_TRIPLE_DRAW,
    ABIL_NEMELEX_DEAL_FOUR,
    ABIL_NEMELEX_STACK_FIVE,
    // Beogh
    ABIL_BEOGH_SMITING = 170,
    ABIL_BEOGH_RECALL_ORCISH_FOLLOWERS,
    // Jiyva
    ABIL_JIYVA_CALL_JELLY = 180,
    ABIL_JIYVA_JELLY_PARALYSE,
    ABIL_JIYVA_SLIMIFY,
    ABIL_JIYVA_CURE_BAD_MUTATION,
    // Fedhas
    ABIL_FEDHAS_SUNLIGHT = 190,
    ABIL_FEDHAS_RAIN,
    ABIL_FEDHAS_PLANT_RING,
    ABIL_FEDHAS_SPAWN_SPORES,
    ABIL_FEDHAS_EVOLUTION,
    // Cheibriados
    ABIL_CHEIBRIADOS_TIME_STEP = 201,
    ABIL_CHEIBRIADOS_TIME_BEND,
    ABIL_CHEIBRIADOS_SLOUCH,
    ABIL_CHEIBRIADOS_DISTORTION,
    // Ashenzari
    ABIL_ASHENZARI_SCRYING = 210,
    ABIL_ASHENZARI_TRANSFER_KNOWLEDGE,
    ABIL_ASHENZARI_END_TRANSFER,

    // General divine (pseudo) abilities.
    ABIL_RENOUNCE_RELIGION,

    // Zot Defence abilities
    ABIL_MAKE_FUNGUS = 230,
    ABIL_MIN_ZOTDEF = ABIL_MAKE_FUNGUS,
    ABIL_MAKE_PLANT,
    ABIL_MAKE_OKLOB_SAPLING,
    ABIL_MAKE_DART_TRAP,
    ABIL_MAKE_ICE_STATUE,
    ABIL_MAKE_OCS,
    ABIL_MAKE_SILVER_STATUE,
    ABIL_MAKE_CURSE_SKULL,
    ABIL_MAKE_TELEPORT,
    ABIL_MAKE_ARROW_TRAP,
    ABIL_MAKE_BOLT_TRAP,
    ABIL_MAKE_SPEAR_TRAP,
    ABIL_MAKE_NEEDLE_TRAP,
    ABIL_MAKE_NET_TRAP,
    ABIL_MAKE_TELEPORT_TRAP,
    ABIL_MAKE_ALARM_TRAP,
    ABIL_MAKE_BLADE_TRAP,
    ABIL_MAKE_OKLOB_CIRCLE,
    ABIL_MAKE_ACQUIRE_GOLD,
    ABIL_MAKE_ACQUIREMENT,
    ABIL_MAKE_WATER,
    ABIL_MAKE_LIGHTNING_SPIRE,
    ABIL_MAKE_BAZAAR,
    ABIL_MAKE_ALTAR,
    ABIL_MAKE_GRENADES,
    ABIL_MAKE_SAGE,
    ABIL_MAKE_OKLOB_PLANT,
    ABIL_MAKE_BURNING_BUSH,
    ABIL_REMOVE_CURSE,
    ABIL_MAX_ZOTDEF = ABIL_REMOVE_CURSE,
    NUM_ABILITIES
};

enum activity_interrupt_type
{
    AI_FORCE_INTERRUPT = 0,         // Forcibly kills any activity that can be
                                    // interrupted.
    AI_KEYPRESS,
    AI_FULL_HP,                     // Player is fully healed
    AI_FULL_MP,                     // Player has recovered all mp
    AI_STATUE,                      // Bad statue has come into view
    AI_HUNGRY,                      // Hunger increased
    AI_MESSAGE,                     // Message was displayed
    AI_HP_LOSS,
    AI_BURDEN_CHANGE,
    AI_STAT_CHANGE,
    AI_SEE_MONSTER,
    AI_MONSTER_ATTACKS,
    AI_TELEPORT,
    AI_HIT_MONSTER,                 // Player hit monster (invis or
                                    // mimic) during travel/explore.
    AI_SENSE_MONSTER,

    // Always the last.
    NUM_AINTERRUPTS
};

enum actor_type
{
    ACT_NONE = -1,
    ACT_PLAYER,
    ACT_MONSTER,
};

enum attribute_type
{
    ATTR_DIVINE_LIGHTNING_PROTECTION,
    ATTR_DIVINE_REGENERATION,
    ATTR_DIVINE_DEATH_CHANNEL,
    ATTR_CARD_COUNTDOWN,
    ATTR_BANISHMENT_IMMUNITY,   // banishment immunity until
    ATTR_DELAYED_FIREBALL,      // bwr: reserve fireballs
    ATTR_HELD,                  // caught in a net
    ATTR_ABYSS_ENTOURAGE,       // maximum number of hostile monsters in
                                // sight of the player while in the Abyss.
    ATTR_DIVINE_VIGOUR,         // strength of Ely's Divine Vigour
    ATTR_DIVINE_STAMINA,        // strength of Zin's Divine Stamina
    ATTR_DIVINE_SHIELD,         // strength of TSO's Divine Shield
    ATTR_WEAPON_SWAP_INTERRUPTED,
    ATTR_GOLD_FOUND,
    ATTR_PURCHASES,            // Gold amount spent at shops.
    ATTR_DONATIONS,            // Gold amount donated to Zin.
    ATTR_MISC_SPENDING,        // Spending for things like ziggurats.
#if TAG_MAJOR_VERSION == 34
    ATTR_UNUSED1,              // was ATTR_RND_LVL_BOOKS
#endif
    ATTR_NOISES,               // A noisy artefact is equipped.
    ATTR_SHADOWS,              // Lantern of shadows effect.
#if TAG_MAJOR_VERSION == 34
    ATTR_UNUSED2,              // was ATTR_FRUIT_FOUND
#endif
    ATTR_FLIGHT_UNCANCELLABLE, // Potion of flight is in effect.
    ATTR_INVIS_UNCANCELLABLE,  // Potion/spell/wand of invis is in effect.
    ATTR_PERM_FLIGHT,          // Tengu flight or boots of flying are on.
    ATTR_SEEN_INVIS_TURN,      // Last turn you saw something invisible.
    ATTR_SEEN_INVIS_SEED,      // Random seed for invis monster positions.
    ATTR_APPENDAGE,            // eq slot of Beastly Appendage
    ATTR_TITHE_BASE,           // Remainder of untithed gold.
    ATTR_EVOL_XP,              // XP gained since last evolved mutation
    ATTR_LIFE_GAINED,          // XL when a felid gained a life.
    ATTR_TEMP_MUTATIONS,       // Number of temporary mutations the player has.
    ATTR_TEMP_MUT_XP,          // Amount of XP remaining before some temp muts
                               // will be removed
    NUM_ATTRIBUTES
};

enum transformation_type
{
    TRAN_NONE,
    TRAN_SPIDER,
    TRAN_BLADE_HANDS,
    TRAN_STATUE,
    TRAN_ICE_BEAST,
    TRAN_DRAGON,
    TRAN_LICH,
    TRAN_BAT,
    TRAN_PIG,
    TRAN_APPENDAGE,
    TRAN_TREE,
    TRAN_PORCUPINE,
    TRAN_WISP,
    TRAN_JELLY,
    // no NUM_TRANSFORMS due to too many switch statements
    LAST_FORM = TRAN_JELLY
};

enum beam_type                  // bolt::flavour
{
    BEAM_NONE,

    BEAM_MISSILE,
    BEAM_MMISSILE,                //    and similarly irresistible things
    BEAM_FIRE,
    BEAM_COLD,
    BEAM_MAGIC,
    BEAM_ELECTRICITY,
    BEAM_POISON,
    BEAM_NEG,
    BEAM_ACID,
    BEAM_MIASMA,
    BEAM_WATER,

    BEAM_SPORE,
    BEAM_POISON_ARROW,
    BEAM_HELLFIRE,
    BEAM_NAPALM,
    BEAM_STEAM,
    BEAM_ENERGY,
    BEAM_HOLY,
    BEAM_FRAG,
    BEAM_LAVA,
    BEAM_ICE,
    BEAM_NUKE,
    BEAM_LIGHT,
    BEAM_RANDOM,                  // currently translates into FIRE..ACID
    BEAM_CHAOS,

    // Enchantments
    BEAM_SLOW,
    BEAM_FIRST_ENCHANTMENT = BEAM_SLOW,
    BEAM_HASTE,
    BEAM_MIGHT,
    BEAM_HEALING,
    BEAM_PARALYSIS,
    BEAM_CONFUSION,
    BEAM_INVISIBILITY,
    BEAM_DIGGING,
    BEAM_TELEPORT,
    BEAM_POLYMORPH,
    BEAM_MALMUTATE,
    BEAM_ENSLAVE,
    BEAM_BANISH,
    BEAM_DEGENERATE,
    BEAM_ENSLAVE_SOUL,
    BEAM_PAIN,
    BEAM_DISPEL_UNDEAD,
    BEAM_DISINTEGRATION,
    BEAM_BLINK,
    BEAM_BLINK_CLOSE,
    BEAM_PETRIFY,
    BEAM_CORONA,
    BEAM_PORKALATOR,
    BEAM_HIBERNATION,
    BEAM_BERSERK,
    BEAM_SLEEP,
    BEAM_INNER_FLAME,
    BEAM_LAST_ENCHANTMENT = BEAM_INNER_FLAME,

    // new beams for evaporate
    BEAM_POTION_MEPHITIC,
    BEAM_POTION_POISON,
    BEAM_POTION_MIASMA,
    BEAM_POTION_STEAM,
    BEAM_POTION_FIRE,
    BEAM_POTION_COLD,
    BEAM_POTION_BLACK_SMOKE,
    BEAM_POTION_GREY_SMOKE,
    BEAM_POTION_MUTAGENIC,
    BEAM_POTION_BLUE_SMOKE,
    BEAM_POTION_PURPLE_SMOKE,
    BEAM_POTION_RAIN,
    BEAM_GLOOM,
    BEAM_INK,
    BEAM_HOLY_FLAME,
    BEAM_HOLY_LIGHT,
    BEAM_POTION_RANDOM,
    BEAM_AIR,
    BEAM_PETRIFYING_CLOUD,
    BEAM_BOLT_OF_ZIN,
    BEAM_ENSNARE,
    BEAM_LAST_REAL = BEAM_ENSNARE,

    // For getting the visual effect of a beam.
    BEAM_VISUAL,

    BEAM_TORMENT_DAMAGE,          // Pseudo-beam for damage flavour.
    BEAM_FIRST_PSEUDO = BEAM_TORMENT_DAMAGE,
    BEAM_DEVOUR_FOOD,             // Pseudo-beam for harpies' devouring food.

    NUM_BEAMS
};

enum book_type
{
    BOOK_MINOR_MAGIC,
    BOOK_CONJURATIONS,
    BOOK_FLAMES,
    BOOK_FROST,
    BOOK_SUMMONINGS,
    BOOK_FIRE,
    BOOK_ICE,
    BOOK_SPATIAL_TRANSLOCATIONS,
    BOOK_ENCHANTMENTS,
    BOOK_YOUNG_POISONERS,
    BOOK_TEMPESTS,
    BOOK_DEATH,
    BOOK_HINDERANCE,
    BOOK_CHANGES,
    BOOK_TRANSFIGURATIONS,
    BOOK_WAR_CHANTS,
    BOOK_CLOUDS,
    BOOK_NECROMANCY,
    BOOK_CALLINGS,
    BOOK_MALEDICT,
    BOOK_AIR,
    BOOK_SKY,
    BOOK_WARP,
    BOOK_ENVENOMATIONS,
    BOOK_UNLIFE,
    BOOK_CONTROL,
    BOOK_MUTATIONS,
    BOOK_GEOMANCY,
    BOOK_EARTH,
    BOOK_WIZARDRY,
    BOOK_POWER,
    BOOK_CANTRIPS,
    BOOK_PARTY_TRICKS,
#if TAG_MAJOR_VERSION == 34
    BOOK_STALKING,
#endif
    BOOK_DEBILITATION,
    BOOK_DRAGON,
    BOOK_BURGLARY,
    BOOK_DREAMS,
    BOOK_ALCHEMY,
    BOOK_BEASTS,
    MAX_NORMAL_BOOK = BOOK_BEASTS,

    MIN_RARE_BOOK,
    BOOK_ANNIHILATIONS = MIN_RARE_BOOK,
    BOOK_GRAND_GRIMOIRE,
    BOOK_NECRONOMICON,
    MAX_RARE_BOOK = BOOK_NECRONOMICON,

    MAX_FIXED_BOOK = MAX_RARE_BOOK,

    BOOK_RANDART_LEVEL,
    BOOK_RANDART_THEME,

    BOOK_MANUAL,
    BOOK_DESTRUCTION,
    NUM_BOOKS
};

#define NUM_NORMAL_BOOKS     (MAX_NORMAL_BOOK + 1)
#define NUM_FIXED_BOOKS      (MAX_FIXED_BOOK + 1)

enum branch_type                // you.where_are_you
{
    BRANCH_MAIN_DUNGEON,
    BRANCH_ECUMENICAL_TEMPLE,
    BRANCH_FIRST_NON_DUNGEON = BRANCH_ECUMENICAL_TEMPLE,
    BRANCH_ORCISH_MINES,
    BRANCH_ELVEN_HALLS,
    BRANCH_DWARVEN_HALL,
    BRANCH_LAIR,
    BRANCH_SWAMP,
    BRANCH_SHOALS,
    BRANCH_SNAKE_PIT,
    BRANCH_SPIDER_NEST,
    BRANCH_SLIME_PITS,
    BRANCH_VAULTS,
    BRANCH_HALL_OF_BLADES,
    BRANCH_CRYPT,
    BRANCH_TOMB,
    BRANCH_VESTIBULE_OF_HELL,
    BRANCH_DIS,
    BRANCH_GEHENNA,
    BRANCH_COCYTUS,
    BRANCH_TARTARUS,
      BRANCH_FIRST_HELL = BRANCH_DIS,
      BRANCH_LAST_HELL = BRANCH_TARTARUS,
    BRANCH_HALL_OF_ZOT,
    BRANCH_FOREST,
    BRANCH_ABYSS,
    BRANCH_PANDEMONIUM,
    BRANCH_ZIGGURAT,
    BRANCH_LABYRINTH,
    BRANCH_BAZAAR,
    BRANCH_TROVE,
    BRANCH_SEWER,
    BRANCH_OSSUARY,
    BRANCH_BAILEY,
    BRANCH_ICE_CAVE,
    BRANCH_VOLCANO,
    BRANCH_WIZLAB,
#if TAG_MAJOR_VERSION == 34
        BRANCH_UNUSED,
#endif
    NUM_BRANCHES
};

enum burden_state_type          // you.burden_state
{   // these values increase hunger and divide stealth
    BS_UNENCUMBERED = 0,
    BS_ENCUMBERED   = 2,
    BS_OVERLOADED   = 5,
};

enum caction_type    // Primary categorization of counted actions.
{                    // A subtype will also be given in each case:
    CACT_MELEE,      // weapon subtype
    CACT_FIRE,       // weapon subtype
    CACT_THROW,      // item basetype << 16 | subtype
    CACT_CAST,       // spell_type
    CACT_INVOKE,     // ability_type
    CACT_ABIL,       // ability_type
    CACT_EVOKE,      // evoc_type
    CACT_USE,        // object_class_type
    NUM_CACTIONS,
};

enum canned_message_type
{
    MSG_SOMETHING_APPEARS,
    MSG_NOTHING_HAPPENS,
    MSG_YOU_UNAFFECTED,
    MSG_YOU_RESIST,
    MSG_YOU_PARTIALLY_RESIST,
    MSG_TOO_BERSERK,
    MSG_PRESENT_FORM,
    MSG_NOTHING_CARRIED,
    MSG_CANNOT_DO_YET,
    MSG_OK,
    MSG_UNTHINKING_ACT,
    MSG_NOTHING_THERE,
    MSG_NOTHING_CLOSE_ENOUGH,
    MSG_NO_ENERGY,
    MSG_SPELL_FIZZLES,
    MSG_HUH,
    MSG_EMPTY_HANDED_ALREADY,
    MSG_EMPTY_HANDED_NOW,
    MSG_YOU_BLINK,
    MSG_STRANGE_STASIS,
    MSG_NO_SPELLS,
    MSG_MANA_INCREASE,
    MSG_MANA_DECREASE,
    MSG_DISORIENTED,
    MSG_TOO_HUNGRY,
    MSG_DETECT_NOTHING,
    MSG_CALL_DEAD,
    MSG_ANIMATE_REMAINS,
    MSG_DECK_EXHAUSTED,
    MSG_EVOCATION_SUPPRESSED,
    MSG_BEING_WATCHED,
};

enum char_set_type
{
    CSET_DEFAULT,
    CSET_ASCII,         // flat 7-bit ASCII
    CSET_IBM,           // 8-bit ANSI/Code Page 437
    CSET_DEC,           // 8-bit DEC, 0xE0-0xFF shifted for line drawing chars
    CSET_OLD_UNICODE,
    NUM_CSET
};

enum cleansing_flame_source_type
{
    CLEANSING_FLAME_GENERIC    = -1,
    CLEANSING_FLAME_SPELL      = -2, // SPELL_FLAME_OF_CLEANSING
    CLEANSING_FLAME_INVOCATION = -3, // ABIL_TSO_CLEANSING_FLAME
    CLEANSING_FLAME_TSO        = -4, // TSO effect
};

enum cloud_type
{
    CLOUD_NONE,
    CLOUD_FIRE,
    CLOUD_MEPHITIC,
    CLOUD_COLD,
    CLOUD_POISON,
    CLOUD_BLACK_SMOKE,
    CLOUD_GREY_SMOKE,
    CLOUD_BLUE_SMOKE,
    CLOUD_PURPLE_SMOKE,
    CLOUD_TLOC_ENERGY,
    CLOUD_FOREST_FIRE,
    CLOUD_STEAM,
    CLOUD_GLOOM,
    CLOUD_INK,
    CLOUD_PETRIFY,
    CLOUD_HOLY_FLAMES,
    CLOUD_MIASMA,
    CLOUD_MIST,
    CLOUD_CHAOS,
    CLOUD_RAIN,
    CLOUD_MUTAGENIC,
    CLOUD_MAGIC_TRAIL,
    CLOUD_TORNADO,
    CLOUD_DUST_TRAIL,
    NUM_CLOUD_TYPES,

    CLOUD_OPAQUE_FIRST = CLOUD_BLACK_SMOKE,
    CLOUD_OPAQUE_LAST  = CLOUD_HOLY_FLAMES,

    CLOUD_RANDOM = 98,
    CLOUD_DEBUGGING,
};

enum command_type
{
    CMD_NO_CMD = 2000,
    CMD_NO_CMD_DEFAULT, // hack to allow assignment of keys to CMD_NO_CMD
    CMD_MOVE_NOWHERE,
    CMD_MOVE_LEFT,
    CMD_MOVE_DOWN,
    CMD_MOVE_UP,
    CMD_MOVE_RIGHT,
    CMD_MOVE_UP_LEFT,
    CMD_MOVE_DOWN_LEFT,
    CMD_MOVE_UP_RIGHT,
    CMD_MOVE_DOWN_RIGHT,
    CMD_RUN_LEFT,
    CMD_RUN_DOWN,
    CMD_RUN_UP,
    CMD_RUN_RIGHT,
    CMD_RUN_UP_LEFT,
    CMD_RUN_DOWN_LEFT,
    CMD_RUN_UP_RIGHT,
    CMD_RUN_DOWN_RIGHT,
    CMD_OPEN_DOOR_LEFT,
    CMD_OPEN_DOOR_DOWN,
    CMD_OPEN_DOOR_UP,
    CMD_OPEN_DOOR_RIGHT,
    CMD_OPEN_DOOR_UP_LEFT,
    CMD_OPEN_DOOR_DOWN_LEFT,
    CMD_OPEN_DOOR_UP_RIGHT,
    CMD_OPEN_DOOR_DOWN_RIGHT,
    CMD_OPEN_DOOR,
    CMD_CLOSE_DOOR,
    CMD_REST,
    CMD_GO_UPSTAIRS,
    CMD_GO_DOWNSTAIRS,
    CMD_TOGGLE_AUTOPICKUP,
    CMD_TOGGLE_FRIENDLY_PICKUP,
    CMD_TOGGLE_VIEWPORT_MONSTER_HP,
    CMD_PICKUP,
    CMD_PICKUP_QUANTITY,
    CMD_DROP,
    CMD_DROP_LAST,
    CMD_BUTCHER,
    CMD_INSPECT_FLOOR,
    CMD_SHOW_TERRAIN,
    CMD_FULL_VIEW,
    CMD_EXAMINE_OBJECT,
    CMD_EVOKE,
    CMD_EVOKE_WIELDED,
    CMD_WIELD_WEAPON,
    CMD_WEAPON_SWAP,
    CMD_FIRE,
    CMD_QUIVER_ITEM,
    CMD_THROW_ITEM_NO_QUIVER,
    CMD_WEAR_ARMOUR,
    CMD_REMOVE_ARMOUR,
    CMD_WEAR_JEWELLERY,
    CMD_REMOVE_JEWELLERY,
    CMD_CYCLE_QUIVER_FORWARD,
    CMD_CYCLE_QUIVER_BACKWARD,
    CMD_LIST_WEAPONS,
    CMD_LIST_ARMOUR,
    CMD_LIST_JEWELLERY,
    CMD_LIST_EQUIPMENT,
    CMD_LIST_GOLD,
    CMD_ZAP_WAND,
    CMD_CAST_SPELL,
    CMD_FORCE_CAST_SPELL,
    CMD_MEMORISE_SPELL,
    CMD_USE_ABILITY,
    CMD_PRAY,
    CMD_EAT,
    CMD_QUAFF,
    CMD_READ,
    CMD_LOOK_AROUND,
    CMD_WAIT,
    CMD_SHOUT,
    CMD_DISARM_TRAP,
    CMD_CHARACTER_DUMP,
    CMD_DISPLAY_COMMANDS,
    CMD_DISPLAY_INVENTORY,
    CMD_DISPLAY_KNOWN_OBJECTS,
    CMD_DISPLAY_MUTATIONS,
    CMD_DISPLAY_SKILLS,
    CMD_DISPLAY_MAP,
    CMD_DISPLAY_OVERMAP,
    CMD_DISPLAY_RELIGION,
    CMD_DISPLAY_RUNES,
    CMD_DISPLAY_CHARACTER_STATUS,
    CMD_DISPLAY_SPELLS,
    CMD_EXPERIENCE_CHECK,
    CMD_ADJUST_INVENTORY,
    CMD_REPLAY_MESSAGES,
    CMD_REDRAW_SCREEN,
    CMD_MACRO_ADD,
    CMD_SAVE_GAME,
    CMD_SAVE_GAME_NOW,
    CMD_SUSPEND_GAME,
    CMD_QUIT,
    CMD_WIZARD,
    CMD_DESTROY_ITEM,

    CMD_SEARCH_STASHES,
    CMD_EXPLORE,
    CMD_INTERLEVEL_TRAVEL,
    CMD_FIX_WAYPOINT,

    CMD_CLEAR_MAP,
    CMD_INSCRIBE_ITEM,
    CMD_MAKE_NOTE,
    CMD_RESISTS_SCREEN,

    CMD_READ_MESSAGES,

    CMD_MOUSE_MOVE,
    CMD_MOUSE_CLICK,

    CMD_ANNOTATE_LEVEL,

#ifdef CLUA_BINDINGS
    CMD_AUTOFIGHT,
    CMD_AUTOFIGHT_NOMOVE,
#endif

#ifdef USE_TILE
    CMD_EDIT_PLAYER_TILE,
    CMD_MIN_TILE = CMD_EDIT_PLAYER_TILE,
    CMD_MAX_TILE = CMD_EDIT_PLAYER_TILE,
#endif

#ifdef TOUCH_UI
    // zoom on dungeon
    CMD_ZOOM_IN,
    CMD_ZOOM_OUT,
#endif

    // Repeat previous command
    CMD_PREV_CMD_AGAIN,

    // Repeat next command a given number of times
    CMD_REPEAT_CMD,

    CMD_MAX_NORMAL = CMD_REPEAT_CMD,

    // overmap commands
    CMD_MAP_CLEAR_MAP,
    CMD_MIN_OVERMAP = CMD_MAP_CLEAR_MAP,
    CMD_MAP_ADD_WAYPOINT,
    CMD_MAP_EXCLUDE_AREA,
    CMD_MAP_CLEAR_EXCLUDES,
    CMD_MAP_EXCLUDE_RADIUS,

    CMD_MAP_MOVE_LEFT,
    CMD_MAP_MOVE_DOWN,
    CMD_MAP_MOVE_UP,
    CMD_MAP_MOVE_RIGHT,
    CMD_MAP_MOVE_UP_LEFT,
    CMD_MAP_MOVE_DOWN_LEFT,
    CMD_MAP_MOVE_UP_RIGHT,
    CMD_MAP_MOVE_DOWN_RIGHT,

    CMD_MAP_JUMP_LEFT,
    CMD_MAP_JUMP_DOWN,
    CMD_MAP_JUMP_UP,
    CMD_MAP_JUMP_RIGHT,
    CMD_MAP_JUMP_UP_LEFT,
    CMD_MAP_JUMP_DOWN_LEFT,
    CMD_MAP_JUMP_UP_RIGHT,
    CMD_MAP_JUMP_DOWN_RIGHT,

    CMD_MAP_NEXT_LEVEL,
    CMD_MAP_PREV_LEVEL,
    CMD_MAP_GOTO_LEVEL,

    CMD_MAP_SCROLL_DOWN,
    CMD_MAP_SCROLL_UP,

    CMD_MAP_FIND_UPSTAIR,
    CMD_MAP_FIND_DOWNSTAIR,
    CMD_MAP_FIND_YOU,
    CMD_MAP_FIND_PORTAL,
    CMD_MAP_FIND_TRAP,
    CMD_MAP_FIND_ALTAR,
    CMD_MAP_FIND_EXCLUDED,
    CMD_MAP_FIND_WAYPOINT,
    CMD_MAP_FIND_STASH,
    CMD_MAP_FIND_STASH_REVERSE,

    CMD_MAP_GOTO_TARGET,
    CMD_MAP_ANNOTATE_LEVEL,

    CMD_MAP_WIZARD_TELEPORT,

    CMD_MAP_HELP,
    CMD_MAP_FORGET,

    CMD_MAP_EXIT_MAP,

    CMD_MAX_OVERMAP = CMD_MAP_EXIT_MAP,

    // targetting commands
    CMD_TARGET_DOWN_LEFT,
    CMD_MIN_TARGET = CMD_TARGET_DOWN_LEFT,
    CMD_TARGET_DOWN,
    CMD_TARGET_DOWN_RIGHT,
    CMD_TARGET_LEFT,
    CMD_TARGET_RIGHT,
    CMD_TARGET_UP_LEFT,
    CMD_TARGET_UP,
    CMD_TARGET_UP_RIGHT,

    CMD_TARGET_DIR_DOWN_LEFT,
    CMD_TARGET_DIR_DOWN,
    CMD_TARGET_DIR_DOWN_RIGHT,
    CMD_TARGET_DIR_LEFT,
    CMD_TARGET_DIR_RIGHT,
    CMD_TARGET_DIR_UP_LEFT,
    CMD_TARGET_DIR_UP,
    CMD_TARGET_DIR_UP_RIGHT,

    CMD_TARGET_DESCRIBE,
    CMD_TARGET_PREV_TARGET,
    CMD_TARGET_MAYBE_PREV_TARGET,
    CMD_TARGET_SELECT,
    CMD_TARGET_SELECT_ENDPOINT,
    CMD_TARGET_SELECT_FORCE,
    CMD_TARGET_SELECT_FORCE_ENDPOINT,
    CMD_TARGET_GET,
    CMD_TARGET_OBJ_CYCLE_BACK,
    CMD_TARGET_OBJ_CYCLE_FORWARD,
    CMD_TARGET_CYCLE_FORWARD,
    CMD_TARGET_CYCLE_BACK,
    CMD_TARGET_CYCLE_BEAM,
    CMD_TARGET_CYCLE_MLIST = CMD_NO_CMD + 1000, // for indices a-z in the monster list
    CMD_TARGET_CYCLE_MLIST_END = CMD_NO_CMD + 1025,
    CMD_TARGET_TOGGLE_MLIST,
    CMD_TARGET_TOGGLE_BEAM,
    CMD_TARGET_CANCEL,
    CMD_TARGET_SHOW_PROMPT,
    CMD_TARGET_OLD_SPACE,
    CMD_TARGET_EXCLUDE,
    CMD_TARGET_FIND_TRAP,
    CMD_TARGET_FIND_PORTAL,
    CMD_TARGET_FIND_ALTAR,
    CMD_TARGET_FIND_UPSTAIR,
    CMD_TARGET_FIND_DOWNSTAIR,
    CMD_TARGET_FIND_YOU,
    CMD_TARGET_WIZARD_MAKE_FRIENDLY,
    CMD_TARGET_WIZARD_BLESS_MONSTER,
    CMD_TARGET_WIZARD_MAKE_SHOUT,
    CMD_TARGET_WIZARD_GIVE_ITEM,
    CMD_TARGET_WIZARD_MOVE,
    CMD_TARGET_WIZARD_PATHFIND,
    CMD_TARGET_WIZARD_GAIN_LEVEL,
    CMD_TARGET_WIZARD_MISCAST,
    CMD_TARGET_WIZARD_MAKE_SUMMONED,
    CMD_TARGET_WIZARD_POLYMORPH,
    CMD_TARGET_WIZARD_DEBUG_MONSTER,
    CMD_TARGET_WIZARD_HEAL_MONSTER,
    CMD_TARGET_WIZARD_HURT_MONSTER,
    CMD_TARGET_WIZARD_DEBUG_PORTAL,
    CMD_TARGET_WIZARD_KILL_MONSTER,
    CMD_TARGET_WIZARD_BANISH_MONSTER,
    CMD_TARGET_MOUSE_MOVE,
    CMD_TARGET_MOUSE_SELECT,
    CMD_TARGET_HELP,
    CMD_MAX_TARGET = CMD_TARGET_HELP,

#ifdef USE_TILE
    // Tile doll editing screen
    CMD_DOLL_RANDOMIZE,
    CMD_MIN_DOLL = CMD_DOLL_RANDOMIZE,
    CMD_DOLL_SELECT_NEXT_DOLL,
    CMD_DOLL_SELECT_PREV_DOLL,
    CMD_DOLL_SELECT_NEXT_PART,
    CMD_DOLL_SELECT_PREV_PART,
    CMD_DOLL_CHANGE_PART_NEXT,
    CMD_DOLL_CHANGE_PART_PREV,
    CMD_DOLL_CONFIRM_CHOICE,
    CMD_DOLL_COPY,
    CMD_DOLL_PASTE,
    CMD_DOLL_TAKE_OFF,
    CMD_DOLL_TAKE_OFF_ALL,
    CMD_DOLL_TOGGLE_EQUIP,
    CMD_DOLL_TOGGLE_EQUIP_ALL,
    CMD_DOLL_JOB_DEFAULT,
    CMD_DOLL_CHANGE_MODE,
    CMD_DOLL_SAVE,
    CMD_DOLL_QUIT,
    CMD_MAX_DOLL = CMD_DOLL_QUIT,
#endif

    // Disable/enable -more- prompts.
    CMD_DISABLE_MORE,
    CMD_MIN_SYNTHETIC = CMD_DISABLE_MORE,
    CMD_ENABLE_MORE,
    CMD_UNWIELD_WEAPON,

    // [ds] Silently ignored, requests another round of input.
    CMD_NEXT_CMD,

    // Must always be last
    CMD_MAX_CMD
};

enum conduct_type
{
    DID_NOTHING,
    DID_NECROMANCY,                       // vamp/drain/pain/reap, Zong/Curses
    DID_HOLY,                             // holy wrath, holy word scrolls
    DID_UNHOLY,                           // demon weapons, demon spells
    DID_ATTACK_HOLY,
    DID_ATTACK_NEUTRAL,
    DID_ATTACK_FRIEND,
    DID_FRIEND_DIED,
    DID_UNCHIVALRIC_ATTACK,
    DID_POISON,
    DID_KILL_LIVING,
    DID_KILL_UNDEAD,
    DID_KILL_DEMON,
    DID_KILL_NATURAL_UNHOLY,              // TSO
    DID_KILL_NATURAL_EVIL,                // TSO
    DID_KILL_UNCLEAN,                     // Zin
    DID_KILL_CHAOTIC,                     // Zin
    DID_KILL_WIZARD,                      // Trog
    DID_KILL_PRIEST,                      // Beogh
    DID_KILL_HOLY,
    DID_KILL_FAST,                        // Cheibriados
    DID_LIVING_KILLED_BY_UNDEAD_SLAVE,
    DID_LIVING_KILLED_BY_SERVANT,
    DID_UNDEAD_KILLED_BY_UNDEAD_SLAVE,
    DID_UNDEAD_KILLED_BY_SERVANT,
    DID_DEMON_KILLED_BY_UNDEAD_SLAVE,
    DID_DEMON_KILLED_BY_SERVANT,
    DID_NATURAL_UNHOLY_KILLED_BY_SERVANT, // TSO
    DID_NATURAL_EVIL_KILLED_BY_SERVANT,   // TSO
    DID_HOLY_KILLED_BY_UNDEAD_SLAVE,
    DID_HOLY_KILLED_BY_SERVANT,
    DID_BANISH,
    DID_SPELL_MEMORISE,
    DID_SPELL_CASTING,
    DID_SPELL_PRACTISE,
    DID_CARDS,
    DID_DRINK_BLOOD,
    DID_CANNIBALISM,
    DID_EAT_SOULED_BEING,                 // Zin
    DID_DELIBERATE_MUTATING,              // Zin
    DID_CAUSE_GLOWING,                    // Zin
    DID_UNCLEAN,                          // Zin (used unclean weapon/magic)
    DID_CHAOS,                            // Zin (used chaotic weapon/magic)
    DID_DESECRATE_ORCISH_REMAINS,         // Beogh
    DID_DESTROY_ORCISH_IDOL,              // Beogh
    DID_KILL_SLIME,                       // Jiyva
    DID_KILL_PLANT,                       // Fedhas
    DID_PLANT_KILLED_BY_SERVANT,          // Fedhas
    DID_HASTY,                            // Cheibriados
    DID_CORPSE_VIOLATION,                 // Fedhas (Necromancy involving
                                          // corpses/chunks).
    DID_SOULED_FRIEND_DIED,               // Zin
    DID_UNCLEAN_KILLED_BY_SERVANT,        // Zin
    DID_CHAOTIC_KILLED_BY_SERVANT,        // Zin
    DID_ATTACK_IN_SANCTUARY,              // Zin
    DID_KILL_ARTIFICIAL,                  // Yredelemnul
    DID_ARTIFICIAL_KILLED_BY_UNDEAD_SLAVE,// Yredelemnul
    DID_ARTIFICIAL_KILLED_BY_SERVANT,     // Yredelemnul
    DID_DESTROY_SPELLBOOK,                // Sif Muna
    DID_EXPLORATION,                      // Ashenzari, wrath timers
    DID_DESECRATE_HOLY_REMAINS,           // Zin/Ely/TSO
    DID_SEE_MONSTER,                      // TSO

    NUM_CONDUCTS
};

enum confirm_butcher_type
{
    CONFIRM_NEVER,
    CONFIRM_ALWAYS,
    CONFIRM_AUTO,
};

enum confirm_prompt_type
{
    CONFIRM_CANCEL,             // automatically answer 'no', i.e. disallow
    CONFIRM_PROMPT,             // prompt
    CONFIRM_NONE,               // automatically answer 'yes'
};

enum confirm_level_type
{
    CONFIRM_NONE_EASY,
    CONFIRM_SAFE_EASY,
    CONFIRM_ALL_EASY,
};

enum chunk_drop_type
{
    ADC_NEVER,
    ADC_ROTTEN,
    ADC_YES,
};

// When adding new delays, update their names in delay.cc
enum delay_type
{
    DELAY_NOT_DELAYED,
    DELAY_EAT,
    DELAY_FEED_VAMPIRE,
    DELAY_ARMOUR_ON,
    DELAY_ARMOUR_OFF,
    DELAY_JEWELLERY_ON,
    DELAY_MEMORISE,
    DELAY_BUTCHER,
    DELAY_BOTTLE_BLOOD,
    DELAY_WEAPON_SWAP,
    DELAY_PASSWALL,
    DELAY_DROP_ITEM,
    DELAY_MULTIDROP,
    DELAY_ASCENDING_STAIRS,
    DELAY_DESCENDING_STAIRS,
    DELAY_RECITE,  // Zin's Recite invocation

    // [dshaligram] Shift-running, resting, travel and macros are now
    // also handled as delays.
    DELAY_RUN,
    DELAY_REST,
    DELAY_TRAVEL,

    DELAY_MACRO,

    // In a macro delay, a stacked delay to tell Crawl to read and act on
    // one input command.
    DELAY_MACRO_PROCESS_KEY,

    DELAY_INTERRUPTIBLE,                // simple interruptible delay
    DELAY_UNINTERRUPTIBLE,              // simple uninterruptible delay

    NUM_DELAYS
};

enum description_level_type
{
    DESC_THE,
    DESC_A,
    DESC_YOUR,
    DESC_PLAIN,
    DESC_ITS,
    DESC_INVENTORY_EQUIP,
    DESC_INVENTORY,

    // Partial item names.
    DESC_BASENAME,                     // Base name of item subtype
    DESC_QUALNAME,                     // Name without articles, quantities,
                                       // enchantments.
    DESC_DBNAME,                       // Name with which to look up item
                                       // description in the db.

    DESC_NONE
};

enum evoc_type
{
    EVOC_WAND,
    EVOC_ROD,
    EVOC_DECK,
    EVOC_MISC,
};

enum game_direction_type
{
    GDT_GAME_START = 0,
    GDT_DESCENDING,
    GDT_ASCENDING,
};

enum game_type
{
    GAME_TYPE_UNSPECIFIED,
    GAME_TYPE_NORMAL,
    GAME_TYPE_TUTORIAL,
    GAME_TYPE_ARENA,
    GAME_TYPE_SPRINT,
    GAME_TYPE_HINTS,
    GAME_TYPE_ZOTDEF,
    GAME_TYPE_INSTRUCTIONS,
    GAME_TYPE_HIGH_SCORES,
    NUM_GAME_TYPE
};

enum level_flag_type
{
    LFLAG_NONE = 0,

    LFLAG_NO_TELE_CONTROL = (1 << 0), // Teleport control not allowed.
    LFLAG_NO_MAP          = (1 << 2), // Level can't be persistently mapped.
};

// Volatile state and cache.
enum level_state_type
{
    LSTATE_NONE = 0,

    LSTATE_GOLUBRIA       = (1 << 0), // A Golubria trap exists.
    LSTATE_GLOW_MOLD      = (1 << 1), // Any glowing mold exists.

    LSTATE_DELETED        = (1 << 2), // The level won't be saved.
};

// NOTE: The order of these is very important to their usage!
// [dshaligram] If adding/removing from this list, also update view.cc!
enum dungeon_char_type
{
    DCHAR_WALL,
    DCHAR_WALL_MAGIC,
    DCHAR_FLOOR,
    DCHAR_FLOOR_MAGIC,
    DCHAR_DOOR_OPEN,
    DCHAR_DOOR_CLOSED,
    DCHAR_TRAP,
    DCHAR_STAIRS_DOWN,
    DCHAR_STAIRS_UP,
    DCHAR_GRATE,
    DCHAR_ALTAR,
    DCHAR_ARCH,
    DCHAR_FOUNTAIN,
    DCHAR_WAVY,
    DCHAR_STATUE,
    DCHAR_INVIS_EXPOSED,
    DCHAR_ITEM_DETECTED,
    DCHAR_ITEM_ORB,
    DCHAR_ITEM_WEAPON,
    DCHAR_ITEM_ARMOUR,
    DCHAR_ITEM_WAND,
    DCHAR_ITEM_FOOD,
    DCHAR_ITEM_SCROLL,
    DCHAR_ITEM_RING,
    DCHAR_ITEM_POTION,
    DCHAR_ITEM_MISSILE,
    DCHAR_ITEM_BOOK,
    DCHAR_ITEM_STAVE,
    DCHAR_ITEM_MISCELLANY,
    DCHAR_ITEM_CORPSE,
    DCHAR_ITEM_GOLD,
    DCHAR_ITEM_AMULET,
    DCHAR_CLOUD,
    DCHAR_TREE,
    DCHAR_TELEPORTER,

    DCHAR_SPACE,
    DCHAR_FIRED_FLASK,
    DCHAR_FIRED_BOLT,
    DCHAR_FIRED_CHUNK,
    DCHAR_FIRED_BOOK,
    DCHAR_FIRED_WEAPON,
    DCHAR_FIRED_ZAP,
    DCHAR_FIRED_BURST,
    DCHAR_FIRED_STICK,
    DCHAR_FIRED_TRINKET,
    DCHAR_FIRED_SCROLL,
    DCHAR_FIRED_DEBUG,
    DCHAR_FIRED_ARMOUR,
    DCHAR_FIRED_MISSILE,
    DCHAR_EXPLOSION,

    NUM_DCHAR_TYPES
};

// When adding:
//
// * New stairs/portals: update grid_stair_direction.
// * Any: edit view.cc and add a glyph and colour for the feature.
// * Any: edit directn.cc and add a description for the feature.
// * Any: edit dat/descript/features.txt and add a
//        long description if appropriate.
// * Any: check the grid_* functions in misc.cc and make sure
//        they return sane values for your new feature.
// * Any: edit dungeon.cc and add a symbol to map_feature() and
//        vault_grid() for the feature, if you want vault maps to
//        be able to use it.  If you do, also update
//        docs/develop/levels/syntax.txt with the new symbol.
// * Any: edit l_dgngrd.cc and add the feature's name to the dngn_feature_names
//        array, if you want vault map Lua code to be able to use the
//        feature, and/or you want to be able to create the feature
//        using the "create feature by name" wizard command.
// Also take note of MINMOVE and MINSEE above.
//
enum dungeon_feature_type
{
    DNGN_UNSEEN,
    DNGN_CLOSED_DOOR,
    DNGN_RUNED_DOOR,
#if TAG_MAJOR_VERSION == 34
    DNGN_OLD_SECRET_DOOR,
#endif
    DNGN_MANGROVE,
    DNGN_METAL_WALL,
        DNGN_MINWALL = DNGN_METAL_WALL,
    DNGN_GREEN_CRYSTAL_WALL,
    DNGN_ROCK_WALL,
    DNGN_SLIMY_WALL,
    DNGN_STONE_WALL,
    DNGN_PERMAROCK_WALL,               // for undiggable walls
        DNGN_MAXOPAQUE = DNGN_PERMAROCK_WALL,
    DNGN_CLEAR_ROCK_WALL,              // transparent walls
        // Lowest grid value which can be seen through.
        DNGN_MINSEE = DNGN_CLEAR_ROCK_WALL,
    DNGN_CLEAR_STONE_WALL,
    DNGN_CLEAR_PERMAROCK_WALL,
        DNGN_MAXWALL = DNGN_CLEAR_PERMAROCK_WALL,
    DNGN_GRATE,
    DNGN_TREE,
        DNGN_MAX_NONREACH = DNGN_TREE,

    DNGN_OPEN_SEA,                     // Shoals equivalent for permarock
    DNGN_LAVA_SEA,                     // Gehenna equivalent for permarock
    DNGN_ORCISH_IDOL,
    DNGN_GRANITE_STATUE,
    DNGN_MALIGN_GATEWAY,
        // Highest solid grid value.
        DNGN_MAXSOLID = DNGN_MALIGN_GATEWAY,

    DNGN_LAVA            = 30,
        DNGN_MINMOVE = DNGN_LAVA, // Can be moved through.
    DNGN_DEEP_WATER,

    DNGN_SHALLOW_WATER,
        DNGN_MINWALK = DNGN_SHALLOW_WATER,

    // Lowest grid value that an item can be placed on.
    DNGN_MINITEM = DNGN_SHALLOW_WATER,

    DNGN_FLOOR,
    DNGN_OPEN_DOOR,

    DNGN_TRAP_MECHANICAL,
    DNGN_TRAP_MAGICAL,
    DNGN_TRAP_NATURAL,
    DNGN_TRAP_WEB,
    DNGN_UNDISCOVERED_TRAP,

    DNGN_ENTER_SHOP,
    DNGN_ABANDONED_SHOP,

    DNGN_STONE_STAIRS_DOWN_I,
    DNGN_STONE_STAIRS_DOWN_II,
    DNGN_STONE_STAIRS_DOWN_III,
    DNGN_ESCAPE_HATCH_DOWN,

    // corresponding up stairs (same order as above)
    DNGN_STONE_STAIRS_UP_I,
    DNGN_STONE_STAIRS_UP_II,
    DNGN_STONE_STAIRS_UP_III,
    DNGN_ESCAPE_HATCH_UP,

    // Various gates
    DNGN_ENTER_DIS,
    DNGN_ENTER_GEHENNA,
    DNGN_ENTER_COCYTUS,
    DNGN_ENTER_TARTARUS,
    DNGN_ENTER_ABYSS,
    DNGN_EXIT_ABYSS,
#if TAG_MAJOR_VERSION > 34
    DNGN_ABYSSAL_STAIR,
#endif
    DNGN_STONE_ARCH,
    DNGN_ENTER_PANDEMONIUM,
    DNGN_EXIT_PANDEMONIUM,
    DNGN_TRANSIT_PANDEMONIUM,
    DNGN_EXIT_DUNGEON,
    DNGN_EXIT_THROUGH_ABYSS,
    DNGN_EXIT_HELL,
    DNGN_ENTER_HELL,
    DNGN_ENTER_LABYRINTH,
    DNGN_TELEPORTER,
    DNGN_ENTER_PORTAL_VAULT,
    DNGN_EXIT_PORTAL_VAULT,
    DNGN_EXPIRED_PORTAL,

    // Entrances to various branches
    DNGN_ENTER_DWARVEN_HALL,
        DNGN_ENTER_FIRST_BRANCH = DNGN_ENTER_DWARVEN_HALL,
    DNGN_ENTER_ORCISH_MINES,
    DNGN_ENTER_LAIR,
    DNGN_ENTER_SLIME_PITS,
    DNGN_ENTER_VAULTS,
    DNGN_ENTER_CRYPT,
    DNGN_ENTER_HALL_OF_BLADES,
    DNGN_ENTER_ZOT,
    DNGN_ENTER_TEMPLE,
    DNGN_ENTER_SNAKE_PIT,
    DNGN_ENTER_ELVEN_HALLS,
    DNGN_ENTER_TOMB,
    DNGN_ENTER_SWAMP,
    DNGN_ENTER_SHOALS,
    DNGN_ENTER_SPIDER_NEST,
    DNGN_ENTER_FOREST,
        DNGN_ENTER_LAST_BRANCH = DNGN_ENTER_FOREST,
    DNGN_UNUSED_ENTER_BRANCH_1,

    // Exits from various branches
    // Order must be the same as above
    DNGN_RETURN_FROM_DWARVEN_HALL,
        DNGN_RETURN_FROM_FIRST_BRANCH = DNGN_RETURN_FROM_DWARVEN_HALL,
    DNGN_RETURN_FROM_ORCISH_MINES,
    DNGN_RETURN_FROM_LAIR,
    DNGN_RETURN_FROM_SLIME_PITS,
    DNGN_RETURN_FROM_VAULTS,
    DNGN_RETURN_FROM_CRYPT,
    DNGN_RETURN_FROM_HALL_OF_BLADES,
    DNGN_RETURN_FROM_ZOT,
    DNGN_RETURN_FROM_TEMPLE,
    DNGN_RETURN_FROM_SNAKE_PIT,
    DNGN_RETURN_FROM_ELVEN_HALLS,
    DNGN_RETURN_FROM_TOMB,
    DNGN_RETURN_FROM_SWAMP,
    DNGN_RETURN_FROM_SHOALS,
    DNGN_RETURN_FROM_SPIDER_NEST,
    DNGN_RETURN_FROM_FOREST,
        DNGN_RETURN_FROM_LAST_BRANCH = DNGN_RETURN_FROM_FOREST,
    DNGN_UNUSED_RETURN_BRANCH_1,

    // Order of altars must match order of gods (god_type)
    DNGN_ALTAR_ZIN,
        DNGN_ALTAR_FIRST_GOD = DNGN_ALTAR_ZIN,
    DNGN_ALTAR_SHINING_ONE,
    DNGN_ALTAR_KIKUBAAQUDGHA,
    DNGN_ALTAR_YREDELEMNUL,
    DNGN_ALTAR_XOM,
    DNGN_ALTAR_VEHUMET,
    DNGN_ALTAR_OKAWARU,
    DNGN_ALTAR_MAKHLEB,
    DNGN_ALTAR_SIF_MUNA,
    DNGN_ALTAR_TROG,
    DNGN_ALTAR_NEMELEX_XOBEH,
    DNGN_ALTAR_ELYVILON,
    DNGN_ALTAR_LUGONU,
    DNGN_ALTAR_BEOGH,
    DNGN_ALTAR_JIYVA,
    DNGN_ALTAR_FEDHAS,
    DNGN_ALTAR_CHEIBRIADOS,
    DNGN_ALTAR_ASHENZARI,
        DNGN_ALTAR_LAST_GOD = DNGN_ALTAR_ASHENZARI,
    DNGN_UNUSED_ALTAR_1,

    DNGN_FOUNTAIN_BLUE,
    DNGN_FOUNTAIN_SPARKLING,           // aka 'Magic Fountain' {dlb}
    DNGN_FOUNTAIN_BLOOD,
    // same order as above!
    DNGN_DRY_FOUNTAIN_BLUE,
    DNGN_DRY_FOUNTAIN_SPARKLING,
    DNGN_DRY_FOUNTAIN_BLOOD,
    DNGN_PERMADRY_FOUNTAIN,

    // Not meant to ever appear in grd().
    DNGN_EXPLORE_HORIZON, // dummy for redefinition

    DNGN_UNKNOWN_ALTAR,
    DNGN_UNKNOWN_PORTAL,

#if TAG_MAJOR_VERSION == 34
    DNGN_ABYSSAL_STAIR,
#endif

    NUM_FEATURES
};

enum duration_type
{
    DUR_INVIS,
    DUR_CONF,
    DUR_PARALYSIS,
    DUR_SLOW,
    DUR_MESMERISED,
    DUR_HASTE,
    DUR_MIGHT,
    DUR_BRILLIANCE,
    DUR_AGILITY,
    DUR_FLIGHT,
    DUR_BERSERK,
    DUR_POISONING,

    DUR_CONFUSING_TOUCH,
    DUR_SURE_BLADE,
    DUR_CORONA,
    DUR_DEATHS_DOOR,
    DUR_FIRE_SHIELD,

    DUR_BUILDING_RAGE,          // countdown to starting berserk
    DUR_EXHAUSTED,              // fatigue counter for berserk

    DUR_LIQUID_FLAMES,
    DUR_ICY_ARMOUR,
    DUR_REPEL_MISSILES,
    DUR_JELLY_PRAYER,
    DUR_PIETY_POOL,             // distribute piety over time
    DUR_DIVINE_VIGOUR,          // duration of Ely's Divine Vigour
    DUR_DIVINE_STAMINA,         // duration of Zin's Divine Stamina
    DUR_DIVINE_SHIELD,          // duration of TSO's Divine Shield
    DUR_REGENERATION,
    DUR_SWIFTNESS,
#if TAG_MAJOR_VERSION == 34
    DUR_CONTROLLED_FLIGHT,
#endif
    DUR_TELEPORT,
    DUR_CONTROL_TELEPORT,
    DUR_BREATH_WEAPON,
    DUR_TRANSFORMATION,
    DUR_DEATH_CHANNEL,
    DUR_DEFLECT_MISSILES,
    DUR_PHASE_SHIFT,
#if TAG_MAJOR_VERSION == 34
    DUR_SEE_INVISIBLE,
#endif
    DUR_WEAPON_BRAND,           // general "branding" spell counter
    DUR_DEMONIC_GUARDIAN,       // demonic guardian timeout
    DUR_POWERED_BY_DEATH,
    DUR_SILENCE,
    DUR_CONDENSATION_SHIELD,
    DUR_STONESKIN,
    DUR_GOURMAND,
    DUR_BARGAIN,
#if TAG_MAJOR_VERSION == 34
    DUR_INSULATION,
#endif
    DUR_RESISTANCE,
    DUR_SLAYING,
    DUR_STEALTH,
    DUR_MAGIC_SHIELD,
    DUR_SLEEP,
    DUR_TELEPATHY,
    DUR_PETRIFIED,
    DUR_LOWERED_MR,
    DUR_REPEL_STAIRS_MOVE,
    DUR_REPEL_STAIRS_CLIMB,
    DUR_COLOUR_SMOKE_TRAIL,
    DUR_SLIMIFY,
    DUR_TIME_STEP,
    DUR_ICEMAIL_DEPLETED,       // Wait this many turns for full Icemail
    DUR_MISLED,
    DUR_QUAD_DAMAGE,
    DUR_AFRAID,
    DUR_MIRROR_DAMAGE,
    DUR_SCRYING,
    DUR_TORNADO,
    DUR_LIQUEFYING,
    DUR_HEROISM,
    DUR_FINESSE,
    DUR_LIFESAVING,
    DUR_PARALYSIS_IMMUNITY,
    DUR_DARKNESS,
    DUR_PETRIFYING,
    DUR_SHROUD_OF_GOLUBRIA,
    DUR_TORNADO_COOLDOWN,
    DUR_NAUSEA,
    DUR_AMBROSIA,
#if TAG_MAJOR_VERSION == 34
    DUR_TEMP_MUTATIONS,
#endif
    DUR_DISJUNCTION,
    DUR_VEHUMET_GIFT,
    DUR_BATTLESPHERE,
    NUM_DURATIONS
};

// This list must match the enchant_names array in monster.cc
// Enchantments that imply other enchantments should come first
// to avoid timeout message confusion. Currently:
//     berserk -> haste, might; fatigue -> slow
enum enchant_type
{
    ENCH_NONE = 0,
    ENCH_BERSERK,
    ENCH_HASTE,
    ENCH_MIGHT,
    ENCH_FATIGUE,        // Post-berserk fatigue.
    ENCH_SLOW,
    ENCH_FEAR,
    ENCH_CONFUSION,
    ENCH_INVIS,
    ENCH_POISON,
    ENCH_ROT,
    ENCH_SUMMON,
    ENCH_ABJ,
    ENCH_CORONA,
    ENCH_CHARM,
    ENCH_STICKY_FLAME,
    ENCH_GLOWING_SHAPESHIFTER,
    ENCH_SHAPESHIFTER,
    ENCH_TP,
    ENCH_SLEEP_WARY,
    ENCH_SUBMERGED,
    ENCH_SHORT_LIVED,
    ENCH_PARALYSIS,
    ENCH_SICK,
    ENCH_SLEEPY,         //   Monster can't wake until this wears off.
    ENCH_HELD,           //   Caught in a net.
    ENCH_BATTLE_FRENZY,  //   Monster is in a battle frenzy.
    ENCH_TEMP_PACIF,
    ENCH_PETRIFYING,
    ENCH_PETRIFIED,
    ENCH_LOWERED_MR,
    ENCH_SOUL_RIPE,
    ENCH_SLOWLY_DYING,
    ENCH_EAT_ITEMS,
    ENCH_AQUATIC_LAND,   // Water monsters lose hp while on land.
    ENCH_SPORE_PRODUCTION,
#if TAG_MAJOR_VERSION == 34
    ENCH_SLOUCH,
#endif
    ENCH_SWIFT,
    ENCH_TIDE,
    ENCH_INSANE,         // Berserk + changed attitude.
    ENCH_SILENCE,
    ENCH_AWAKEN_FOREST,
    ENCH_EXPLODING,
    ENCH_BLEED,
    ENCH_PORTAL_TIMER,
    ENCH_SEVERED,
    ENCH_ANTIMAGIC,
    ENCH_FADING_AWAY,
    ENCH_PREPARING_RESURRECT,
    ENCH_REGENERATION,
    ENCH_RAISED_MR,
    ENCH_MIRROR_DAMAGE,
    ENCH_STONESKIN,
    ENCH_FEAR_INSPIRING,
    ENCH_PORTAL_PACIFIED,
    ENCH_WITHDRAWN,
    ENCH_ATTACHED,
    ENCH_LIFE_TIMER,    // Minimum time demonic guardian must exist.
    ENCH_FLIGHT,
    ENCH_LIQUEFYING,
    ENCH_TORNADO,
    ENCH_FAKE_ABJURATION,
    ENCH_DAZED,         // Dazed - less chance of acting each turn.
    ENCH_MUTE,          // Silenced.
    ENCH_BLIND,         // Blind (everything is invisible).
    ENCH_DUMB,          // Stupefied (paralysis by a different name).
    ENCH_MAD,           // Confusion by another name.
    ENCH_SILVER_CORONA, // Zin's silver light.
    ENCH_RECITE_TIMER,  // Was recited against.
    ENCH_INNER_FLAME,
    ENCH_ROUSED,        // Monster has been roused to greatness
    ENCH_BREATH_WEAPON, // just a simple timer for dragon breathweapon spam
    ENCH_DEATHS_DOOR,
    ENCH_ROLLING,       // Boulder Beetle in ball form
    ENCH_OZOCUBUS_ARMOUR,
    ENCH_WRETCHED,      // An abstract placeholder for monster mutations
    ENCH_SCREAMED,      // Starcursed scream timer
    // Update enchantment names in monster.cc when adding or removing
    // enchantments.
    NUM_ENCHANTMENTS
};

enum enchant_retval
{
    ERV_FAIL,
    ERV_NEW,
    ERV_INCREASED,
};

enum energy_use_type
{
    EUT_MOVE,
    EUT_SWIM,
    EUT_ATTACK,
    EUT_MISSILE,
    EUT_SPELL,
    EUT_SPECIAL,
    EUT_ITEM,
    EUT_PICKUP,
};

enum equipment_type
{
    EQ_NONE = -1,

    EQ_WEAPON,
    EQ_CLOAK,
    EQ_HELMET,
    EQ_GLOVES,
    EQ_BOOTS,
    EQ_SHIELD,
    EQ_BODY_ARMOUR,
    //Everything beyond here is jewellery
    EQ_LEFT_RING,
    EQ_RIGHT_RING,
    EQ_AMULET,
    //Octopodes don't have left and right rings. They have eight rings, instead.
    EQ_RING_ONE,
    EQ_RING_TWO,
    EQ_RING_THREE,
    EQ_RING_FOUR,
    EQ_RING_FIVE,
    EQ_RING_SIX,
    EQ_RING_SEVEN,
    EQ_RING_EIGHT,
    NUM_EQUIP,

    EQ_MIN_ARMOUR = EQ_CLOAK,
    EQ_MAX_ARMOUR = EQ_BODY_ARMOUR,
    EQ_MAX_WORN   = EQ_RING_EIGHT,
    // these aren't actual equipment slots, they're categories for functions
    EQ_STAFF            = 100,         // weapon with base_type OBJ_STAVES
    EQ_RINGS,                          // check both rings
    EQ_RINGS_PLUS,                     // check both rings and sum plus
    EQ_RINGS_PLUS2,                    // check both rings and sum plus2
    EQ_ALL_ARMOUR,                     // check all armour types
};

enum eq_type
{
    ET_WEAPON,
    ET_SHIELD,
    ET_ARMOUR,
    ET_JEWELS,
    NUM_ET
};

enum eq_type_flags
{
    ETF_WEAPON = 0x1,
    ETF_SHIELD = 0x2,
    ETF_ARMOUR = 0x4,
    ETF_JEWELS = 0x8,
    ETF_ALL    = 0xF
};

enum feature_flag_type
{
    FFT_NONE          = 0,
    FFT_NOTABLE       = 0x1,           // should be noted for dungeon overview
    FFT_EXAMINE_HINT  = 0x2,           // could get an "examine-this" hint.
};

enum flush_reason_type
{
    FLUSH_ON_FAILURE,                  // spell/ability failed to cast
    FLUSH_BEFORE_COMMAND,              // flush before getting a command
    FLUSH_ON_MESSAGE,                  // flush when printing a message
    FLUSH_ON_WARNING_MESSAGE,          // flush on MSGCH_WARN messages
    FLUSH_ON_DANGER_MESSAGE,           // flush on MSGCH_DANGER messages
    FLUSH_ON_PROMPT,                   // flush on MSGCH_PROMPT messages
    FLUSH_ON_UNSAFE_YES_OR_NO_PROMPT,  // flush when !safe set to yesno()
    FLUSH_LUA,                         // flush when Lua wants to flush
    FLUSH_KEY_REPLAY_CANCEL,           // flush when key replay is cancelled
    FLUSH_ABORT_MACRO,                 // something wrong with macro being
                                       // processed, so stop it
    FLUSH_REPLAY_SETUP_FAILURE,        // setup for key replay failed
    FLUSH_REPEAT_SETUP_DONE,           // command repeat done manipulating
                                       // the macro buffer
    NUM_FLUSH_REASONS
};

// The order of this enum must match the order of DNGN_ALTAR_FOO.
enum god_type
{
    GOD_NO_GOD,
    GOD_ZIN,
    GOD_SHINING_ONE,
    GOD_KIKUBAAQUDGHA,
    GOD_YREDELEMNUL,
    GOD_XOM,
    GOD_VEHUMET,
    GOD_OKAWARU,
    GOD_MAKHLEB,
    GOD_SIF_MUNA,
    GOD_TROG,
    GOD_NEMELEX_XOBEH,
    GOD_ELYVILON,
    GOD_LUGONU,
    GOD_BEOGH,
    GOD_JIYVA,
    GOD_FEDHAS,
    GOD_CHEIBRIADOS,
    GOD_ASHENZARI,
    NUM_GODS,                          // always after last god

    GOD_RANDOM = 100,
    GOD_NAMELESS,                      // for monsters with non-player gods
    GOD_VIABLE,
};

enum held_type
{
    HELD_NONE = 0,
    HELD_NET,         // currently unused
    HELD_WEB,         // currently unused
    HELD_MONSTER,     // but no damage
    HELD_CONSTRICTED, // damaging
};

enum holy_word_source_type
{
    HOLY_WORD_GENERIC     = -1,
    HOLY_WORD_SCROLL      = -2,
    HOLY_WORD_ZIN         = -4,  // Zin effect
    HOLY_WORD_TSO         = -5,  // TSO effect
};

enum hunger_state_t                    // you.hunger_state
{
    HS_STARVING,
    HS_NEAR_STARVING,
    HS_VERY_HUNGRY,
    HS_HUNGRY,
    HS_SATIATED,                       // "not hungry" state
    HS_FULL,
    HS_VERY_FULL,
    HS_ENGORGED,
};

enum immolation_source_type
{
    IMMOLATION_GENERIC = -1,
    IMMOLATION_SCROLL  = -2,
    IMMOLATION_AFFIX   = -3, // effect when fixing fire brand
    IMMOLATION_TOME    = -4, // exploding Tome of Destruction
};

enum item_status_flag_type  // per item flags: ie. ident status, cursed status
{
    ISFLAG_KNOW_CURSE        = 0x00000001,  // curse status
    ISFLAG_KNOW_TYPE         = 0x00000002,  // artefact name, sub/special types
    ISFLAG_KNOW_PLUSES       = 0x00000004,  // to hit/to dam/to AC/charges
    ISFLAG_KNOW_PROPERTIES   = 0x00000008,  // know special artefact properties
    ISFLAG_IDENT_MASK        = 0x0000000F,  // mask of all id related flags

    // these three masks are of the minimal flags set upon using equipment:
    ISFLAG_EQ_WEAPON_MASK    = 0x0000000B,  // mask of flags for weapon equip
    ISFLAG_EQ_ARMOUR_MASK    = 0x0000000F,  // mask of flags for armour equip
    ISFLAG_EQ_JEWELLERY_MASK = 0x0000000F,  // mask of flags for known jewellery

    ISFLAG_CURSED            = 0x00000100,  // cursed
    ISFLAG_BLESSED_WEAPON    = 0x00000200,  // personalized TSO's gift
    ISFLAG_SEEN_CURSED       = 0x00000400,  // was seen being cursed
    ISFLAG_TRIED             = 0x00000800,  // tried but not (usually) ided

    ISFLAG_RANDART           = 0x00001000,  // special value is seed
    ISFLAG_UNRANDART         = 0x00002000,  // is an unrandart
    ISFLAG_ARTEFACT_MASK     = 0x00003000,  // randart or unrandart
    ISFLAG_DROPPED           = 0x00004000,  // dropped item (no autopickup)
    ISFLAG_THROWN            = 0x00008000,  // thrown missile weapon

    // these don't have to remain as flags
    ISFLAG_NO_DESC           = 0x00000000,  // used for clearing these flags
    ISFLAG_GLOWING           = 0x00010000,  // weapons or armour
    ISFLAG_RUNED             = 0x00020000,  // weapons or armour
    ISFLAG_EMBROIDERED_SHINY = 0x00040000,  // armour: depends on sub-type
    ISFLAG_COSMETIC_MASK     = 0x00070000,  // mask of cosmetic descriptions

    ISFLAG_UNOBTAINABLE      = 0x00080000,  // vault on display

    ISFLAG_MIMIC             = 0x00100000,  // mimic
    ISFLAG_NO_MIMIC          = 0x00200000,  // Can't be turned into a mimic

    ISFLAG_NO_PICKUP         = 0x00400000,  // Monsters won't pick this up

    ISFLAG_NO_RACE           = 0x00000000,  // used for clearing these flags
    ISFLAG_ORCISH            = 0x01000000,  // low quality items
    ISFLAG_DWARVEN           = 0x02000000,  // strong and robust items
    ISFLAG_ELVEN             = 0x04000000,  // light and accurate items
    ISFLAG_RACIAL_MASK       = 0x07000000,  // mask of racial equipment types

    ISFLAG_NOTED_ID          = 0x08000000,
    ISFLAG_NOTED_GET         = 0x10000000,

    ISFLAG_BEEN_IN_INV       = 0x20000000,  // Item has been in inventory
    ISFLAG_SUMMONED          = 0x40000000,  // Item generated on a summon
    ISFLAG_DROPPED_BY_ALLY   = 0x80000000,  // Item was dropped by an ally
};

enum item_type_id_state_type
{
    ID_UNKNOWN_TYPE = 0,
    ID_MON_TRIED_TYPE,
    ID_TRIED_TYPE,
    ID_TRIED_ITEM_TYPE,
    ID_KNOWN_TYPE,
    NUM_ID_STATE_TYPES
};

enum job_type
{
    JOB_FIGHTER,
    JOB_WIZARD,
    JOB_PRIEST,
    JOB_GLADIATOR,
    JOB_NECROMANCER,
    JOB_ASSASSIN,
    JOB_BERSERKER,
    JOB_HUNTER,
    JOB_CONJURER,
    JOB_ENCHANTER,
    JOB_FIRE_ELEMENTALIST,
    JOB_ICE_ELEMENTALIST,
    JOB_SUMMONER,
    JOB_AIR_ELEMENTALIST,
    JOB_EARTH_ELEMENTALIST,
    JOB_SKALD,
    JOB_VENOM_MAGE,
    JOB_CHAOS_KNIGHT,
    JOB_TRANSMUTER,
    JOB_HEALER,
#if TAG_MAJOR_VERSION == 34
    JOB_STALKER,
#endif
    JOB_MONK,
    JOB_WARPER,
    JOB_WANDERER,
    JOB_ARTIFICER,                     //   Greenberg/Bane
    JOB_ARCANE_MARKSMAN,
    JOB_DEATH_KNIGHT,
    JOB_ABYSSAL_KNIGHT,
    NUM_JOBS,                          // always after the last job

    JOB_UNKNOWN = 100,
    JOB_RANDOM,
    JOB_VIABLE,
};

enum KeymapContext
{
    KMC_DEFAULT,         // For no-arg getchm(), must be zero.
    KMC_LEVELMAP,        // When in the 'X' level map
    KMC_TARGETTING,      // Only during 'x' and other targetting modes
    KMC_CONFIRM,         // When being asked y/n/q questions
    KMC_MENU,            // For menus
#ifdef USE_TILE
    KMC_DOLL,            // For the tiles doll menu editing screen
#endif

    KMC_CONTEXT_COUNT,   // Must always be the last real context

    KMC_NONE
};

// This order is *critical*. Don't mess with it (see mon_enchant)
enum kill_category
{
    KC_YOU,
    KC_FRIENDLY,
    KC_OTHER,
    KC_NCATEGORIES
};

enum killer_type                       // monster_die(), thing_thrown
{
    KILL_NONE,                         // no killer
    KILL_YOU,                          // you are the killer
    KILL_MON,                          // no, it was a monster!
    KILL_YOU_MISSILE,                  // in the library, with a dart
    KILL_MON_MISSILE,                  // in the dungeon, with a club
    KILL_YOU_CONF,                     // died while confused as caused by you
    KILL_MISCAST,                      // as a result of a spell miscast
    KILL_MISC,                         // any miscellaneous killing
    KILL_RESET,                        // ???
    KILL_DISMISSED,                    // ???
    KILL_BANISHED,                     // monsters what got banished
    KILL_UNSUMMONED,                   // summoned monsters whose timers ran out
    KILL_TIMEOUT,                      // non-summoned monsters whose times ran out
    KILL_PACIFIED,                     // only used by milestones and notes
    KILL_ENSLAVED,                     // only used by milestones and notes
};

enum flight_type
{
    FL_NONE = 0,
    FL_WINGED,                         // wings, etc... paralysis == fall
    FL_LEVITATE,                       // doesn't require physical effort
};

// Can't change this order without breaking saves.
enum map_marker_type
{
    MAT_FEATURE,              // Stock marker.
    MAT_LUA_MARKER,
    MAT_CORRUPTION_NEXUS,
    MAT_WIZ_PROPS,
    MAT_TOMB,
    MAT_MALIGN,
    MAT_PHOENIX,
    MAT_POSITION,
    NUM_MAP_MARKER_TYPES,
    MAT_ANY,
};

enum map_feature
{
    MF_UNSEEN,
    MF_FLOOR,
    MF_WALL,
    MF_MAP_FLOOR,
    MF_MAP_WALL,
    MF_DOOR,
    MF_ITEM,
    MF_MONS_FRIENDLY,
    MF_MONS_PEACEFUL,
    MF_MONS_NEUTRAL,
    MF_MONS_HOSTILE,
    MF_MONS_NO_EXP,
    MF_STAIR_UP,
    MF_STAIR_DOWN,
    MF_STAIR_BRANCH,
    MF_FEATURE,
    MF_WATER,
    MF_LAVA,
    MF_TRAP,
    MF_EXCL_ROOT,
    MF_EXCL,
    MF_PLAYER,
    MF_MAX,

    MF_SKIP,
};

enum menu_type
{
    MT_ANY = -1,

    MT_INVLIST,                        // List inventory
    MT_DROP,
    MT_PICKUP,
    MT_KNOW,
    MT_RUNES,
    MT_SELONE,                         // Select one
};

enum mon_holy_type
{
    MH_HOLY,
    MH_NATURAL,
    MH_UNDEAD,
    MH_DEMONIC,
    MH_NONLIVING, // golems and other constructs
    MH_PLANT,
};

enum targ_mode_type
{
    TARG_ANY,
    TARG_ENEMY,  // hostile + neutral
    TARG_FRIEND,
    TARG_INJURED_FRIEND, // for healing
    TARG_HOSTILE,
    TARG_HOSTILE_SUBMERGED, // Target hostiles including submerged ones
    TARG_EVOLVABLE_PLANTS,  // Targetting mode for Fedhas' evolution
    TARG_HOSTILE_UNDEAD,    // For dispel undead
    TARG_NUM_MODES
};

// NOTE: Changing this order will break saves! Appending does not.
enum monster_type                      // menv[].type
{
    MONS_PROGRAM_BUG,
        MONS_0 = MONS_PROGRAM_BUG,

    MONS_GIANT_NEWT,
    MONS_GIANT_GECKO,
    MONS_IGUANA,
    MONS_KOMODO_DRAGON,
    MONS_BASILISK,
    MONS_BAT,
    MONS_FIRE_BAT,
    MONS_BALL_PYTHON,
    MONS_ADDER,
    MONS_WATER_MOCCASIN,
    MONS_BLACK_MAMBA,
    MONS_ANACONDA,
    MONS_SEA_SNAKE,
    MONS_RAT,
    MONS_GREY_RAT,
    MONS_GREEN_RAT,
    MONS_ORANGE_RAT,
    MONS_LABORATORY_RAT,
    MONS_QUOKKA,         // Quokka are a type of wallaby, returned -- bwr 382
    MONS_PORCUPINE,
    MONS_JACKAL,
    MONS_HOUND,
    MONS_WAR_DOG,
    MONS_WOLF,
    MONS_WARG,
    MONS_HELL_HOUND,
    MONS_HOG,
    MONS_HELL_HOG,
    MONS_HOLY_SWINE,            // porkalator
    MONS_GIANT_SLUG,
    MONS_AGATE_SNAIL,
    MONS_ELEPHANT_SLUG,
    MONS_GIANT_LEECH,
    MONS_BABY_ALLIGATOR,
    MONS_ALLIGATOR,
    MONS_CROCODILE,
    MONS_HYDRA,
    MONS_SHEEP,
    MONS_YAK,
    MONS_DEATH_YAK,
    MONS_CATOBLEPAS,
    MONS_ELEPHANT,
    MONS_DIRE_ELEPHANT,
    MONS_HELLEPHANT,
    MONS_MANTICORE,
    MONS_HIPPOGRIFF,
    MONS_GRIFFON,
    MONS_GIANT_FROG,
    MONS_SPINY_FROG,
    MONS_BLINK_FROG,
    MONS_GRIZZLY_BEAR,
    MONS_POLAR_BEAR,
    MONS_BLACK_BEAR,
    MONS_WORM,
    MONS_BRAIN_WORM,
    MONS_ROCK_WORM,
    MONS_SPINY_WORM,
    MONS_WYVERN,
    MONS_LINDWURM,
    MONS_FIRE_DRAKE,
    MONS_SWAMP_DRAKE,
    MONS_DEATH_DRAKE,
    MONS_STEAM_DRAGON,
    MONS_MOTTLED_DRAGON,
    MONS_SWAMP_DRAGON,
    MONS_DRAGON,
    MONS_ICE_DRAGON,
    MONS_SHADOW_DRAGON,
    MONS_STORM_DRAGON,
    MONS_BONE_DRAGON,
    MONS_QUICKSILVER_DRAGON,
    MONS_IRON_DRAGON,
    MONS_GOLDEN_DRAGON,
    MONS_PEARL_DRAGON,

    MONS_OOZE,
    MONS_JELLY,
    MONS_BROWN_OOZE,
    MONS_GIANT_AMOEBA,
    MONS_AZURE_JELLY,
    MONS_DEATH_OOZE,
    MONS_ACID_BLOB,
    MONS_SLIME_CREATURE,
    MONS_PULSATING_LUMP,
    MONS_GIANT_EYEBALL,
    MONS_EYE_OF_DRAINING,
    MONS_SHINING_EYE,
    MONS_EYE_OF_DEVASTATION,
    MONS_GREAT_ORB_OF_EYES,
    MONS_GIANT_ORANGE_BRAIN,

    MONS_DANCING_WEAPON,
    MONS_HARPY,
    MONS_RAVEN,
    MONS_FIRE_CRAB,
    MONS_HOMUNCULUS,
    MONS_SOUPLING,

    MONS_BUTTERFLY,
    MONS_ANT_LARVA,
    MONS_WORKER_ANT,
    MONS_SOLDIER_ANT,
    MONS_QUEEN_ANT,
    MONS_KILLER_BEE,
    MONS_QUEEN_BEE,
    MONS_VAMPIRE_MOSQUITO,
#if TAG_MAJOR_VERSION == 34
    MONS_BUMBLEBEE,
#endif
    MONS_YELLOW_WASP,
    MONS_RED_WASP,
    MONS_GOLIATH_BEETLE,
    MONS_BORING_BEETLE,
    MONS_BOULDER_BEETLE,
    MONS_GIANT_COCKROACH,
    MONS_GIANT_CENTIPEDE,
    MONS_GIANT_MITE,
    MONS_SPIDER,
    MONS_WOLF_SPIDER,
    MONS_TRAPDOOR_SPIDER,
    MONS_JUMPING_SPIDER,
    MONS_ORB_SPIDER,
    MONS_TARANTELLA,
    MONS_REDBACK,
    MONS_SCORPION,
    MONS_EMPEROR_SCORPION,
    MONS_MOTH,                  // genus
    MONS_MOTH_OF_SUPPRESSION,
    MONS_GHOST_MOTH,
    MONS_MOTH_OF_WRATH,
    MONS_DEMONIC_CRAWLER,
    MONS_SNAPPING_TURTLE,
    MONS_ALLIGATOR_SNAPPING_TURTLE,
    MONS_GNOME,                 // single vault
    MONS_HALFLING,              // recolouring + single vault.
    MONS_FELID,                 // recolouring + single vault.  Miaow!
    MONS_VAMPIRE_BAT,           // recolouring + vaults
    MONS_DEMIGOD,               // recolouring + single vault
    MONS_DEMONSPAWN,            // recolouring + single vault... but there are FRs
    MONS_GARGOYLE,
    MONS_METAL_GARGOYLE,
    MONS_MOLTEN_GARGOYLE,
    MONS_UGLY_THING,
    MONS_VERY_UGLY_THING,
    MONS_ICE_BEAST,
    MONS_SKY_BEAST,
    MONS_SPHINX,
    MONS_ORB_GUARDIAN,

    MONS_GOLEM,                 // genus
    MONS_CLAY_GOLEM,
    MONS_WOOD_GOLEM,
    MONS_STONE_GOLEM,
    MONS_IRON_GOLEM,
    MONS_CRYSTAL_GOLEM,
    MONS_TOENAIL_GOLEM,
    MONS_ELECTRIC_GOLEM, // replacing the guardian robot -- bwr
    MONS_ORB_OF_FIRE,    // Swords renamed to fit -- bwr
    MONS_EARTH_ELEMENTAL,
    MONS_FIRE_ELEMENTAL,
    MONS_AIR_ELEMENTAL,
    MONS_TWISTER,        // air miscasts
    MONS_GOLDEN_EYE,
    MONS_FIRE_VORTEX,
    MONS_SPATIAL_VORTEX,
    MONS_INSUBSTANTIAL_WISP,
    MONS_VAPOUR,

    // Mimics:
    MONS_INEPT_ITEM_MIMIC,
    MONS_ITEM_MIMIC,
    MONS_RAVENOUS_ITEM_MIMIC,
#if TAG_MAJOR_VERSION == 34
    MONS_MONSTROUS_ITEM_MIMIC,
#endif
    MONS_INEPT_FEATURE_MIMIC,
    MONS_FEATURE_MIMIC,
    MONS_RAVENOUS_FEATURE_MIMIC,
#if TAG_MAJOR_VERSION == 34
    MONS_MONSTROUS_FEATURE_MIMIC, // unused
#endif

    // Plants:
    MONS_TOADSTOOL,
    MONS_FUNGUS,
    MONS_WANDERING_MUSHROOM,
    MONS_PLANT,
    MONS_OKLOB_SAPLING,
    MONS_OKLOB_PLANT,
    MONS_BUSH,
    MONS_BURNING_BUSH,
    MONS_GIANT_SPORE,
    MONS_BALLISTOMYCETE,
    MONS_HYPERACTIVE_BALLISTOMYCETE,

    MONS_GOBLIN,
    MONS_HOBGOBLIN,
    MONS_GNOLL,
    MONS_GNOLL_SHAMAN,
    MONS_GNOLL_SERGEANT,
    MONS_BOGGART,
    MONS_KOBOLD,
    MONS_BIG_KOBOLD,
    MONS_KOBOLD_DEMONOLOGIST,
    MONS_ORC,
    MONS_ORC_WARRIOR,
    MONS_ORC_PRIEST,
    MONS_ORC_HIGH_PRIEST,
    MONS_ORC_WIZARD,
    MONS_ORC_KNIGHT,
    MONS_ORC_SORCERER,
    MONS_ORC_WARLORD,
    MONS_DWARF,
    MONS_DEEP_DWARF,
    MONS_DEEP_DWARF_SCION,
    MONS_DEEP_DWARF_ARTIFICER,
    MONS_DEEP_DWARF_NECROMANCER,
    MONS_DEEP_DWARF_BERSERKER,
    MONS_DEEP_DWARF_DEATH_KNIGHT,
    MONS_UNBORN_DEEP_DWARF,
    MONS_ELF,
    MONS_DEEP_ELF_SOLDIER,
    MONS_DEEP_ELF_FIGHTER,
    MONS_DEEP_ELF_KNIGHT,
    MONS_DEEP_ELF_MAGE,
    MONS_DEEP_ELF_SUMMONER,
    MONS_DEEP_ELF_CONJURER,
    MONS_DEEP_ELF_PRIEST,
    MONS_DEEP_ELF_HIGH_PRIEST,
    MONS_DEEP_ELF_DEMONOLOGIST,
    MONS_DEEP_ELF_ANNIHILATOR,
    MONS_DEEP_ELF_SORCERER,
    MONS_DEEP_ELF_DEATH_MAGE,
    MONS_DEEP_ELF_BLADEMASTER,
    MONS_DEEP_ELF_MASTER_ARCHER,
    MONS_SPRIGGAN,
    MONS_SPRIGGAN_DRUID,
    MONS_SPRIGGAN_ASSASSIN,
    MONS_SPRIGGAN_RIDER,
    MONS_SPRIGGAN_BERSERKER,
    MONS_SPRIGGAN_DEFENDER,
    MONS_SPRIGGAN_AIR_MAGE,
    MONS_FIREFLY,
    MONS_TENGU,
    MONS_MINOTAUR,
    MONS_NAGA,
    MONS_NAGA_WARRIOR,
    MONS_NAGA_MAGE,
    MONS_GREATER_NAGA,
    MONS_GUARDIAN_SERPENT,
    MONS_OCTOPODE,
    MONS_MERFOLK,
    MONS_MERMAID,
    MONS_SIREN,
    MONS_MERFOLK_IMPALER,
    MONS_MERFOLK_AQUAMANCER,
    MONS_MERFOLK_JAVELINEER,
    MONS_CENTAUR,
    MONS_CENTAUR_WARRIOR,
    MONS_YAKTAUR,
    MONS_YAKTAUR_CAPTAIN,
    MONS_OGRE,
    MONS_TWO_HEADED_OGRE,
    MONS_OGRE_MAGE,
    MONS_TROLL,
    MONS_ROCK_TROLL,
    MONS_IRON_TROLL,
    MONS_DEEP_TROLL,
    MONS_GIANT,                 // genus
    MONS_HILL_GIANT,
    MONS_CYCLOPS,
    MONS_ETTIN,
    MONS_STONE_GIANT,
    MONS_FIRE_GIANT,
    MONS_FROST_GIANT,
    MONS_TITAN,
    MONS_HUMAN,
    MONS_SLAVE,
    MONS_HELL_KNIGHT,
    MONS_NECROMANCER,
    MONS_WIZARD,
    MONS_VAULT_GUARD,
    MONS_KILLER_KLOWN,
    MONS_SHAPESHIFTER,
    MONS_GLOWING_SHAPESHIFTER,

    // Draconians:
    MONS_DRACONIAN,
    MONS_FIRST_DRACONIAN = MONS_DRACONIAN,

    // If adding more drac colours, sync up colour names in
    // mon-util.cc.
    MONS_BLACK_DRACONIAN,               // Should always be first colour.
    MONS_MOTTLED_DRACONIAN,
    MONS_YELLOW_DRACONIAN,
    MONS_GREEN_DRACONIAN,
    MONS_PURPLE_DRACONIAN,
    MONS_RED_DRACONIAN,
    MONS_WHITE_DRACONIAN,
    MONS_GREY_DRACONIAN,
    MONS_PALE_DRACONIAN,                //  Should always be last colour.

    // Sync up with mon-place.cc's draconian selection if adding more.
    MONS_DRACONIAN_CALLER,
    MONS_DRACONIAN_MONK,
    MONS_DRACONIAN_ZEALOT,
    MONS_DRACONIAN_SHIFTER,
    MONS_DRACONIAN_ANNIHILATOR,
    MONS_DRACONIAN_KNIGHT,
    MONS_DRACONIAN_SCORCHER,

    MONS_LAST_DRACONIAN = MONS_DRACONIAN_SCORCHER,

    // Lava monsters:
    MONS_LAVA_WORM,
    MONS_LAVA_FISH,
    MONS_LAVA_SNAKE,
    MONS_SALAMANDER,
    // Water monsters:
    MONS_BIG_FISH,
    MONS_GIANT_GOLDFISH,
    MONS_ELECTRIC_EEL,
    MONS_JELLYFISH,
    MONS_WATER_ELEMENTAL,
    MONS_SWAMP_WORM,
    MONS_SHARK,
    MONS_KRAKEN,
    MONS_KRAKEN_TENTACLE,
    MONS_KRAKEN_TENTACLE_SEGMENT,

    // Statuary
    MONS_ORANGE_STATUE,
    MONS_SILVER_STATUE,
    MONS_ICE_STATUE,
    MONS_STATUE,
    MONS_TRAINING_DUMMY,
    MONS_LIGHTNING_SPIRE,

    // Demons:
    MONS_CRIMSON_IMP,
    MONS_QUASIT,
    MONS_WHITE_IMP,
    MONS_LEMURE,
    MONS_UFETUBUS,
    MONS_IRON_IMP,
    MONS_SHADOW_IMP,
    MONS_RED_DEVIL,
    MONS_ROTTING_DEVIL,
    MONS_HELLWING,
    MONS_SIXFIRHY,
    MONS_NEQOXEC,
    MONS_ORANGE_DEMON,
    MONS_SMOKE_DEMON,
    MONS_YNOXINUL,
    MONS_CHAOS_SPAWN,
    MONS_HELLION,
    MONS_LOROCYPROCA,
    MONS_TORMENTOR,
    MONS_REAPER,
    MONS_SOUL_EATER,
    MONS_ICE_DEVIL,
    MONS_BLUE_DEVIL,
    MONS_HELL_BEAST,
    MONS_IRON_DEVIL,
    MONS_EXECUTIONER,
    MONS_GREEN_DEATH,
    MONS_BLIZZARD_DEMON,
    MONS_BALRUG,
    MONS_CACODEMON,
    MONS_SUN_DEMON,
    MONS_SHADOW_DEMON,
    MONS_HELL_SENTINEL,
    MONS_BRIMSTONE_FIEND,
    MONS_ICE_FIEND,
    MONS_SHADOW_FIEND,
    MONS_PANDEMONIUM_LORD,
    MONS_EFREET,
    MONS_RAKSHASA,
    MONS_RAKSHASA_FAKE,
    MONS_UNSEEN_HORROR,
    MONS_TENTACLED_STARSPAWN,
    MONS_LURKING_HORROR,
    MONS_THRASHING_HORROR,
    MONS_STARCURSED_MASS,
    MONS_ANCIENT_ZYME,
    MONS_WRETCHED_STAR,
    MONS_ELDRITCH_TENTACLE,
    MONS_ELDRITCH_TENTACLE_SEGMENT,
    MONS_TENTACLED_MONSTROSITY,
    MONS_ABOMINATION_SMALL,
    MONS_ABOMINATION_LARGE,
    MONS_CRAWLING_CORPSE,
    MONS_MACABRE_MASS,

    // Undead:
    MONS_ROTTING_HULK,
    MONS_NECROPHAGE,
    MONS_GHOUL,
    MONS_FLAMING_CORPSE,
    MONS_MUMMY,
    MONS_BOG_BODY,
    MONS_GUARDIAN_MUMMY,
    MONS_GREATER_MUMMY,
    MONS_MUMMY_PRIEST,
    MONS_VAMPIRE,
    MONS_VAMPIRE_KNIGHT,
    MONS_VAMPIRE_MAGE,
    MONS_GHOST,                 // common genus for monster and player ghosts
    MONS_PHANTOM,
    MONS_SHADOW,
    MONS_HUNGRY_GHOST,
    MONS_FLAYED_GHOST,
    MONS_WIGHT,
    MONS_WRAITH,
    MONS_FREEZING_WRAITH,
    MONS_SHADOW_WRAITH,
    MONS_SILENT_SPECTRE,
    MONS_EIDOLON,
    MONS_FLYING_SKULL,
    MONS_SKELETAL_WARRIOR,
    MONS_PHANTASMAL_WARRIOR,
    MONS_LICH,
    MONS_ANCIENT_LICH,
    MONS_DEATH_COB,
    MONS_CURSE_TOE,
    MONS_CURSE_SKULL,
    MONS_PROFANE_SERVITOR,
    MONS_SKELETON_SMALL,
    MONS_SKELETON_LARGE,
    MONS_ZOMBIE_SMALL,
    MONS_ZOMBIE_LARGE,
    MONS_SPECTRAL_THING,
    MONS_SIMULACRUM_SMALL,
    MONS_SIMULACRUM_LARGE,

    // Holies:
    MONS_ANGEL,
    MONS_DAEVA,
    MONS_CHERUB,
    MONS_SERAPH,
    MONS_PHOENIX,
    MONS_SILVER_STAR,
#if TAG_MAJOR_VERSION == 34
    MONS_BLESSED_TOE,
#endif
    MONS_SHEDU,
    MONS_OPHAN,
    MONS_SPIRIT,
    MONS_PALADIN,
    MONS_APIS,

    // Fixed uniques:
    MONS_GERYON,
    MONS_DISPATER,
    MONS_ASMODEUS,
    MONS_ANTAEUS,
    MONS_ERESHKIGAL,
    MONS_ROYAL_JELLY,
    MONS_THE_ENCHANTRESS,
    // the four Pan lords, order must match runes
    MONS_MNOLEG,
    MONS_LOM_LOBON,
    MONS_CEREBOV,
    MONS_GLOORX_VLOQ,
    MONS_SERPENT_OF_HELL,
    // Random uniques:
    MONS_IJYB,
    MONS_JESSICA,
    MONS_SIGMUND,
    MONS_TERENCE,
    MONS_BLORK_THE_ORC,
    MONS_EDMUND,
    MONS_PSYCHE,
    MONS_EROLCHA,
    MONS_DONALD,
    MONS_URUG,
    MONS_JOSEPH,
    MONS_SNORG, // was Anita - 16jan2000 {dlb}
    MONS_ERICA,
    MONS_JOSEPHINE,
    MONS_HAROLD,
    MONS_AGNES,
    MONS_MAUD,
    MONS_LOUISE,
    MONS_FRANCES,
    MONS_RUPERT,
    MONS_WIGLAF,
    MONS_XTAHUA,
    MONS_NORRIS,
    MONS_FREDERICK,
    MONS_MARGERY,
    MONS_BORIS,
    MONS_POLYPHEMUS,
    MONS_MURRAY,
    MONS_TIAMAT,
    MONS_ROXANNE,
    MONS_SONJA,
    MONS_EUSTACHIO,
    MONS_AZRAEL,
    MONS_ILSUIW,
    MONS_PRINCE_RIBBIT,
    MONS_NERGALLE,
    MONS_SAINT_ROKA,
    MONS_NESSOS,
    MONS_LERNAEAN_HYDRA,
    MONS_DISSOLUTION,
    MONS_KIRKE,
    MONS_GRUM,
    MONS_PURGY,
    MONS_MENKAURE,
    MONS_DUVESSA,
    MONS_DOWAN,
    MONS_GASTRONOK,
    MONS_MAURICE,
    MONS_KHUFU,
    MONS_NIKOLA,
    MONS_AIZUL,
    MONS_PIKEL,
    MONS_CRAZY_YIUF,
    MONS_MENNAS,
    MONS_MARA,
    MONS_MARA_FAKE,
    MONS_GRINDER,
    MONS_JORY,
    MONS_IGNACIO,
    MONS_ARACHNE,
    // Sprint uniques:
    MONS_CHUCK,
    MONS_IRON_GIANT,
    MONS_NELLIE,
    MONS_IRON_ELEMENTAL,

    // Specials:
    MONS_PLAYER_ILLUSION,
    MONS_PLAYER_GHOST,
    MONS_BALL_LIGHTNING,
    MONS_ORB_OF_DESTRUCTION,    // a projectile, not a real mon
    MONS_PILLAR_OF_SALT,
    MONS_HELL_LORD,             // genus
    MONS_MERGED_SLIME_CREATURE, // used only for recolouring
    MONS_SENSED,                // dummy monster for unspecified sensed mons
    MONS_SENSED_TRIVIAL,
    MONS_SENSED_EASY,
    MONS_SENSED_TOUGH,
    MONS_SENSED_NASTY,
    MONS_SENSED_FRIENDLY,
    MONS_PLAYER,                // a certain ugly creature
    MONS_TEST_SPAWNER,

    // Add new monsters here:
    MONS_SERPENT_OF_HELL_COCYTUS,
    MONS_SERPENT_OF_HELL_DIS,
    MONS_SERPENT_OF_HELL_TARTARUS,

    MONS_HELLBINDER,
    MONS_CLOUD_MAGE,
    MONS_ANIMATED_TREE,

    MONS_BEAR,                  // genus
    MONS_ELEMENTAL,             // genus

    MONS_FANNAR,
    MONS_APOCALYPSE_CRAB,
    MONS_STARSPAWN_TENTACLE,
    MONS_STARSPAWN_TENTACLE_SEGMENT,

    MONS_SPATIAL_MAELSTROM,
    MONS_CHAOS_BUTTERFLY,

    MONS_JORGRUN,
    MONS_LAMIA,

    MONS_FULMINANT_PRISM,
    MONS_BATTLESPHERE,

    MONS_GIANT_LIZARD,          // genus
    MONS_DRAKE,                 // genus

#if TAG_MAJOR_VERSION == 34
    MONS_ARACHNOID,             // genus
#endif

    NUM_MONSTERS,               // used for polymorph

    // MONS_NO_MONSTER can get put in savefiles, so it shouldn't change
    // when NUM_MONSTERS increases.
    MONS_NO_MONSTER = 1000,

    RANDOM_MONSTER = 2000, // used to distinguish between a random monster and using program bugs for error trapping {dlb}
    RANDOM_MOBILE_MONSTER, // used for monster generation (shadow creatures)

    // A random draconian, either base coloured drac or specialised.
    RANDOM_DRACONIAN,

    // Any random base draconian colour.
    RANDOM_BASE_DRACONIAN,

    // Any random specialised draconian, such as a draconian knight.
    RANDOM_NONBASE_DRACONIAN,

    WANDERING_MONSTER = 3500, // only used in monster placement routines - forced limit checks {dlb}
};

enum beh_type
{
    BEH_SLEEP,
    BEH_WANDER,
    BEH_SEEK,
    BEH_FLEE,
    BEH_CORNERED,
    BEH_PANIC,                         //  like flee but without running away
    BEH_LURK,                          //  stay still until discovered or
                                       //  enemy close by
    BEH_RETREAT,                       //  like flee but when cannot attack
    NUM_BEHAVIOURS,                    //  max # of legal states
    BEH_CHARMED,                       //  hostile-but-charmed; creation only
    BEH_FRIENDLY,                      //  used during creation only
    BEH_GOOD_NEUTRAL,                  //  creation only
    BEH_STRICT_NEUTRAL,
    BEH_NEUTRAL,                       //  creation only
    BEH_HOSTILE,                       //  creation only
    BEH_GUARD,                         //  creation only - monster is guard
    BEH_COPY,                          //  creation only - copy from summoner
};

enum mon_attitude_type
{
    ATT_HOSTILE,                       // 0, default in most cases
    ATT_NEUTRAL,                       // neutral
    ATT_STRICT_NEUTRAL,                // neutral, won't attack player. Used by Jiyva.
    ATT_GOOD_NEUTRAL,                  // neutral, but won't attack friendlies
    ATT_FRIENDLY,                      // created friendly (or tamed?)
};

// Adding slots breaks saves. YHBW.
enum mon_inv_type           // menv[].inv[]
{
    MSLOT_WEAPON,           // Primary weapon (melee)
    MSLOT_ALT_WEAPON,       // Alternate weapon, ranged or second melee weapon
                            // for monsters that can use two weapons.
    MSLOT_MISSILE,
    MSLOT_ALT_MISSILE,
    MSLOT_ARMOUR,
    MSLOT_SHIELD,
    MSLOT_WAND,
    MSLOT_JEWELLERY,
    MSLOT_MISCELLANY,

    // [ds] Last monster gear slot that the player can observe by examining
    // the monster; i.e. the last slot that goes into monster_info.
    MSLOT_LAST_VISIBLE_SLOT = MSLOT_MISCELLANY,

    MSLOT_POTION,
    MSLOT_SCROLL,
    MSLOT_GOLD,
    NUM_MONSTER_SLOTS
};

enum mutation_type
{
    // body slot facets
    MUT_ANTENNAE,       // head
    MUT_BIG_WINGS,
    MUT_BEAK,           // head
    MUT_CLAWS,          // hands
    MUT_FANGS,
    MUT_HOOVES,         // feet
    MUT_HORNS,          // head
    MUT_STINGER,
    MUT_TALONS,         // feet
    MUT_TENTACLE_SPIKE, // Octopode only.

    // scales
    MUT_DISTORTION_FIELD,
    MUT_ICY_BLUE_SCALES,
    MUT_IRIDESCENT_SCALES,
    MUT_LARGE_BONE_PLATES,
    MUT_MOLTEN_SCALES,
    MUT_ROUGH_BLACK_SCALES,
    MUT_RUGGED_BROWN_SCALES,
    MUT_SLIMY_GREEN_SCALES,
    MUT_THIN_METALLIC_SCALES,
    MUT_THIN_SKELETAL_STRUCTURE,
    MUT_YELLOW_SCALES,
    MUT_CAMOUFLAGE,

    MUT_ACUTE_VISION,
    MUT_AGILE,
    MUT_BERSERK,
    MUT_BLINK,
    MUT_BLURRY_VISION,
    MUT_BREATHE_FLAMES,
    MUT_BREATHE_POISON,
    MUT_CARNIVOROUS,
    MUT_CLARITY,
    MUT_CLEVER,
    MUT_CLUMSY,
    MUT_COLD_RESISTANCE,
    MUT_CONSERVE_POTIONS,
    MUT_CONSERVE_SCROLLS,
    MUT_DEFORMED,
    MUT_DEMONIC_GUARDIAN,
    MUT_DETERIORATION,
    MUT_DOPEY,
    MUT_HEAT_RESISTANCE,
    MUT_HERBIVOROUS,
    MUT_HURL_HELLFIRE,
    MUT_FAST,
    MUT_FAST_METABOLISM,
    MUT_FLEXIBLE_WEAK,
    MUT_FRAIL,
    MUT_FOUL_STENCH,
    MUT_GOURMAND,
    MUT_HIGH_MAGIC,
    MUT_ICEMAIL,
    MUT_IGNITE_BLOOD,
    MUT_LOW_MAGIC,
    MUT_MAGIC_RESISTANCE,
    MUT_MUTATION_RESISTANCE,
    MUT_NEGATIVE_ENERGY_RESISTANCE,
    MUT_NIGHTSTALKER,
    MUT_PASSIVE_FREEZE,
    MUT_PASSIVE_MAPPING,
    MUT_POISON_RESISTANCE,
    MUT_POWERED_BY_DEATH,
    MUT_POWERED_BY_PAIN,
    MUT_REGENERATION,
    MUT_ROBUST,
    MUT_SAPROVOROUS,
    MUT_SCREAM,
    MUT_SHAGGY_FUR,
    MUT_SHOCK_RESISTANCE,
    MUT_SLOW,
    MUT_SLOW_HEALING,
    MUT_SLOW_METABOLISM,
    MUT_SPINY,
    MUT_SPIT_POISON,
    MUT_STOCHASTIC_TORMENT_RESISTANCE,
    MUT_STRONG,
    MUT_STRONG_STIFF,
    MUT_TELEPORT,
    MUT_TELEPORT_CONTROL,
    MUT_TORMENT_RESISTANCE,
    MUT_TOUGH_SKIN,
    MUT_WEAK,
    MUT_WILD_MAGIC,
    MUT_UNBREATHING,

    // Jiyva-specific mutations
    MUT_ACIDIC_BITE,
    MUT_EYEBALLS,
    MUT_FOOD_JELLY,
    MUT_GELATINOUS_BODY,
    MUT_PSEUDOPODS,
    MUT_TRANSLUCENT_SKIN,

    MUT_EVOLUTION,
    MUT_AUGMENTATION,
    NUM_MUTATIONS,

    RANDOM_MUTATION,
    RANDOM_XOM_MUTATION,
    RANDOM_GOOD_MUTATION,
    RANDOM_BAD_MUTATION,
    RANDOM_SLIME_MUTATION,
    RANDOM_NON_SLIME_MUTATION,
};

enum object_class_type                 // mitm[].base_type
{
    OBJ_WEAPONS,
    OBJ_MISSILES,
    OBJ_ARMOUR,
    OBJ_WANDS,
    OBJ_FOOD,
    OBJ_SCROLLS,
    OBJ_JEWELLERY,
    OBJ_POTIONS,
    OBJ_BOOKS,
    OBJ_STAVES,
    OBJ_ORBS,
    OBJ_MISCELLANY,
    OBJ_CORPSES,
    OBJ_GOLD,
    OBJ_RODS,
    NUM_OBJECT_CLASSES,
    OBJ_UNASSIGNED = 100,
    OBJ_RANDOM,      // used for blanket random sub_type .. see dungeon::items()
    OBJ_DETECTED,    // unknown item; item_info only
};

enum operation_types
{
    OPER_WIELD    = 'w',
    OPER_QUAFF    = 'q',
    OPER_DROP     = 'd',
    OPER_EAT      = 'e',
    OPER_TAKEOFF  = 'T',
    OPER_WEAR     = 'W',
    OPER_PUTON    = 'P',
    OPER_REMOVE   = 'R',
    OPER_READ     = 'r',
    OPER_MEMORISE = 'M',
    OPER_ZAP      = 'Z',
    OPER_EXAMINE  = 'x',
    OPER_FIRE     = 'f',
    OPER_PRAY     = 'p',
    OPER_EVOKE    = 'v',
    OPER_DESTROY  = 'D',
    OPER_QUIVER   = 'Q',
    OPER_ATTACK   = 'a',
    OPER_ANY      = 0,
};

enum orb_type
{
    ORB_ZOT,
};

enum recite_type
{
    RECITE_CHAOTIC,
    RECITE_IMPURE,
    RECITE_HERETIC,
    RECITE_UNHOLY,
    RECITE_ALLY,
    NUM_RECITE_TYPES
};

enum size_part_type
{
    PSIZE_BODY,         // entire body size -- used for EV/size of target
    PSIZE_TORSO,        // torso only (hybrids -- size of parts that use equip)
    PSIZE_PROFILE,      // profile only (for stealth checks)
};

enum potion_type
{
    POT_CURING,
    POT_HEAL_WOUNDS,
    POT_SPEED,
    POT_MIGHT,
    POT_BRILLIANCE,
    POT_AGILITY,
    POT_GAIN_STRENGTH,
    POT_GAIN_DEXTERITY,
    POT_GAIN_INTELLIGENCE,
    POT_FLIGHT,
    POT_POISON,
    POT_SLOWING,
    POT_PARALYSIS,
    POT_CONFUSION,
    POT_INVISIBILITY,
    POT_PORRIDGE,
    POT_DEGENERATION,
    POT_DECAY,
#if TAG_MAJOR_VERSION == 34
    POT_WATER,
#endif
    POT_EXPERIENCE,
    POT_MAGIC,
    POT_RESTORE_ABILITIES,
    POT_STRONG_POISON,
    POT_BERSERK_RAGE,
    POT_CURE_MUTATION,
    POT_MUTATION,
    POT_RESISTANCE,
    POT_BLOOD,
    POT_BLOOD_COAGULATED,
    POT_FIZZING,
    NUM_POTIONS
};

enum pronoun_type
{
    PRONOUN_SUBJECTIVE,
    PRONOUN_POSSESSIVE,
    PRONOUN_REFLEXIVE,
    PRONOUN_OBJECTIVE,
};

enum artefact_prop_type
{
    ARTP_BRAND,
    ARTP_AC,
    ARTP_EVASION,
    ARTP_STRENGTH,
    ARTP_INTELLIGENCE,
    ARTP_DEXTERITY,
    ARTP_FIRE,
    ARTP_COLD,
    ARTP_ELECTRICITY,
    ARTP_POISON,
    ARTP_NEGATIVE_ENERGY,
    ARTP_MAGIC,
    ARTP_EYESIGHT,
    ARTP_INVISIBLE,
    ARTP_FLY,
#if TAG_MAJOR_VERSION != 34
    ARTP_FOG,
#endif
    ARTP_BLINK,
    ARTP_BERSERK,
    ARTP_NOISES,
    ARTP_PREVENT_SPELLCASTING,
    ARTP_CAUSE_TELEPORTATION,
    ARTP_PREVENT_TELEPORTATION,
    ARTP_ANGRY,
    ARTP_METABOLISM,
    ARTP_MUTAGENIC,
    ARTP_ACCURACY,
    ARTP_DAMAGE,
    ARTP_CURSED,
    ARTP_STEALTH,
    ARTP_MAGICAL_POWER,
    ARTP_BASE_DELAY,
    ARTP_HP,
    ARTP_CLARITY,
    ARTP_BASE_ACC,
    ARTP_BASE_DAM,
    ARTP_RMSL,
#if TAG_MAJOR_VERSION == 34
    ARTP_FOG,
#endif
    ARTP_NUM_PROPERTIES
};

enum score_format_type
{
    SCORE_TERSE,                // one line
    SCORE_REGULAR,              // two lines (name, cause, blank)
    SCORE_VERBOSE,              // everything (dates, times, god, etc.)
};

enum sense_type
{
    SENSE_SMELL_BLOOD,
    SENSE_WEB_VIBRATION,
};

enum shop_type
{
    SHOP_WEAPON,
    SHOP_ARMOUR,
    SHOP_WEAPON_ANTIQUE,
    SHOP_ARMOUR_ANTIQUE,
    SHOP_GENERAL_ANTIQUE,
    SHOP_JEWELLERY,
    SHOP_WAND,
    SHOP_BOOK,
    SHOP_FOOD,
    SHOP_DISTILLERY,
    SHOP_SCROLL,
    SHOP_GENERAL,
    NUM_SHOPS, // must remain last 'regular' member {dlb}
    SHOP_UNASSIGNED = 100,
    SHOP_RANDOM,
};

// These are often addressed relative to each other (esp. delta SIZE_MEDIUM).
enum size_type
{
    SIZE_TINY,              // rats/bats
    SIZE_LITTLE,            // spriggans
    SIZE_SMALL,             // halflings/kobolds
    SIZE_MEDIUM,            // humans/elves/dwarves
    SIZE_LARGE,             // trolls/ogres/centaurs/nagas
    SIZE_BIG,               // large quadrupeds
    SIZE_GIANT,             // giants
    SIZE_HUGE,              // dragons
    NUM_SIZE_LEVELS,
    SIZE_CHARACTER,         // transformations that don't change size
};

// [dshaligram] If you add a new skill, update skills2.cc, specifically
// the skills[] array and skill_display_order[]. New skills must go at the
// end of the list or in the unused skill numbers. NEVER rearrange this enum or
// move existing skills to new numbers; save file compatibility depends on this
// order.
enum skill_type
{
    SK_FIGHTING,
    SK_FIRST_SKILL = SK_FIGHTING,
    SK_SHORT_BLADES,
    SK_LONG_BLADES,
    SK_AXES,
    SK_MACES_FLAILS,
    SK_POLEARMS,
    SK_STAVES,
    SK_SLINGS,
    SK_BOWS,
    SK_CROSSBOWS,
    SK_THROWING,
    SK_ARMOUR,
    SK_DODGING,
    SK_STEALTH,
    SK_STABBING,
    SK_SHIELDS,
    SK_TRAPS,
    SK_UNARMED_COMBAT,
    SK_LAST_MUNDANE = SK_UNARMED_COMBAT,
    SK_SPELLCASTING,
    SK_CONJURATIONS,
    SK_FIRST_MAGIC_SCHOOL = SK_CONJURATIONS, // not SK_FIRST_MAGIC as no Spc
    SK_HEXES,
    SK_CHARMS,
    SK_SUMMONINGS,
    SK_NECROMANCY,
    SK_TRANSLOCATIONS,
    SK_TRANSMUTATIONS,
    SK_FIRE_MAGIC,
    SK_ICE_MAGIC,
    SK_AIR_MAGIC,
    SK_EARTH_MAGIC,
    SK_POISON_MAGIC,
    SK_LAST_MAGIC = SK_POISON_MAGIC,
    SK_INVOCATIONS,
    SK_EVOCATIONS,
    SK_LAST_SKILL = SK_EVOCATIONS,
    NUM_SKILLS,                        // must remain last regular member

    SK_BLANK_LINE,                     // used for skill output
    SK_COLUMN_BREAK,                   // used for skill output
    SK_TITLE,                          // used for skill output
    SK_NONE,
};

enum skill_menu_state
{
    SKM_NONE,
    SKM_DO_FOCUS,
    SKM_DO_PRACTISE,
    SKM_LEVEL_ENHANCED,
    SKM_LEVEL_NORMAL,
    SKM_MODE_AUTO,
    SKM_MODE_MANUAL,
    SKM_SHOW_DEFAULT,
    SKM_SHOW_KNOWN,
    SKM_SHOW_ALL,
    SKM_VIEW_NEW_LEVEL,
    SKM_VIEW_POINTS,
    SKM_VIEW_PROGRESS,
    SKM_VIEW_TRAINING,
    SKM_VIEW_TRANSFER,
};

enum skill_focus_mode
{
    SKM_FOCUS_OFF,
    SKM_FOCUS_ON,
    SKM_FOCUS_TOGGLE,
};

// order is important on these (see player_speed())
enum speed_type
{
    SPEED_SLOWED,
    SPEED_NORMAL,
    SPEED_HASTED,
};

enum species_type
{
    SP_HUMAN,
    SP_HIGH_ELF,
    SP_DEEP_ELF,
    SP_SLUDGE_ELF,
    SP_HALFLING,
    SP_HILL_ORC,
    SP_KOBOLD,
    SP_MUMMY,
    SP_NAGA,
    SP_OGRE,
    SP_TROLL,
    SP_RED_DRACONIAN,
    SP_WHITE_DRACONIAN,
    SP_GREEN_DRACONIAN,
    SP_YELLOW_DRACONIAN,
    SP_GREY_DRACONIAN,
    SP_BLACK_DRACONIAN,
    SP_PURPLE_DRACONIAN,
    SP_MOTTLED_DRACONIAN,
    SP_PALE_DRACONIAN,
    SP_BASE_DRACONIAN,
    SP_CENTAUR,
    SP_DEMIGOD,
    SP_SPRIGGAN,
    SP_MINOTAUR,
    SP_DEMONSPAWN,
    SP_GHOUL,
    SP_TENGU,
    SP_MERFOLK,
    SP_VAMPIRE,
    SP_DEEP_DWARF,
    SP_FELID,
    SP_OCTOPODE,
// The high scores viewer still needs enums for removed species.
    SP_ELF,                            // (placeholder)
    SP_HILL_DWARF,                     // (placeholder)
    SP_OGRE_MAGE,                      // (placeholder)
    SP_GREY_ELF,                       // (placeholder)
    SP_GNOME,                          // (placeholder)
    SP_MOUNTAIN_DWARF,                 // (placeholder)
    NUM_SPECIES,                       // always after the last species

    SP_UNKNOWN  = 100,
    SP_RANDOM   = 101,
    SP_VIABLE   = 102,
};

enum spell_type
{
    SPELL_NO_SPELL,
    SPELL_TELEPORT_SELF,
    SPELL_CAUSE_FEAR,
    SPELL_MAGIC_DART,
    SPELL_FIREBALL,
    SPELL_APPORTATION,
    SPELL_DELAYED_FIREBALL,
    SPELL_STRIKING,
    SPELL_CONJURE_FLAME,
    SPELL_DIG,
    SPELL_BOLT_OF_FIRE,
    SPELL_BOLT_OF_COLD,
    SPELL_LIGHTNING_BOLT,
    SPELL_BOLT_OF_MAGMA,
    SPELL_POLYMORPH,
    SPELL_SLOW,
    SPELL_HASTE,
    SPELL_PARALYSE,
    SPELL_CONFUSE,
    SPELL_INVISIBILITY,
    SPELL_THROW_FLAME,
    SPELL_THROW_FROST,
    SPELL_CONTROLLED_BLINK,
    SPELL_FREEZING_CLOUD,
    SPELL_MEPHITIC_CLOUD,
    SPELL_RING_OF_FLAMES,
    SPELL_VENOM_BOLT,
    SPELL_OLGREBS_TOXIC_RADIANCE,
    SPELL_TELEPORT_OTHER,
    SPELL_MINOR_HEALING,
    SPELL_MAJOR_HEALING,
    SPELL_DEATHS_DOOR,
    SPELL_MASS_CONFUSION,
    SPELL_SMITING,
    SPELL_SUMMON_SMALL_MAMMALS,
    SPELL_ABJURATION,
    SPELL_SUMMON_SCORPIONS,
    SPELL_BOLT_OF_DRAINING,
    SPELL_LEHUDIBS_CRYSTAL_SPEAR,
    SPELL_BOLT_OF_INACCURACY,
    SPELL_POISONOUS_CLOUD,
    SPELL_FIRE_STORM,
    SPELL_BLINK,
    SPELL_ISKENDERUNS_MYSTIC_BLAST,
    SPELL_SUMMON_SWARM,
    SPELL_SUMMON_HORRIBLE_THINGS,
    SPELL_ENSLAVEMENT,
    SPELL_ANIMATE_DEAD,
    SPELL_PAIN,
    SPELL_CONTROL_UNDEAD,
    SPELL_ANIMATE_SKELETON,
    SPELL_VAMPIRIC_DRAINING,
    SPELL_HAUNT,
    SPELL_BORGNJORS_REVIVIFICATION,
    SPELL_FREEZE,
    SPELL_SUMMON_ELEMENTAL,
    SPELL_OZOCUBUS_REFRIGERATION,
    SPELL_STICKY_FLAME,
    SPELL_SUMMON_ICE_BEAST,
    SPELL_OZOCUBUS_ARMOUR,
    SPELL_CALL_IMP,
    SPELL_REPEL_MISSILES,
    SPELL_BERSERKER_RAGE,
    SPELL_DISPEL_UNDEAD,
#if TAG_MAJOR_VERSION == 34
    SPELL_FULSOME_DISTILLATION,
#endif
    SPELL_POISON_ARROW,
    SPELL_TWISTED_RESURRECTION,
    SPELL_REGENERATION,
    SPELL_BANISHMENT,
    SPELL_CIGOTUVIS_DEGENERATION,
    SPELL_STING,
    SPELL_SUBLIMATION_OF_BLOOD,
    SPELL_TUKIMAS_DANCE,
    SPELL_HELLFIRE,
    SPELL_SUMMON_DEMON,
    SPELL_DEMONIC_HORDE,
    SPELL_SUMMON_GREATER_DEMON,
    SPELL_CORPSE_ROT,
    SPELL_FIRE_BRAND,
    SPELL_FREEZING_AURA,
    SPELL_LETHAL_INFUSION,
    SPELL_IRON_SHOT,
    SPELL_STONE_ARROW,
    SPELL_SHOCK,
    SPELL_SWIFTNESS,
    SPELL_FLY,
#if TAG_MAJOR_VERSION == 34
    SPELL_INSULATION,
#endif
    SPELL_CURE_POISON,
    SPELL_CONTROL_TELEPORT,
    SPELL_POISON_WEAPON,
    SPELL_DEBUGGING_RAY,
    SPELL_RECALL,
    SPELL_AGONY,
    SPELL_SPIDER_FORM,
    SPELL_DISINTEGRATE,
    SPELL_BLADE_HANDS,
    SPELL_STATUE_FORM,
    SPELL_ICE_FORM,
    SPELL_DRAGON_FORM,
    SPELL_NECROMUTATION,
    SPELL_DEATH_CHANNEL,
    SPELL_SYMBOL_OF_TORMENT,
    SPELL_DEFLECT_MISSILES,
    SPELL_THROW_ICICLE,
    SPELL_ICE_STORM,
    SPELL_AIRSTRIKE,
    SPELL_SHADOW_CREATURES,
    SPELL_CONFUSING_TOUCH,
    SPELL_SURE_BLADE,
    SPELL_FLAME_TONGUE,
    SPELL_PASSWALL,
    SPELL_IGNITE_POISON,
    SPELL_STICKS_TO_SNAKES,
    SPELL_CALL_CANINE_FAMILIAR,
    SPELL_SUMMON_DRAGON,
    SPELL_HIBERNATION,
    SPELL_ENGLACIATION,
#if TAG_MAJOR_VERSION == 34
    SPELL_SEE_INVISIBLE,
#endif
    SPELL_PHASE_SHIFT,
    SPELL_SUMMON_BUTTERFLIES,
    SPELL_WARP_BRAND,
    SPELL_SILENCE,
    SPELL_SHATTER,
    SPELL_DISPERSAL,
    SPELL_DISCHARGE,
    SPELL_CORONA,
    SPELL_INTOXICATE,
#if TAG_MAJOR_VERSION == 34
    SPELL_EVAPORATE,
#endif
    SPELL_LRD,
    SPELL_SANDBLAST,
    SPELL_CONDENSATION_SHIELD,
    SPELL_STONESKIN,
    SPELL_SIMULACRUM,
    SPELL_CONJURE_BALL_LIGHTNING,
    SPELL_CHAIN_LIGHTNING,
    SPELL_EXCRUCIATING_WOUNDS,
    SPELL_PORTAL_PROJECTILE,
    SPELL_SUMMON_UGLY_THING,
    SPELL_PETRIFY,
    SPELL_GOLUBRIAS_PASSAGE,

    // Mostly monster-only spells after this point:
    SPELL_HELLFIRE_BURST,
#if TAG_MAJOR_VERSION == 34
    SPELL_VAMPIRE_SUMMON,
#endif
    SPELL_BRAIN_FEED,
    SPELL_FAKE_RAKSHASA_SUMMON,
    SPELL_STEAM_BALL,
    SPELL_SUMMON_UFETUBUS,
    SPELL_SUMMON_BEAST,
    SPELL_ENERGY_BOLT,
    SPELL_POISON_SPLASH,
    SPELL_SUMMON_UNDEAD,
    SPELL_CANTRIP,
    SPELL_QUICKSILVER_BOLT,
    SPELL_METAL_SPLINTERS,
    SPELL_MIASMA,
    SPELL_SUMMON_DRAKES,
    SPELL_BLINK_OTHER,
    SPELL_SUMMON_MUSHROOMS,
    SPELL_ACID_SPLASH,
    SPELL_STICKY_FLAME_SPLASH,
    SPELL_FIRE_BREATH,
    SPELL_COLD_BREATH,
    SPELL_DRACONIAN_BREATH,
    SPELL_WATER_ELEMENTALS,
    SPELL_PORKALATOR,
    SPELL_CREATE_TENTACLES,
    SPELL_TOMB_OF_DOROKLOHE,
    SPELL_SUMMON_EYEBALLS,
    SPELL_HASTE_OTHER,
    SPELL_FIRE_ELEMENTALS,
    SPELL_EARTH_ELEMENTALS,
    SPELL_AIR_ELEMENTALS,
    SPELL_SLEEP,
    SPELL_BLINK_OTHER_CLOSE,
    SPELL_BLINK_CLOSE,
    SPELL_BLINK_RANGE,
    SPELL_BLINK_AWAY,
    SPELL_MISLEAD,
    SPELL_FAKE_MARA_SUMMON,
    SPELL_SUMMON_RAKSHASA,
    SPELL_SUMMON_ILLUSION,
    SPELL_PRIMAL_WAVE,
    SPELL_CALL_TIDE,
    SPELL_IOOD,
    SPELL_INK_CLOUD,
    SPELL_MIGHT,
    SPELL_SUNRAY,
    SPELL_AWAKEN_FOREST,
    SPELL_SUMMON_CANIFORMS,
    SPELL_IRON_ELEMENTALS,
    SPELL_SUMMON_SPECTRAL_ORCS,
    SPELL_RESURRECT,
    SPELL_HOLY_LIGHT,
#if TAG_MAJOR_VERSION == 34
    SPELL_HOLY_WORD,
    SPELL_SUMMON_HOLIES,
#endif
    SPELL_HEAL_OTHER,
#if TAG_MAJOR_VERSION == 34
    SPELL_SACRIFICE,
#endif
    SPELL_HOLY_FLAMES,
    SPELL_HOLY_BREATH,
    SPELL_TROGS_HAND,
    SPELL_BROTHERS_IN_ARMS,
    SPELL_MIRROR_DAMAGE,
    SPELL_DRAIN_LIFE,
    SPELL_MIASMA_CLOUD,
    SPELL_POISON_CLOUD,
    SPELL_FIRE_CLOUD,
    SPELL_STEAM_CLOUD,
    SPELL_MALIGN_GATEWAY,
    SPELL_NOXIOUS_CLOUD,
    SPELL_TORNADO,
    SPELL_STICKY_FLAME_RANGE,
    SPELL_LEDAS_LIQUEFACTION,
    SPELL_HOMUNCULUS,
    SPELL_SUMMON_HYDRA,
    SPELL_DARKNESS,
    SPELL_MESMERISE,
    SPELL_MELEE, // like SPELL_NO_SPELL, but doesn't cause a re-roll
    SPELL_FIRE_SUMMON,
    SPELL_SHROUD_OF_GOLUBRIA,
    SPELL_INNER_FLAME,
    SPELL_PETRIFYING_CLOUD,
    SPELL_MASS_ABJURATION,
    SPELL_BEASTLY_APPENDAGE,
    SPELL_SILVER_BLAST,
    SPELL_ENSNARE,
    SPELL_THUNDERBOLT,
    SPELL_SUMMON_MINOR_DEMON,
    SPELL_DISJUNCTION,
    SPELL_CHAOS_BREATH,
    SPELL_FRENZY,
<<<<<<< HEAD
    SPELL_SUMMON_TWISTER,
    SPELL_BATTLESPHERE,
    SPELL_FULMINANT_PRISM,
    SPELL_DAZZLING_SPRAY,
    SPELL_FORCE_LANCE,
=======
    SPELL_MALMUTATE,

>>>>>>> 361a7477
    NUM_SPELLS
};

enum slot_select_mode
{
    SS_FORWARD      = 0,
    SS_BACKWARD     = 1,
};

enum stat_type
{
    STAT_STR,
    STAT_INT,
    STAT_DEX,
    NUM_STATS,
    STAT_ALL, // must remain after NUM_STATS
    STAT_RANDOM,
};

enum targetting_type
{
    DIR_NONE,
    DIR_TARGET,        // smite targetting
    DIR_DIR,           // needs a clear line to target
    DIR_TARGET_OBJECT, // targets items
};

enum torment_source_type
{
    TORMENT_GENERIC       = -1,
    TORMENT_CARDS         = -2,   // Symbol of torment
    TORMENT_SPWLD         = -3,   // Special wield torment
    TORMENT_SCROLL        = -4,
    TORMENT_SPELL         = -5,   // SPELL_SYMBOL_OF_TORMENT
    TORMENT_XOM           = -6,   // Xom effect
    TORMENT_KIKUBAAQUDGHA = -7,   // Kikubaaqudgha effect
};

enum trap_type
{
    TRAP_DART,
    TRAP_ARROW,
    TRAP_SPEAR,
    TRAP_TELEPORT,
    TRAP_ALARM,
    TRAP_BLADE,
    TRAP_BOLT,
    TRAP_NET,
    TRAP_ZOT,
    TRAP_NEEDLE,
    TRAP_SHAFT,
    TRAP_GOLUBRIA,
    TRAP_PLATE,
    TRAP_WEB,
    TRAP_GAS,
    NUM_TRAPS,
    TRAP_MAX_REGULAR = TRAP_SHAFT,
    TRAP_UNASSIGNED = 100,
#if TAG_MAJOR_VERSION == 34
    TRAP_UNUSED1,                      // was TRAP_INDEPTH
#endif
    TRAP_NONTELEPORT,
    TRAP_RANDOM,
};

enum undead_state_type                // you.is_undead
{
    US_ALIVE = 0,
    US_HUNGRY_DEAD,     // Ghouls
    US_UNDEAD,          // Mummies
    US_SEMI_UNDEAD,     // Vampires
};

enum unique_item_status_type
{
    UNIQ_NOT_EXISTS = 0,
    UNIQ_EXISTS = 1,
    UNIQ_LOST_IN_ABYSS = 2,
};

enum friendly_pickup_type
{
    FRIENDLY_PICKUP_NONE = 0,
    FRIENDLY_PICKUP_FRIEND,
    FRIENDLY_PICKUP_PLAYER,
    FRIENDLY_PICKUP_ALL,
};

enum zap_type
{
    ZAP_THROW_FLAME,
    ZAP_THROW_FROST,
    ZAP_SLOW,
    ZAP_HASTE,
    ZAP_MAGIC_DART,
    ZAP_HEAL_WOUNDS,
    ZAP_PARALYSE,
    ZAP_BOLT_OF_FIRE,
    ZAP_BOLT_OF_COLD,
    ZAP_CONFUSE,
    ZAP_INVISIBILITY,
    ZAP_DIG,
    ZAP_FIREBALL,
<<<<<<< HEAD
    ZAP_TELEPORT_OTHER,
    ZAP_LIGHTNING_BOLT,
    ZAP_POLYMORPH_OTHER,
=======
    ZAP_TELEPORTATION,
    ZAP_LIGHTNING,
    ZAP_POLYMORPH,
>>>>>>> 361a7477
    ZAP_VENOM_BOLT,
    ZAP_BOLT_OF_DRAINING,
    ZAP_LEHUDIBS_CRYSTAL_SPEAR,
    ZAP_BOLT_OF_INACCURACY,
    ZAP_ISKENDERUNS_MYSTIC_BLAST,
    ZAP_ENSLAVEMENT,
    ZAP_PAIN,
    ZAP_STICKY_FLAME,
    ZAP_STICKY_FLAME_RANGE,
    ZAP_DISPEL_UNDEAD,
    ZAP_BANISHMENT,
    ZAP_CIGOTUVIS_DEGENERATION,
    ZAP_STING,
    ZAP_HELLFIRE,
    ZAP_IRON_SHOT,
    ZAP_STRIKING,
    ZAP_STONE_ARROW,
    ZAP_SHOCK,
    ZAP_ORB_OF_ELECTRICITY,
    ZAP_SPIT_POISON,
    ZAP_DEBUGGING_RAY,
    ZAP_BREATHE_FIRE,
    ZAP_BREATHE_FROST,
    ZAP_BREATHE_ACID,
    ZAP_BREATHE_POISON,
    ZAP_BREATHE_POWER,
    ZAP_AGONY,
    ZAP_DISINTEGRATE,
    ZAP_BREATHE_STEAM,
    ZAP_THROW_ICICLE,
    ZAP_ICE_STORM,
    ZAP_CORONA,
    ZAP_HIBERNATION,
    ZAP_FLAME_TONGUE,
    ZAP_LARGE_SANDBLAST,
    ZAP_SANDBLAST,
    ZAP_SMALL_SANDBLAST,
    ZAP_BOLT_OF_MAGMA,
    ZAP_POISON_ARROW,
    ZAP_BREATHE_STICKY_FLAME,
    ZAP_PETRIFY,
    ZAP_ENSLAVE_SOUL,
    ZAP_PORKALATOR,
    ZAP_SLEEP,
    ZAP_PRIMAL_WAVE,
    ZAP_IOOD,
    ZAP_HOLY_LIGHT,
    ZAP_BREATHE_MEPHITIC,
    ZAP_INNER_FLAME,
    ZAP_DAZZLING_SPRAY,
    ZAP_FORCE_LANCE,

    NUM_ZAPS
};

enum montravel_target_type
{
    MTRAV_NONE = 0,
    MTRAV_PLAYER,      // Travelling to reach the player.
    MTRAV_PATROL,      // Travelling to reach the patrol point.
    MTRAV_SIREN,       // Sirens travelling towards deep water.
    MTRAV_WALL,        // Rock worms travelling towards a wall.
    MTRAV_UNREACHABLE, // Not travelling because target is unreachable.
    MTRAV_KNOWN_UNREACHABLE, // As above, and the player knows this.
};

enum maybe_bool
{
    B_FALSE,
    B_MAYBE,
    B_TRUE,
};

enum reach_type
{
    REACH_NONE   = 2,
    REACH_KNIGHT = 5,
    REACH_TWO    = 8,
};

enum daction_type
{
    DACT_ALLY_HOLY,
    DACT_ALLY_UNHOLY_EVIL,
    DACT_ALLY_UNCLEAN_CHAOTIC,
    DACT_ALLY_SPELLCASTER,
    DACT_ALLY_YRED_SLAVE,
    DACT_ALLY_BEOGH, // both orcies and demons summoned by sorcerers
    DACT_ALLY_SLIME,
    DACT_ALLY_PLANT,

    NUM_DA_COUNTERS,

    // Leave space for new counters, as they need to be at the start.
    DACT_OLD_ENSLAVED_SOULS_POOF = 16,
    DACT_HOLY_NEW_ATTEMPT,
    DACT_HOLY_PETS_GO_NEUTRAL,
    DACT_ALLY_TROG,

    DACT_SHUFFLE_DECKS,
    DACT_REAUTOMAP,
    DACT_REMOVE_JIYVA_ALTARS,
    DACT_PIKEL_SLAVES,
    DACT_ROT_CORPSES,
    DACT_TOMB_CTELE,
    NUM_DACTIONS,
};

enum disable_type
{
    DIS_SPAWNS,
    DIS_MON_ACT,
    DIS_MON_REGEN,
    DIS_PLAYER_REGEN,
    DIS_HUNGER,
    DIS_DEATH,
    DIS_DELAY,
    DIS_CONFIRMATIONS,
    NUM_DISABLEMENTS
};

enum seen_context_type
{
    SC_NONE,
    SC_JUST_SEEN,       // has already been announced this turn
    SC_NEWLY_SEEN,      // regular walking into view
    SC_ALREADY_SEEN,    // wasn't a threat before, is now
    SC_TELEPORT_IN,
    SC_SURFACES,                      // land-capable
    SC_SURFACES_BRIEFLY,              // land-capable, submerged back
    SC_FISH_SURFACES_SHOUT,           // water/lava-only, shouting
    SC_FISH_SURFACES,                 // water/lava-only
    SC_NONSWIMMER_SURFACES_FROM_DEEP, // impossible?!?
    SC_UNCHARM,
    SC_DOOR,            // they opened a door
    SC_GATE,            // ... or a big door
};

enum los_type
{
    LOS_NONE         = 0,
    LOS_ARENA        = LOS_NONE,
    LOS_DEFAULT      = (1 << 0),
    LOS_NO_TRANS     = (1 << 1),
    LOS_SOLID        = (1 << 2),
    LOS_SOLID_SEE    = (1 << 3),
};

enum ac_type
{
    AC_NONE,
    // These types block small amounts of damage, hardly affecting big hits.
    AC_NORMAL,
    AC_HALF,
    AC_TRIPLE,
    // This one stays fair over arbitrary splits.
    AC_PROPORTIONAL,
};

enum uncancellable_type
{
    UNC_ACQUIREMENT,           // arg is AQ_SCROLL or AQ_CARD_GENIE
    UNC_DRAW_THREE,            // arg is inv slot of the deck
    UNC_STACK_FIVE,            // arg is inv slot of the deck
    UNC_MERCENARY,             // arg is mid of the monster
};

// Tiles stuff.

enum screen_mode
{
    SCREENMODE_WINDOW = 0,
    SCREENMODE_FULL   = 1,
    SCREENMODE_AUTO   = 2,
};

enum cursor_type
{
    CURSOR_MOUSE,
    CURSOR_TUTORIAL,
    CURSOR_MAP,
    CURSOR_MAX,
};

// Ordering of tags is important: higher values cover up lower ones.
enum text_tag_type
{
    TAG_NAMED_MONSTER = 0,
    TAG_TUTORIAL      = 1,
    TAG_CELL_DESC     = 2,
    TAG_MAX,
};

enum tag_pref
{
    TAGPREF_NONE,     // never display text tags
    TAGPREF_TUTORIAL, // display text tags on "new" monsters
    TAGPREF_NAMED,    // display text tags on named monsters (incl. friendlies)
    TAGPREF_ENEMY,    // display text tags on enemy named monsters
    TAGPREF_MAX,
};
enum tile_flags
{
    //// Foreground flags

    // 3 mutually exclusive flags for attitude.
    TILE_FLAG_ATT_MASK   = 0x00030000ULL,
    TILE_FLAG_PET        = 0x00010000ULL,
    TILE_FLAG_GD_NEUTRAL = 0x00020000ULL,
    TILE_FLAG_NEUTRAL    = 0x00030000ULL,

    TILE_FLAG_S_UNDER    = 0x00040000ULL,
    TILE_FLAG_FLYING     = 0x00080000ULL,

    // 3 mutually exclusive flags for behaviour.
    TILE_FLAG_BEH_MASK   = 0x00300000ULL,
    TILE_FLAG_STAB       = 0x00100000ULL,
    TILE_FLAG_MAY_STAB   = 0x00200000ULL,
    TILE_FLAG_FLEEING    = 0x00300000ULL,

    TILE_FLAG_NET        = 0x00400000ULL,
    TILE_FLAG_POISON     = 0x00800000ULL,
    TILE_FLAG_ANIM_WEP   = 0x01000000ULL,
    TILE_FLAG_GLOWING    = 0x02000000ULL,
    TILE_FLAG_STICKY_FLAME = 0x04000000ULL,
    TILE_FLAG_BERSERK    = 0x08000000ULL,
    TILE_FLAG_INNER_FLAME= 0x10000000ULL,
    TILE_FLAG_CONSTRICTED= 0x20000000ULL,
    TILE_FLAG_SLOWED     = 0x8000000000ULL,
    TILE_FLAG_PAIN_MIRROR = 0x10000000000ULL,
    TILE_FLAG_HASTED     = 0x20000000000ULL,

    // MDAM has 5 possibilities, so uses 3 bits.
    TILE_FLAG_MDAM_MASK  = 0x1C0000000ULL,
    TILE_FLAG_MDAM_LIGHT = 0x040000000ULL,
    TILE_FLAG_MDAM_MOD   = 0x080000000ULL,
    TILE_FLAG_MDAM_HEAVY = 0x0C0000000ULL,
    TILE_FLAG_MDAM_SEV   = 0x100000000ULL,
    TILE_FLAG_MDAM_ADEAD = 0x1C0000000ULL,

    // Demon difficulty has 5 possibilities, so uses 3 bits.
    TILE_FLAG_DEMON      = 0xE00000000ULL,
    TILE_FLAG_DEMON_5    = 0x200000000ULL,
    TILE_FLAG_DEMON_4    = 0x400000000ULL,
    TILE_FLAG_DEMON_3    = 0x600000000ULL,
    TILE_FLAG_DEMON_2    = 0x800000000ULL,
    TILE_FLAG_DEMON_1    = 0xE00000000ULL,

    // 3 mutually exclusive flags for mimics.
    TILE_FLAG_MIMIC_INEPT = 0x2000000000ULL,
    TILE_FLAG_MIMIC       = 0x4000000000ULL,
    TILE_FLAG_MIMIC_RAVEN = 0x6000000000ULL,
    TILE_FLAG_MIMIC_MASK  = 0x6000000000ULL,


    //// Background flags

    TILE_FLAG_RAY        = 0x00010000ULL,
    TILE_FLAG_MM_UNSEEN  = 0x00020000ULL,
    TILE_FLAG_UNSEEN     = 0x00040000ULL,

    // 3 mutually exclusive flags for cursors.
    TILE_FLAG_CURSOR1    = 0x00180000ULL,
    TILE_FLAG_CURSOR2    = 0x00080000ULL,
    TILE_FLAG_CURSOR3    = 0x00100000ULL,
    TILE_FLAG_CURSOR     = 0x00180000ULL,

    TILE_FLAG_TUT_CURSOR = 0x00200000ULL,
    TILE_FLAG_TRAV_EXCL  = 0x00400000ULL,
    TILE_FLAG_EXCL_CTR   = 0x00800000ULL,
    TILE_FLAG_RAY_OOR    = 0x01000000ULL,
    TILE_FLAG_OOR        = 0x02000000ULL,
    TILE_FLAG_WATER      = 0x04000000ULL,
    TILE_FLAG_NEW_STAIR  = 0x08000000ULL,

    // Kraken tentacle overlays.
    TILE_FLAG_KRAKEN_NW  = 0x020000000ULL,
    TILE_FLAG_KRAKEN_NE  = 0x040000000ULL,
    TILE_FLAG_KRAKEN_SE  = 0x080000000ULL,
    TILE_FLAG_KRAKEN_SW  = 0x100000000ULL,

    // Eldritch tentacle overlays.
    TILE_FLAG_ELDRITCH_NW = 0x0200000000ULL,
    TILE_FLAG_ELDRITCH_NE = 0x0400000000ULL,
    TILE_FLAG_ELDRITCH_SE = 0x0800000000ULL,
    TILE_FLAG_ELDRITCH_SW = 0x1000000000ULL,

    //// General

    // Mask for the tile index itself.
    TILE_FLAG_MASK       = 0x0000FFFFULL,
};

enum tile_inventory_flags
{
    TILEI_FLAG_SELECT  = 0x0100,
    TILEI_FLAG_TRIED   = 0x0200,
    TILEI_FLAG_EQUIP   = 0x0400,
    TILEI_FLAG_FLOOR   = 0x0800,
    TILEI_FLAG_CURSE   = 0x1000,
    TILEI_FLAG_CURSOR  = 0x2000,
    TILEI_FLAG_MELDED  = 0x4000,
    TILEI_FLAG_INVALID = 0x8000,
};

enum tile_player_flags
{
    TILEP_SHOW_EQUIP    = 0x1000,
};

enum tile_player_flag_cut
{
    TILEP_FLAG_HIDE,
    TILEP_FLAG_NORMAL,
    TILEP_FLAG_CUT_CENTAUR,
    TILEP_FLAG_CUT_NAGA,
};

// normal tile size in px
enum
{
    TILE_X = 32,
    TILE_Y = 32,
};

// Don't change this without also modifying the data save/load routines.
enum
{
    NUM_MAX_DOLLS = 10,
};

#ifdef WIZARD

enum wizard_option_type
{
    WIZ_NEVER,                         // protect player from accidental wiz
    WIZ_NO,                            // don't start character in wiz mode
    WIZ_YES,                           // start character in wiz mode
};

#endif

#endif // ENUM_H<|MERGE_RESOLUTION|>--- conflicted
+++ resolved
@@ -3334,16 +3334,13 @@
     SPELL_DISJUNCTION,
     SPELL_CHAOS_BREATH,
     SPELL_FRENZY,
-<<<<<<< HEAD
     SPELL_SUMMON_TWISTER,
     SPELL_BATTLESPHERE,
     SPELL_FULMINANT_PRISM,
     SPELL_DAZZLING_SPRAY,
     SPELL_FORCE_LANCE,
-=======
     SPELL_MALMUTATE,
 
->>>>>>> 361a7477
     NUM_SPELLS
 };
 
@@ -3447,15 +3444,9 @@
     ZAP_INVISIBILITY,
     ZAP_DIG,
     ZAP_FIREBALL,
-<<<<<<< HEAD
     ZAP_TELEPORT_OTHER,
     ZAP_LIGHTNING_BOLT,
-    ZAP_POLYMORPH_OTHER,
-=======
-    ZAP_TELEPORTATION,
-    ZAP_LIGHTNING,
     ZAP_POLYMORPH,
->>>>>>> 361a7477
     ZAP_VENOM_BOLT,
     ZAP_BOLT_OF_DRAINING,
     ZAP_LEHUDIBS_CRYSTAL_SPEAR,
