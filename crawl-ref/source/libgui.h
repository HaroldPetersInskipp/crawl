--- conflicted
+++ resolved
@@ -57,13 +57,7 @@
 extern "C" int getch();
 int getch_ck();
 int clrscr();
-<<<<<<< HEAD
-void cgotoxy(int x, int y, int region = GOTO_CRT);
-=======
-void message_out(int *which_line, int colour, const char *s, int firstcol = 0);
 void cgotoxy(int x, int y, GotoRegion region = GOTO_CRT);
-void clear_message_window();
->>>>>>> 16e1641c
 void delay(int ms);
 void update_screen();
 int kbhit();
