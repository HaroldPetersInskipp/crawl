/*
 *  File:       mon-stuff.cc
 *  Summary:    Misc monster related functions.
 *  Written by: Linley Henzell
 */

#include "AppHdr.h"
#include "mon-stuff.h"

#include "areas.h"
#include "arena.h"
#include "artefact.h"
#include "attitude-change.h"
#include "cloud.h"
#include "cluautil.h"
#include "coord.h"
#include "coordit.h"
#include "database.h"
#include "delay.h"
#include "dgn-actions.h"
#include "dgnevent.h"
#include "directn.h"
#include "dlua.h"
#include "env.h"
#include "exclude.h"
#include "fprop.h"
#include "files.h"
#include "food.h"
#include "godabil.h"
#include "godconduct.h"
#include "hints.h"
#include "hiscores.h"
#include "itemname.h"
#include "itemprop.h"
#include "items.h"
#include "kills.h"
#include "libutil.h"
#include "makeitem.h"
#include "message.h"
#include "mgen_data.h"
#include "misc.h"
#include "mon-abil.h"
#include "mon-behv.h"
#include "mon-death.h"
#include "mon-iter.h"
#include "mon-place.h"
#include "mon-speak.h"
#include "mon-util.h"
#include "notes.h"
#include "player.h"
#include "random.h"
#include "religion.h"
#include "shout.h"
#include "spl-miscast.h"
#include "spl-summoning.h"
#include "spl-util.h"
#include "stash.h"
#include "state.h"
#include "stuff.h"
#include "tagstring.h"
#include "terrain.h"
#include "transform.h"
#include "traps.h"
#include "view.h"
#include "viewchar.h"
#include "xom.h"

static bool _wounded_damaged(mon_holy_type holi);

static int _make_mimic_item(monster_type type)
{
    int it = items(0, OBJ_RANDOM, OBJ_RANDOM, true, 0, 0);

    if (it == NON_ITEM)
        return NON_ITEM;

    item_def &item = mitm[it];

    item.base_type = OBJ_UNASSIGNED;
    item.sub_type  = 0;
    item.special   = 0;
    item.colour    = 0;
    item.flags     = 0;
    item.quantity  = 1;
    item.plus      = 0;
    item.plus2     = 0;
    item.link      = NON_ITEM;

    int prop;
    switch (type)
    {
    case MONS_WEAPON_MIMIC:
        item.base_type = OBJ_WEAPONS;
        item.sub_type = random2(WPN_MAX_NONBLESSED + 1);

        prop = random2(100);

        if (prop < 20)
            make_item_randart(item);
        else if (prop < 50)
            set_equip_desc(item, ISFLAG_GLOWING);
        else if (prop < 80)
            set_equip_desc(item, ISFLAG_RUNED);
        else if (prop < 85)
            set_equip_race(item, ISFLAG_ORCISH);
        else if (prop < 90)
            set_equip_race(item, ISFLAG_DWARVEN);
        else if (prop < 95)
            set_equip_race(item, ISFLAG_ELVEN);
        break;

    case MONS_ARMOUR_MIMIC:
        item.base_type = OBJ_ARMOUR;
        item.sub_type = random2(NUM_ARMOURS);

        prop = random2(100);

        if (prop < 20)
            make_item_randart(item);
        else if (prop < 40)
            set_equip_desc(item, ISFLAG_GLOWING);
        else if (prop < 60)
            set_equip_desc(item, ISFLAG_RUNED);
        else if (prop < 80)
            set_equip_desc(item, ISFLAG_EMBROIDERED_SHINY);
        else if (prop < 85)
            set_equip_race(item, ISFLAG_ORCISH);
        else if (prop < 90)
            set_equip_race(item, ISFLAG_DWARVEN);
        else if (prop < 95)
            set_equip_race(item, ISFLAG_ELVEN);
        break;

    case MONS_SCROLL_MIMIC:
        item.base_type = OBJ_SCROLLS;
        item.sub_type = random2(NUM_SCROLLS);
        break;

    case MONS_POTION_MIMIC:
        item.base_type = OBJ_POTIONS;
        do
            item.sub_type = random2(NUM_POTIONS);
        while (is_blood_potion(item));
        break;

    case MONS_GOLD_MIMIC:
    default:
        item.base_type = OBJ_GOLD;
        item.quantity = 5 + random2(1000);
        break;
    }

    item_colour(item); // also sets special vals for scrolls/potions

    return (it);
}

const item_def *give_mimic_item(monster* mimic)
{
    ASSERT(mimic != NULL && mons_is_mimic(mimic->type));

    mimic->destroy_inventory();
    int it = _make_mimic_item(mimic->type);
    if (it == NON_ITEM)
        return 0;
    if (!mimic->pickup_misc(mitm[it], 0))
        ASSERT("Mimic failed to pickup its item.");
    ASSERT(mimic->inv[MSLOT_MISCELLANY] != NON_ITEM);
    return (&mitm[mimic->inv[MSLOT_MISCELLANY]]);
}

const item_def &get_mimic_item(const monster* mimic)
{
    ASSERT(mimic != NULL && mons_is_mimic(mimic->type));

    ASSERT(mimic->inv[MSLOT_MISCELLANY] != NON_ITEM);

    return (mitm[mimic->inv[MSLOT_MISCELLANY]]);
}

// Sets the colour of a mimic to match its description... should be called
// whenever a mimic is created or teleported. - bwr
int get_mimic_colour( const monster* mimic )
{
    ASSERT(mimic != NULL);

    return (get_mimic_item(mimic).colour);
}

// Monster curses a random player inventory item.
bool curse_an_item( bool decay_potions, bool quiet )
{
    int count = 0;
    int item  = ENDOFPACK;

    for (int i = 0; i < ENDOFPACK; i++)
    {
        if (!you.inv[i].defined())
            continue;

        if (you.inv[i].base_type == OBJ_WEAPONS
            || you.inv[i].base_type == OBJ_ARMOUR
            || you.inv[i].base_type == OBJ_JEWELLERY
            || you.inv[i].base_type == OBJ_POTIONS)
        {
            if (you.inv[i] .cursed())
                continue;

            if (you.inv[i].base_type != OBJ_POTIONS
                && item_is_melded(you.inv[i]))
            {
                // Melded items cannot be cursed.
                continue;
            }

            if (you.inv[i].base_type == OBJ_POTIONS
                && (!decay_potions || you.inv[i].sub_type == POT_DECAY))
            {
                continue;
            }

            // Item is valid for cursing, so we'll give it a chance.
            count++;
            if (one_chance_in( count ))
                item = i;
        }
    }

    // Any item to curse?
    if (item == ENDOFPACK)
        return (false);

    // Curse item.
    if (decay_potions && !quiet) // Just for mummies.
        mpr("You feel nervous for a moment...", MSGCH_MONSTER_SPELL);

    if (you.inv[item].base_type == OBJ_POTIONS)
    {
        int amount;
        // Decay at least two of the stack.
        if (you.inv[item].quantity <= 2)
            amount = you.inv[item].quantity;
        else
            amount = 2 + random2(you.inv[item].quantity - 1);

        split_potions_into_decay(item, amount);

        if (item_value(you.inv[item], true) / amount > 2)
            xom_is_stimulated(32 * amount);
    }
    else
    {
        do_curse_item( you.inv[item], false );
    }

    return (true);
}

// The default suitable() function for monster_drop_things().
bool is_any_item(const item_def& item)
{
    return (true);
}

void monster_drop_things(monster* mons,
                          bool mark_item_origins,
                          bool (*suitable)(const item_def& item),
                          int owner_id)
{
    // Drop weapons and missiles last (i.e., on top), so others pick up.
    for (int i = NUM_MONSTER_SLOTS - 1; i >= 0; --i)
    {
        int item = mons->inv[i];

        if (item != NON_ITEM && suitable(mitm[item]))
        {
            const bool summoned_item =
                testbits(mitm[item].flags, ISFLAG_SUMMONED);
            if (summoned_item)
            {
                item_was_destroyed(mitm[item], mons->mindex());
                destroy_item(item);
            }
            else
            {
                if (mons->friendly() && mitm[item].defined())
                    mitm[item].flags |= ISFLAG_DROPPED_BY_ALLY;

                if (mark_item_origins && mitm[item].defined())
                    origin_set_monster(mitm[item], mons);

                // If a monster is swimming, the items are ALREADY
                // underwater.
                move_item_to_grid(&item, mons->pos(), mons->swimming());
            }

            mons->inv[i] = NON_ITEM;
        }
    }
}

// Initializes a corpse item using the given monster and monster type.
// The monster pointer is optional; you may pass in NULL to bypass
// per-monster checks.
//
// force_corpse forces creation of the corpse item even if the monster
// would not otherwise merit a corpse.
monster_type fill_out_corpse(const monster* mons,
                             monster_type mtype,
                             item_def& corpse,
                             bool force_corpse)
{
    ASSERT(!invalid_monster_type(mtype));
    corpse.clear();

    int summon_type;
    if (mons && (mons->is_summoned(NULL, &summon_type)
                    || (mons->flags & (MF_BANISHED | MF_HARD_RESET))))
    {
        return (MONS_NO_MONSTER);
    }

    monster_type corpse_class = mons_species(mtype);

    if (mons)
    {
        // If this was a corpse that was temporarily animated then turn the
        // monster back into a corpse.
        if (mons_class_is_zombified(mons->type)
            && (summon_type == SPELL_ANIMATE_DEAD
                || summon_type == SPELL_ANIMATE_SKELETON
                || summon_type == MON_SUMM_ANIMATE))
        {
            corpse_class = mons_zombie_base(mons);
        }

        if (mons && corpse_class == MONS_DRACONIAN)
        {
            if (mons->type == MONS_TIAMAT)
                corpse_class = MONS_DRACONIAN;
            else
                corpse_class = draco_subspecies(mons);
        }

        if (mons->has_ench(ENCH_SHAPESHIFTER))
            corpse_class = MONS_SHAPESHIFTER;
        else if (mons->has_ench(ENCH_GLOWING_SHAPESHIFTER))
            corpse_class = MONS_GLOWING_SHAPESHIFTER;
    }

    // Doesn't leave a corpse.
    if (!mons_class_can_leave_corpse(corpse_class) && !force_corpse)
        return (MONS_NO_MONSTER);

    corpse.flags       = 0;
    corpse.base_type   = OBJ_CORPSES;
    corpse.plus        = corpse_class;
    corpse.plus2       = 0;    // butcher work done
    corpse.sub_type    = CORPSE_BODY;
    corpse.special     = FRESHEST_CORPSE;  // rot time
    corpse.quantity    = 1;
    corpse.orig_monnum = mtype + 1;

    if (mtype == MONS_ROTTING_HULK)
        corpse.special = ROTTING_CORPSE;

    if (mons)
    {
        corpse.props[MONSTER_NUMBER] = short(mons->number);
    }

    corpse.colour = mons_class_colour(corpse_class);
    if (corpse.colour == BLACK)
    {
        if (mons)
        {
            corpse.colour = mons->colour;
        }
        else
        {
            // [ds] Ick: no easy way to get a monster's colour
            // otherwise:
            monster m;
            m.type = mtype;
            define_monster(&m);
            corpse.colour = m.colour;
        }
    }

    if (mons && !mons->mname.empty())
    {
        corpse.props[CORPSE_NAME_KEY] = mons->mname;
        corpse.props[CORPSE_NAME_TYPE_KEY].get_int() = mons->flags;
    }
    else if (mons_is_unique(mtype))
    {
        corpse.props[CORPSE_NAME_KEY] = mons_type_name(mtype, DESC_PLAIN);
        corpse.props[CORPSE_NAME_TYPE_KEY].get_int() = 0;
    }

    return (corpse_class);
}

bool explode_corpse(item_def& corpse, const coord_def& where)
{
    // Don't want chunks to show up behind the player.
    los_def ld(where, opc_no_actor);

    if (monster_descriptor(corpse.plus, MDSC_LEAVES_HIDE)
        && mons_genus(corpse.plus) == MONS_DRAGON)
    {
        // Uh... dragon hide is tough stuff and it keeps the monster in
        // one piece?  More importantly, it prevents a flavor feature
        // from becoming a trap for the unwary.

        return (false);
    }

    ld.update();

    const int max_chunks = get_max_corpse_chunks(corpse.plus);

    int nchunks = 1 + random2(max_chunks);
    nchunks = stepdown_value(nchunks, 4, 4, 12, 12);

    int ntries = 0;

    corpse.base_type = OBJ_FOOD;
    corpse.sub_type  = FOOD_CHUNK;
    if (is_bad_food(corpse))
        corpse.flags |= ISFLAG_DROPPED;

    int blood = nchunks * 3;

    if (food_is_rotten(corpse))
        blood /= 3;

    blood_spray(where, static_cast<monster_type>(corpse.plus), blood);

    while (nchunks > 0 && ntries < 10000)
    {
        ++ntries;

        coord_def cp = where;
        cp.x += random_range(-LOS_RADIUS, LOS_RADIUS);
        cp.y += random_range(-LOS_RADIUS, LOS_RADIUS);

        dprf("Trying to scatter chunk to %d, %d...", cp.x, cp.y);

        if (!in_bounds(cp))
            continue;

        if (!ld.see_cell(cp))
            continue;

        dprf("Cell is visible...");

        if (feat_is_solid(grd(cp)) || actor_at(cp))
            continue;

        --nchunks;

        dprf("Success");

        copy_item_to_grid(corpse, cp);
    }

    return (true);
}

// Returns the item slot of a generated corpse, or -1 if no corpse.
int place_monster_corpse(const monster* mons, bool silent,
                         bool force)
{
    // The game can attempt to place a corpse for an out-of-bounds monster
    // if a shifter turns into a giant spore and explodes.  In this
    // case we place no corpse since the explosion means anything left
    // over would be scattered, tiny chunks of shifter.
    if (!in_bounds(mons->pos()))
        return (-1);

    // Don't attempt to place corpses within walls, either.
    // Currently, this only applies to (shapeshifter) rock worms.
    if (feat_is_wall(grd(mons->pos())))
        return (-1);

    item_def corpse;
    const monster_type corpse_class = fill_out_corpse(mons, mons->type,
                                                      corpse);

    bool vault_forced = false;

    // Don't place a corpse?  If a zombified monster is somehow capable
    // of leaving a corpse, then always place it.
    if (mons_class_is_zombified(mons->type))
        force = true;

    // "always_corpse" forces monsters to always generate a corpse upon
    // their deaths.
    if (mons->props.exists("always_corpse")
        || mons_class_flag(mons->type, M_ALWAYS_CORPSE))
    {
        vault_forced = true;
    }

    if (corpse_class == MONS_NO_MONSTER
        || (!force && !vault_forced && coinflip()))
    {
        return (-1);
    }

    int o = get_item_slot();
    if (o == NON_ITEM)
    {
        item_was_destroyed(corpse);
        return (-1);
    }

    mitm[o] = corpse;

    origin_set_monster(mitm[o], mons);

    if ((mons->flags & MF_EXPLODE_KILL)
        && explode_corpse(corpse, mons->pos()))
    {
        // We already have a spray of chunks.
        destroy_item(o);
        return (-1);
    }

    move_item_to_grid(&o, mons->pos(), !mons->swimming());

    if (you.see_cell(mons->pos()))
    {
        if (force && !silent)
        {
            if (you.can_see(mons))
                simple_monster_message(mons, " turns back into a corpse!");
            else
            {
                mprf("%s appears out of nowhere!",
                     mitm[o].name(DESC_CAP_A).c_str());
            }
        }
        const bool poison = (chunk_is_poisonous(mons_corpse_effect(corpse_class))
                             && player_res_poison() <= 0);

        if (o != NON_ITEM)
            hints_dissection_reminder(!poison);
    }

    return (o == NON_ITEM ? -1 : o);
}

static void _hints_inspect_kill()
{
    if (Hints.hints_events[HINT_KILLED_MONSTER])
        learned_something_new(HINT_KILLED_MONSTER);
}

static std::string _milestone_kill_verb(killer_type killer)
{
    return (killer == KILL_RESET ? "banished " : "killed ");
}

static void _check_kill_milestone(const monster* mons,
                                  killer_type killer, int i)
{
    // XXX: See comment in monster_polymorph.
    bool is_unique = mons_is_unique(mons->type);
    if (mons->props.exists("original_was_unique"))
        is_unique = mons->props["original_was_unique"].get_bool();

    if (mons->type == MONS_PLAYER_GHOST)
    {
        monster_info mi(mons);
        std::string milestone = _milestone_kill_verb(killer) + "the ghost of ";
        milestone += get_ghost_description(mi, true);
        milestone += ".";
        mark_milestone("ghost", milestone);
    }
    // Or summoned uniques, which a summoned ghost is treated as {due}
    else if (is_unique && !mons->is_summoned())
    {
        mark_milestone("uniq",
                       _milestone_kill_verb(killer)
                       + mons->name(DESC_NOCAP_THE, true)
                       + ".");
    }
}

static int _calc_monster_experience(monster* victim, killer_type killer,
                                    int killer_index)
{
    const int experience = exper_value(victim);
    const bool no_xp = victim->has_ench(ENCH_ABJ) || !experience;
    const bool created_friendly = testbits(victim->flags, MF_NO_REWARD);

    if (no_xp || !MON_KILL(killer) || invalid_monster_index(killer_index))
        return (0);

    monster* mon = &menv[killer_index];
    if (!mon->alive())
        return (0);

    if ((created_friendly && mon->friendly())
        || mons_aligned(mon, victim))
    {
        return (0);
    }

    return (experience);
}

static void _give_monster_experience(int experience, int killer_index)
{
    if (experience <= 0 || invalid_monster_index(killer_index))
        return;

    monster* mon = &menv[killer_index];
    if (!mon->alive())
        return;

    if (mon->gain_exp(experience))
    {
        if (you.religion != GOD_SHINING_ONE && you.religion != GOD_BEOGH
            || player_under_penance()
            || !one_chance_in(3))
        {
            return;
        }

        // Randomly bless the follower who gained experience.
        if (you.religion == GOD_SHINING_ONE
                && random2(you.piety) >= piety_breakpoint(0)
            || you.religion == GOD_BEOGH
                && random2(you.piety) >= piety_breakpoint(2))
        {
            bless_follower(mon);
        }
    }
}

static int _calc_player_experience(monster* mons, killer_type killer,
                                   bool pet_kill, int killer_index)
{
    const int experience = exper_value(mons);

    const bool created_friendly = testbits(mons->flags, MF_NO_REWARD);
    const bool was_neutral = testbits(mons->flags, MF_WAS_NEUTRAL);
    const bool no_xp = mons->has_ench(ENCH_ABJ) || !experience;
    const bool already_got_half_xp = testbits(mons->flags, MF_GOT_HALF_XP);
    const int half_xp = (experience + 1) / 2;

    if (created_friendly || was_neutral || no_xp)
        return (0); // No xp if monster was created friendly or summoned.
    else if (YOU_KILL(killer))
    {
        if (already_got_half_xp)
            // Note: This doesn't happen currently since monsters with
            //       MF_GOT_HALF_XP have always gone through pacification,
            //       hence also have MF_WAS_NEUTRAL. [rob]
            return (experience - half_xp);
        else
            return (experience);
    }
    else if (pet_kill && !already_got_half_xp)
        return (half_xp);
    else
        return (0);
}

static void _give_player_experience(int experience, killer_type killer,
                                    bool pet_kill, bool was_visible)
{
    if (experience <= 0 || crawl_state.game_is_arena())
        return;

    unsigned int exp_gain = 0;
    unsigned int avail_gain = 0;;
    gain_exp(experience, &exp_gain, &avail_gain);

    kill_category kc =
            (killer == KILL_YOU || killer == KILL_YOU_MISSILE) ? KC_YOU :
            (pet_kill)                                         ? KC_FRIENDLY :
                                                                 KC_OTHER;
    PlaceInfo& curr_PlaceInfo = you.get_place_info();
    PlaceInfo  delta;

    delta.mon_kill_num[kc]++;
    delta.mon_kill_exp       += exp_gain;
    delta.mon_kill_exp_avail += avail_gain;

    you.global_info += delta;
    you.global_info.assert_validity();

    curr_PlaceInfo += delta;
    curr_PlaceInfo.assert_validity();

    // Give a message for monsters dying out of sight.
    if (exp_gain > 0 && !was_visible)
        mpr("You feel a bit more experienced.");
}

static void _give_experience(int player_exp, int monster_exp,
                             killer_type killer, int killer_index,
                             bool pet_kill, bool was_visible)
{
    _give_player_experience(player_exp, killer, pet_kill, was_visible);
    _give_monster_experience(monster_exp, killer_index);
}

static bool _is_pet_kill(killer_type killer, int i)
{
    if (!MON_KILL(killer))
        return (false);

    if (i == ANON_FRIENDLY_MONSTER)
        return (true);

    if (invalid_monster_index(i))
        return (false);

    const monster* m = &menv[i];
    if (m->friendly()) // This includes enslaved monsters.
        return (true);

    // Check if the monster was confused by you or a friendly, which
    // makes casualties to this monster collateral kills.
    const mon_enchant me = m->get_ench(ENCH_CONFUSION);
    return (me.ench == ENCH_CONFUSION
            && (me.who == KC_YOU || me.who == KC_FRIENDLY));
}

// Elyvilon will occasionally (5% chance) protect the life of one of
// your allies.
static bool _ely_protect_ally(monster* mons)
{
    if (you.religion != GOD_ELYVILON)
        return (false);

    if (!mons->is_holy()
            && mons->holiness() != MH_NATURAL
        || !mons->friendly()
        || !you.can_see(mons) // for simplicity
        || !one_chance_in(20))
    {
        return (false);
    }

    mons->hit_points = 1;

    snprintf(info, INFO_SIZE, " protects %s from harm!%s",
             mons->name(DESC_NOCAP_THE).c_str(),
             coinflip() ? "" : " You feel responsible.");

    simple_god_message(info);
    lose_piety(1);

    return (true);
}

// Elyvilon retribution effect: Heal hostile monsters that were about to
// be killed by you or one of your friends.
static bool _ely_heal_monster(monster* mons, killer_type killer, int i)
{
    if (you.religion == GOD_ELYVILON)
        return (false);

    god_type god = GOD_ELYVILON;

    if (!you.penance[god] || !god_hates_your_god(god))
        return (false);

    const int ely_penance = you.penance[god];

    if (mons->friendly() || !one_chance_in(10))
        return (false);

    if (MON_KILL(killer) && !invalid_monster_index(i))
    {
        monster* mon = &menv[i];
        if (!mon->friendly() || !one_chance_in(3))
            return (false);

        if (!mons_near(mons))
            return (false);
    }
    else if (!YOU_KILL(killer))
        return (false);

    dprf("monster hp: %d, max hp: %d", mons->hit_points, mons->max_hit_points);

    mons->hit_points = std::min(1 + random2(ely_penance/3),
                                   mons->max_hit_points);

    dprf("new hp: %d, ely penance: %d", mons->hit_points, ely_penance);

    snprintf(info, INFO_SIZE, "%s heals %s%s",
             god_name(god, false).c_str(),
             mons->name(DESC_NOCAP_THE).c_str(),
             mons->hit_points * 2 <= mons->max_hit_points ? "." : "!");

    god_speaks(god, info);
    dec_penance(god, 1 + random2(mons->hit_points/2));

    return (true);
}

static bool _yred_enslave_soul(monster* mons, killer_type killer)
{
    if (you.religion == GOD_YREDELEMNUL && mons_enslaved_body_and_soul(mons)
        && mons_near(mons) && killer != KILL_RESET
        && killer != KILL_DISMISSED)
    {
        yred_make_enslaved_soul(mons, player_under_penance());
        return (true);
    }

    return (false);
}

static bool _beogh_forcibly_convert_orc(monster* mons, killer_type killer,
                                        int i)
{
    if (you.religion == GOD_BEOGH
        && mons_species(mons->type) == MONS_ORC
        && !mons->is_summoned() && !mons->is_shapeshifter()
        && !player_under_penance() && you.piety >= piety_breakpoint(2)
        && mons_near(mons) && !mons_is_god_gift(mons))
    {
        bool convert = false;

        if (YOU_KILL(killer))
            convert = true;
        else if (MON_KILL(killer) && !invalid_monster_index(i))
        {
            monster* mon = &menv[i];
            if (is_follower(mon) && !one_chance_in(3))
                convert = true;
        }

        // Orcs may convert to Beogh under threat of death, either from
        // you or, less often, your followers.  In both cases, the
        // checks are made against your stats.  You're the potential
        // messiah, after all.
        if (convert)
        {
#ifdef DEBUG_DIAGNOSTICS
            mprf(MSGCH_DIAGNOSTICS, "Death convert attempt on %s, HD: %d, "
                 "your xl: %d",
                 mons->name(DESC_PLAIN).c_str(),
                 mons->hit_dice,
                 you.experience_level);
#endif
            if (random2(you.piety) >= piety_breakpoint(0)
                && random2(you.experience_level) >= random2(mons->hit_dice)
                // Bias beaten-up-conversion towards the stronger orcs.
                && random2(mons->hit_dice) > 2)
            {
                beogh_convert_orc(mons, true, MON_KILL(killer));
                return (true);
            }
        }
    }

    return (false);
}

static bool _monster_avoided_death(monster* mons, killer_type killer, int i)
{
    if (mons->hit_points < -25
        || mons->hit_points < -mons->max_hit_points
        || mons->max_hit_points <= 0
        || mons->hit_dice < 1)
    {
        return (false);
    }

    // Elyvilon specials.
    if (_ely_protect_ally(mons))
        return (true);
    if (_ely_heal_monster(mons, killer, i))
        return (true);

    // Yredelemnul special.
    if (_yred_enslave_soul(mons, killer))
        return (true);

    // Beogh special.
    if (_beogh_forcibly_convert_orc(mons, killer, i))
        return (true);

    return (false);
}

static void _jiyva_died()
{
    if (you.religion == GOD_JIYVA)
        return;

    add_daction(DACT_REMOVE_JIYVA_ALTARS);

    if (!player_in_branch(BRANCH_SLIME_PITS))
        return;

    if (silenced(you.pos()))
    {
        god_speaks(GOD_JIYVA, "With an infernal shudder, the power ruling "
                   "this place vanishes!");
    }
    else
    {
        god_speaks(GOD_JIYVA, "With infernal noise, the power ruling this "
                   "place vanishes!");
    }
}

static void _fire_monster_death_event(monster* mons,
                                      killer_type killer,
                                      int i, bool polymorph)
{
    int type = mons->type;

    // Treat whatever the Royal Jelly polymorphed into as if it were still
    // the Royal Jelly (but if a player chooses the character name
    // "shaped Royal Jelly" don't unlock the vaults when the player's
    // ghost is killed).
    if (mons->mname == "shaped Royal Jelly"
        && !mons_is_pghost(mons->type))
    {
        type = MONS_ROYAL_JELLY;
    }

    // Banished monsters aren't technically dead, so no death event
    // for them.
    if (killer == KILL_RESET)
        return;

    dungeon_events.fire_event(
        dgn_event(DET_MONSTER_DIED, mons->pos(), 0,
                  mons->mindex(), killer));
    los_monster_died(mons);

    if (type == MONS_ROYAL_JELLY && !polymorph)
    {
        you.royal_jelly_dead = true;

        if (jiyva_is_dead())
            _jiyva_died();
    }
}

static void _mummy_curse(monster* mons, killer_type killer, int index)
{
    int pow;

    switch (killer)
    {
        // Mummy killed by trap or something other than the player or
        // another monster, so no curse.
        case KILL_MISC:
        // Mummy sent to the Abyss wasn't actually killed, so no curse.
        case KILL_RESET:
        case KILL_DISMISSED:
            return;

        default:
            break;
    }

    switch (mons->type)
    {
        case MONS_MENKAURE:
        case MONS_MUMMY:          pow = 1; break;
        case MONS_GUARDIAN_MUMMY: pow = 3; break;
        case MONS_MUMMY_PRIEST:   pow = 8; break;
        case MONS_GREATER_MUMMY:  pow = 11; break;
        case MONS_KHUFU:          pow = 15; break;

        default:
            mpr("Unknown mummy type.", MSGCH_DIAGNOSTICS);
            return;
    }

    // beam code might give an index of MHITYOU for the player.
    if (YOU_KILL(killer))
        index = NON_MONSTER;

    // Killed by a Zot trap, a god, etc.
    if (index != NON_MONSTER && invalid_monster_index(index))
        return;

    actor* target;
    if (index == NON_MONSTER)
        target = &you;
    else
    {
        // Mummies committing suicide don't cause a death curse.
        if (index == mons->mindex())
           return;
        target = &menv[index];
    }

    // Mummy was killed by a giant spore or ball lightning?
    if (!target->alive())
        return;

    if ((mons->type == MONS_MUMMY || mons->type == MONS_MENKAURE)
        && YOU_KILL(killer))
    {
        // Kiku protects you from ordinary mummy curses.
        if (you.religion == GOD_KIKUBAAQUDGHA && !player_under_penance()
            && you.piety >= piety_breakpoint(1))
        {
            simple_god_message(" averts the curse.");
            return;
        }

        curse_an_item(true);
    }
    else
    {
        if (index == NON_MONSTER)
        {
            mpr("You feel extremely nervous for a moment...",
                MSGCH_MONSTER_SPELL);
        }
        else if (you.can_see(target))
        {
            mprf(MSGCH_MONSTER_SPELL, "A malignant aura surrounds %s.",
                 target->name(DESC_NOCAP_THE).c_str());
        }
        MiscastEffect(target, mons->mindex(), SPTYP_NECROMANCY,
                      pow, random2avg(88, 3), "a mummy death curse");
    }
}

static void _setup_base_explosion(bolt & beam, const monster& origin)
{
    beam.is_tracer    = false;
    beam.is_explosion = true;
    beam.beam_source  = origin.mindex();
    beam.glyph        = dchar_glyph(DCHAR_FIRED_BURST);
    beam.source       = origin.pos();
    beam.source_name  = origin.base_name(DESC_BASENAME);
    beam.target       = origin.pos();

    if (!crawl_state.game_is_arena() && origin.attitude == ATT_FRIENDLY
        && !origin.is_summoned())
    {
        beam.thrower = KILL_YOU;
    }
    else
    {
        beam.thrower = KILL_MON;
    }

    beam.aux_source.clear();
    beam.attitude = origin.attitude;
}

void setup_spore_explosion(bolt & beam, const monster& origin)
{
    _setup_base_explosion(beam, origin);
    beam.flavour = BEAM_SPORE;
    beam.damage  = dice_def(3, 15);
    beam.name    = "explosion of spores";
    beam.colour  = LIGHTGREY;
    beam.ex_size = 2;
}

void setup_lightning_explosion(bolt & beam, const monster& origin)
{
    _setup_base_explosion(beam, origin);
    beam.flavour = BEAM_ELECTRICITY;
    beam.damage  = dice_def(3, 20);
    beam.name    = "blast of lightning";
    beam.colour  = LIGHTCYAN;
    beam.ex_size = coinflip() ? 3 : 2;
}

static bool _spore_goes_pop(monster* mons, killer_type killer,
                            int killer_index, bool pet_kill, bool wizard)
{
    if (mons->hit_points > 0 || mons->hit_points <= -15 || wizard
        || killer == KILL_RESET || killer == KILL_DISMISSED)
    {
        return (false);
    }

    bolt beam;
    const int type = mons->type;

    const char* msg       = NULL;
    const char* sanct_msg = NULL;
    if (type == MONS_GIANT_SPORE)
    {
        setup_spore_explosion(beam, *mons);
        msg          = "The giant spore explodes!";
        sanct_msg    = "By Zin's power, the giant spore's explosion is "
                       "contained.";
    }
    else if (type == MONS_BALL_LIGHTNING)
    {
        setup_lightning_explosion(beam, *mons);
        msg          = "The ball lightning explodes!";
        sanct_msg    = "By Zin's power, the ball lightning's explosion "
                       "is contained.";
    }
    else
    {
        msg::streams(MSGCH_DIAGNOSTICS) << "Unknown spore type: "
                                        << static_cast<int>(type)
                                        << std::endl;
        return (false);
    }

    if (YOU_KILL(killer))
        beam.aux_source = "set off by themselves";
    else if (pet_kill)
        beam.aux_source = "set off by their pet";

    bool saw = false;
    if (you.can_see(mons))
    {
        saw = true;
        viewwindow();
        if (is_sanctuary(mons->pos()))
            mpr(sanct_msg, MSGCH_GOD);
        else
            mprf(MSGCH_MONSTER_DAMAGE, MDAM_DEAD, msg);
    }

    if (is_sanctuary(mons->pos()))
        return (false);

    // Detach monster from the grid first, so it doesn't get hit by
    // its own explosion. (GDL)
    mgrd(mons->pos()) = NON_MONSTER;

    // The explosion might cause a monster to be placed where the spore
    // used to be, so make sure that mgrd() doesn't get cleared a second
    // time (causing the new monster to become floating) when
    // mons->reset() is called.
    mons->set_position(coord_def(0,0));

    // Exploding kills the monster a bit earlier than normal.
    mons->hit_points = -16;
    if (saw)
        viewwindow();

    // FIXME: show_more == mons_near(mons)
    beam.explode();

    activate_ballistomycetes(mons, beam.target, YOU_KILL(beam.killer()));
    // Monster died in explosion, so don't re-attach it to the grid.
    return (true);
}

static void _monster_die_cloud(const monster* mons, bool corpse, bool silent,
                        bool summoned)
{
    // Chaos spawn always leave behind a cloud of chaos.
    if (mons->type == MONS_CHAOS_SPAWN)
    {
        summoned = true;
        corpse   = false;
    }

    if (!summoned)
        return;

    std::string prefix = " ";
    if (corpse)
    {
        if (mons_weight(mons_species(mons->type)) == 0)
            return;

        prefix = "'s corpse ";
    }

    std::string msg = summoned_poof_msg(mons) + "!";

    cloud_type cloud = CLOUD_NONE;
    if (msg.find("smoke") != std::string::npos)
        cloud = random_smoke_type();
    else if (msg.find("chaos") != std::string::npos)
        cloud = CLOUD_CHAOS;

    if (!silent)
        simple_monster_message(mons, (prefix + msg).c_str());

    if (cloud != CLOUD_NONE)
    {
        place_cloud(cloud, mons->pos(), 1 + random2(3),
                    mons->kill_alignment(), KILL_MON_MISSILE);
    }
}

void mons_relocated(monster* mons)
{

    // If the main body teleports get rid of the tentacles
    if (mons_base_type(mons) == MONS_KRAKEN)
    {
        int headnum = mons->mindex();

        if (invalid_monster_index(headnum))
            return;

        for (monster_iterator mi; mi; ++mi)
        {
            if (mi->type == MONS_KRAKEN_TENTACLE
                && (int)mi->number == headnum)
            {
                for (monster_iterator connect; connect; ++connect)
                {
                    if (connect->type == MONS_KRAKEN_CONNECTOR
                        && (int) connect->number == mi->mindex())
                    {
                        monster_die(*connect, KILL_RESET, -1, true, false);
                    }
                }
                monster_die(*mi, KILL_RESET, -1, true, false);
            }
        }
    }
    // If a tentacle/segment is relocated just kill the tentacle
    else if (mons->type == MONS_KRAKEN_TENTACLE
             || mons->type == MONS_KRAKEN_CONNECTOR)
    {
        int base_id = mons->mindex();

        if (mons->type == MONS_KRAKEN_CONNECTOR)
        {
            base_id = mons->number;
        }

        for (monster_iterator connect; connect; ++connect)
        {
            if (connect->type == MONS_KRAKEN_CONNECTOR
                && (int) connect->number == base_id)
            {
                monster_die(*connect, KILL_RESET, -1, true, false);
            }
        }

        if (!::invalid_monster_index(base_id)
            && menv[base_id].type == MONS_KRAKEN_TENTACLE)
        {
            monster_die(&menv[base_id], KILL_RESET, -1, true, false);
        }
    }
    else if (monster->type == MONS_DEMONIC_TENTACLE
             || monster->type == MONS_DEMONIC_TENTACLE_SEGMENT)
    {
        int base_id = monster->type == MONS_DEMONIC_TENTACLE
                      ? monster->mindex() : monster->number;

        monster_die(&menv[base_id], KILL_RESET, -1, true, false);

        for (monster_iterator mit; mit; ++mit)
        {
            if (mit->number == base_id && mit->type == MONS_DEMONIC_TENTACLE_SEGMENT)
            {
                monster_die(*mit, KILL_RESET, -1, true, false);
            }
        }

    }
}

static int _destroy_tentacle(int tentacle_idx, monster* origin)
{
    int seen = 0;

    if (invalid_monster_index(tentacle_idx))
        return (0);


    // Some issue with using monster_die leading to DEAD_MONSTER
    // or w/e. Using hurt seems to cause more problems though.
    for (monster_iterator mi; mi; ++mi)
    {
        if (mi->type == MONS_KRAKEN_CONNECTOR
            && (int)mi->number == tentacle_idx
            && mi->mindex() != origin->mindex() )
        {
            if (mons_near(*mi))
                seen++;
            //mi->hurt(*mi, INSTANT_DEATH);
            monster_die(*mi, KILL_MISC, NON_MONSTER, true);
        }
    }

    if (origin->mindex() != tentacle_idx)
    {
        if (mons_near(&menv[tentacle_idx]))
            seen++;

        //mprf("killing base, %d %d", origin->mindex(), tentacle_idx);
        //menv[tentacle_idx].hurt(&menv[tentacle_idx], INSTANT_DEATH);
        monster_die(&menv[tentacle_idx], KILL_MISC, NON_MONSTER, true);
    }

    return (seen);
}

static int _destroy_tentacles(monster* head)
{
    int tent = 0;
    int headnum = head->mindex();

    if (invalid_monster_index(headnum))
        return 0;

    for (monster_iterator mi; mi; ++mi)
    {
        if (mi->type == MONS_KRAKEN_TENTACLE
            && (int)mi->number == headnum)
        {
            for (monster_iterator connect; connect; ++connect)
            {
                if (connect->type == MONS_KRAKEN_CONNECTOR
                    && (int) connect->number == mi->mindex())
                {
                    connect->hurt(*connect, INSTANT_DEATH);
                }
            }
            if (mons_near(*mi))
                tent++;
            mi->hurt(*mi, INSTANT_DEATH);
        }
    }
    return tent;
}

static std::string _killer_type_name(killer_type killer)
{
    switch(killer)
    {
    case KILL_NONE:
        return ("none");
    case KILL_YOU:
        return ("you");
    case KILL_MON:
        return ("mon");
    case KILL_YOU_MISSILE:
        return ("you_missile");
    case KILL_MON_MISSILE:
        return ("mon_missile");
    case KILL_YOU_CONF:
        return ("you_conf");
    case KILL_MISCAST:
        return ("miscast");
    case KILL_MISC:
        return ("misc");
    case KILL_RESET:
        return ("reset");
    case KILL_DISMISSED:
        return ("dismissed");
    }
    ASSERT(false);
    return("");
}

// Returns the slot of a possibly generated corpse or -1.
int monster_die(monster* mons, killer_type killer,
                int killer_index, bool silent, bool wizard, bool fake)
{
    if (invalid_monster(mons))
        return (-1);

    const bool was_visible = you.can_see(mons);

    // If a monster was banished to the Abyss and then killed there,
    // then its death wasn't a banishment.
    if (you.level_type == LEVEL_ABYSS)
        mons->flags &= ~MF_BANISHED;

    if (!silent && !fake
        && _monster_avoided_death(mons, killer, killer_index))
    {
        mons->flags &= ~MF_EXPLODE_KILL;
        return (-1);
    }

    // If the monster was calling the tide, let go now.
    mons->del_ench(ENCH_TIDE);

    // Same for silencers.
    mons->del_ench(ENCH_SILENCE);

    crawl_state.inc_mon_acting(mons);

    ASSERT(!( YOU_KILL(killer) && crawl_state.game_is_arena() ));

    if (mons->props.exists("monster_dies_lua_key"))
    {
        lua_stack_cleaner clean(dlua);

        dlua_chunk &chunk = mons->props["monster_dies_lua_key"];

        if (!chunk.load(dlua))
        {
            push_monster(dlua, mons);
            clua_pushcxxstring(dlua, _killer_type_name(killer));
            lua_pushnumber(dlua, killer_index);
            lua_pushboolean(dlua, silent);
            lua_pushboolean(dlua, wizard);
            dlua.callfn(NULL, 5, 0);
        }
        else
        {
            mprf(MSGCH_ERROR,
                 "Lua death function for monster '%s' didn't load: %s",
                 mons->full_name(DESC_PLAIN).c_str(),
                 dlua.error.c_str());
        }
    }

    mons_clear_trapping_net(mons);

    you.remove_beholder(mons);
    you.remove_fearmonger(mons);

    // Clear auto exclusion now the monster is killed - if we know about it.
    if (mons_near(mons) || wizard)
        remove_auto_exclude(mons);

          int  summon_type   = 0;
          int  duration      = 0;
    const bool summoned      = mons->is_summoned(&duration, &summon_type);
    const int monster_killed = mons->mindex();
    const bool hard_reset    = testbits(mons->flags, MF_HARD_RESET);
    const bool gives_xp      = (!summoned && !mons_class_flag(mons->type,
                                                              M_NO_EXP_GAIN));

    bool drop_items    = !hard_reset;

    const bool mons_reset(killer == KILL_RESET || killer == KILL_DISMISSED);

    const bool submerged     = mons->submerged();

    bool in_transit          = false;

    if (!crawl_state.game_is_arena())
        _check_kill_milestone(mons, killer, killer_index);

    // Award experience for suicide if the suicide was caused by the
    // player.
    if (MON_KILL(killer) && monster_killed == killer_index)
    {
        if (mons->confused_by_you())
        {
            ASSERT(!crawl_state.game_is_arena());
            killer = KILL_YOU_CONF;
        }
    }
    else if (MON_KILL(killer) && mons->has_ench(ENCH_CHARM))
    {
        ASSERT(!crawl_state.game_is_arena());
        killer = KILL_YOU_CONF; // Well, it was confused in a sense... (jpeg)
    }

    // Take note!
    if (!mons_reset && !crawl_state.game_is_arena() && MONST_INTERESTING(mons))
    {
        take_note(Note(NOTE_KILL_MONSTER,
                       mons->type, mons->friendly(),
                       mons->full_name(DESC_NOCAP_A).c_str()));
    }

    // From time to time Trog gives you a little bonus.
    if (killer == KILL_YOU && you.berserk())
    {
        if (you.religion == GOD_TROG
            && !player_under_penance() && you.piety > random2(1000))
        {
            const int bonus = (3 + random2avg( 10, 2 )) / 2;

            you.increase_duration(DUR_BERSERKER, bonus);
            you.increase_duration(DUR_MIGHT, bonus);
            haste_player(bonus * 2, true);

            mpr("You feel the power of Trog in you as your rage grows.",
                MSGCH_GOD, GOD_TROG);
        }
        else if (wearing_amulet(AMU_RAGE) && one_chance_in(30))
        {
            const int bonus = (2 + random2(4)) / 2;;

            you.increase_duration(DUR_BERSERKER, bonus);
            you.increase_duration(DUR_MIGHT, bonus);
            haste_player(bonus * 2, true);

            mpr("Your amulet glows a violent red.");
        }
    }

    if (you.prev_targ == monster_killed)
    {
        you.prev_targ = MHITNOT;
        crawl_state.cancel_cmd_repeat();
    }

    if (killer == KILL_YOU)
        crawl_state.cancel_cmd_repeat();

    const bool pet_kill = _is_pet_kill(killer, killer_index);

    bool did_death_message = false;

    if (mons->type == MONS_GIANT_SPORE
        || mons->type == MONS_BALL_LIGHTNING)
    {
        did_death_message =
            _spore_goes_pop(mons, killer, killer_index, pet_kill, wizard);
    }
    else if (mons->type == MONS_FIRE_VORTEX
             || mons->type == MONS_SPATIAL_VORTEX)
    {
        if (!silent && !mons_reset)
        {
            simple_monster_message(mons, " dissipates!",
                                   MSGCH_MONSTER_DAMAGE, MDAM_DEAD);
            silent = true;
        }

        if (mons->type == MONS_FIRE_VORTEX && !wizard && !mons_reset
            && !submerged)
        {
            place_cloud(CLOUD_FIRE, mons->pos(), 2 + random2(4),
                        mons->kill_alignment(), KILL_MON_MISSILE);
        }

        if (killer == KILL_RESET)
            killer = KILL_DISMISSED;
    }
    else if (mons->type == MONS_SIMULACRUM_SMALL
             || mons->type == MONS_SIMULACRUM_LARGE)
    {
        if (!silent && !mons_reset)
        {
            simple_monster_message(mons, " vapourises!",
                                   MSGCH_MONSTER_DAMAGE,  MDAM_DEAD);
            silent = true;
        }

        if (!wizard && !mons_reset && !submerged)
        {
            place_cloud(CLOUD_COLD, mons->pos(), 2 + random2(4),
                        mons->kill_alignment(), KILL_MON_MISSILE);
        }

        if (killer == KILL_RESET)
            killer = KILL_DISMISSED;
    }
    else if (mons->type == MONS_DANCING_WEAPON)
    {
        if (!hard_reset)
        {
            if (killer == KILL_RESET)
                killer = KILL_DISMISSED;
        }

        if (!silent && !hard_reset)
        {
            int w_idx = mons->inv[MSLOT_WEAPON];
            if (w_idx != NON_ITEM && !(mitm[w_idx].flags & ISFLAG_SUMMONED))
            {
                simple_monster_message(mons, " falls from the air.",
                                       MSGCH_MONSTER_DAMAGE, MDAM_DEAD);
                silent = true;
            }
            else
                killer = KILL_RESET;
        }
    }

    const bool death_message = !silent && !did_death_message
                               && mons_near(mons)
                               && mons->visible_to(&you);
    const bool exploded      = mons->flags & MF_EXPLODE_KILL;

    const bool created_friendly = testbits(mons->flags, MF_NO_REWARD);
          bool anon = (killer_index == ANON_FRIENDLY_MONSTER);
    const mon_holy_type targ_holy = mons->holiness();

    switch (killer)
    {
        case KILL_YOU:          // You kill in combat.
        case KILL_YOU_MISSILE:  // You kill by missile or beam.
        case KILL_YOU_CONF:     // You kill by confusion.
        {
            const bool bad_kill    = god_hates_killing(you.religion, mons);
            const bool was_neutral = testbits(mons->flags, MF_WAS_NEUTRAL);
            // killing friendlies is good, more bloodshed!
            // Undead feel no pain though, tormenting them is not as satisfying.
            const bool good_kill   = !created_friendly && gives_xp
                || (is_evil_god(you.religion) && !mons->is_summoned()
                    && (targ_holy == MH_NATURAL || targ_holy == MH_HOLY));

            if (death_message)
            {
                if (killer == KILL_YOU_CONF
                    && (anon || !invalid_monster_index(killer_index)))
                {
                    mprf(MSGCH_MONSTER_DAMAGE, MDAM_DEAD, "%s is %s!",
                         mons->name(DESC_CAP_THE).c_str(),
                         exploded                        ? "blown up" :
                         _wounded_damaged(targ_holy)     ? "destroyed"
                                                         : "killed");
                }
                else
                {
                    mprf(MSGCH_MONSTER_DAMAGE, MDAM_DEAD, "You %s %s!",
                         exploded                        ? "blow up" :
                         _wounded_damaged(targ_holy)     ? "destroy"
                                                         : "kill",
                         mons->name(DESC_NOCAP_THE).c_str());
                }

                if ((created_friendly || was_neutral) && gives_xp)
                    mpr("That felt strangely unrewarding.");
            }

            // Killing triggers hints mode lesson.
            if (gives_xp)
                _hints_inspect_kill();

            // Prevent summoned creatures from being good kills.
            if (bad_kill || good_kill)
            {
                if (targ_holy == MH_NATURAL)
                {
                    did_god_conduct(DID_KILL_LIVING,
                                    mons->hit_dice, true, mons);

                    if (mons->is_unholy())
                    {
                        did_god_conduct(DID_KILL_NATURAL_UNHOLY,
                                        mons->hit_dice, true, mons);
                    }

                    if (mons->is_evil())
                    {
                        did_god_conduct(DID_KILL_NATURAL_EVIL,
                                        mons->hit_dice, true, mons);
                    }
                }
                else if (targ_holy == MH_UNDEAD)
                {
                    did_god_conduct(DID_KILL_UNDEAD,
                                    mons->hit_dice, true, mons);
                }
                else if (targ_holy == MH_DEMONIC)
                {
                    did_god_conduct(DID_KILL_DEMON,
                                    mons->hit_dice, true, mons);
                }

                // Zin hates unclean and chaotic beings.
                if (mons->is_unclean())
                {
                    did_god_conduct(DID_KILL_UNCLEAN,
                                    mons->hit_dice, true, mons);
                }

                if (mons->is_chaotic())
                {
                    did_god_conduct(DID_KILL_CHAOTIC,
                                    mons->hit_dice, true, mons);
                }

                // jmf: Trog hates wizards.
                if (mons->is_actual_spellcaster())
                {
                    did_god_conduct(DID_KILL_WIZARD,
                                    mons->hit_dice, true, mons);
                }

                // Beogh hates priests of other gods.
                if (mons->is_priest())
                {
                    did_god_conduct(DID_KILL_PRIEST,
                                    mons->hit_dice, true, mons);
                }

                if (mons_is_slime(mons))
                {
                    did_god_conduct(DID_KILL_SLIME, mons->hit_dice,
                                    true, mons);
                }

                if (fedhas_protects(mons))
                {
                    did_god_conduct(DID_KILL_PLANT, mons->hit_dice,
                                    true, mons);
                }

                // Cheibriados hates fast monsters.
                if (cheibriados_thinks_mons_is_fast(mons)
                    && !mons->cannot_move())
                {
                    did_god_conduct(DID_KILL_FAST, mons->hit_dice,
                                    true, mons);
                }

                // Holy kills are always noticed.
                if (mons->is_holy())
                {
                    did_god_conduct(DID_KILL_HOLY, mons->hit_dice,
                                    true, mons);
                }
            }

            // Divine health and mana restoration doesn't happen when
            // killing born-friendly monsters.
            if (good_kill
                && (you.religion == GOD_MAKHLEB
                    || you.religion == GOD_SHINING_ONE
                       && (mons->is_evil() || mons->is_unholy()))
                && !player_under_penance()
                && random2(you.piety) >= piety_breakpoint(0)
                && !you.duration[DUR_DEATHS_DOOR])
            {
                if (you.hp < you.hp_max)
                {
                    mpr("You feel a little better.");
                    inc_hp(mons->hit_dice + random2(mons->hit_dice),
                           false);
                }
            }

            if (good_kill
                && (you.religion == GOD_MAKHLEB
                    || you.religion == GOD_VEHUMET
                    || you.religion == GOD_SHINING_ONE
                       && (mons->is_evil() || mons->is_unholy()))
                && !player_under_penance()
                && random2(you.piety) >= piety_breakpoint(0))
            {
                if (you.magic_points < you.max_magic_points)
                {
                    mpr("You feel your power returning.");
                    inc_mp(1 + random2(mons->hit_dice / 2), false);
                }
            }

            // Randomly bless a follower.
            if (!created_friendly
                && gives_xp
                && (you.religion == GOD_BEOGH
                    && random2(you.piety) >= piety_breakpoint(2))
                && !player_under_penance())
            {
                bless_follower();
            }

            if (you.duration[DUR_DEATH_CHANNEL]
                && mons->holiness() == MH_NATURAL
                && mons_can_be_zombified(mons)
                && gives_xp)
            {
                const monster_type spectre_type = mons_species(mons->type);

                // Don't allow 0-headed hydras to become spectral hydras.
                if (spectre_type != MONS_HYDRA || mons->number != 0)
                {
                    const int spectre =
                        create_monster(
                            mgen_data(MONS_SPECTRAL_THING, BEH_FRIENDLY, &you,
                                0, 0, mons->pos(), MHITYOU,
                                0, static_cast<god_type>(you.attribute[ATTR_DIVINE_DEATH_CHANNEL]),
                                spectre_type, mons->number));

                    if (spectre != -1)
                    {
                        if (death_message)
                            mpr("A glowing mist starts to gather...");

                        name_zombie(&menv[spectre], mons);
                    }
                }
            }
            break;
        }

        case KILL_MON:          // Monster kills in combat.
        case KILL_MON_MISSILE:  // Monster kills by missile or beam.
            if (!silent)
            {
                const char* msg =
                    exploded                     ? " is blown up!" :
                    _wounded_damaged(targ_holy)  ? " is destroyed!"
                                                 : " dies!";
                simple_monster_message(mons, msg, MSGCH_MONSTER_DAMAGE,
                                       MDAM_DEAD);
            }

            if (crawl_state.game_is_arena())
                break;

            // No piety loss if god gifts killed by other monsters.
            // Also, dancing weapons aren't really friendlies.
            if (mons->friendly()
                && mons->type != MONS_DANCING_WEAPON)
            {
                const int mon_intel = mons_class_intel(mons->type) - I_ANIMAL;

                if (mon_intel > 0)
                    did_god_conduct(DID_SOULED_FRIEND_DIED, 1 + (mons->hit_dice / 2),
                                    true, mons);
                else
                    did_god_conduct(DID_FRIEND_DIED, 1 + (mons->hit_dice / 2),
                                    true, mons);
            }

            if (pet_kill && fedhas_protects(mons))
            {
                did_god_conduct(DID_PLANT_KILLED_BY_SERVANT, 1 + (mons->hit_dice / 2),
                                true, mons);
            }

            // Trying to prevent summoning abuse here, so we're trying to
            // prevent summoned creatures from being done_good kills.  Only
            // affects creatures which were friendly when summoned.
            if (!created_friendly && gives_xp && pet_kill
                && (anon || !invalid_monster_index(killer_index)))
            {
                bool notice = false;

                monster* killer_mon = NULL;
                if (!anon)
                {
                    killer_mon = &menv[killer_index];

                    // If the killer is already dead, treat it like an
                    // anonymous monster.
                    if (killer_mon->type == MONS_NO_MONSTER)
                        anon = true;
                }

                const mon_holy_type killer_holy =
                    anon ? MH_NATURAL : killer_mon->holiness();

                if (you.religion == GOD_ZIN
                    || you.religion == GOD_SHINING_ONE
                    || you.religion == GOD_YREDELEMNUL
                    || you.religion == GOD_KIKUBAAQUDGHA
                    || you.religion == GOD_VEHUMET
                    || you.religion == GOD_MAKHLEB
                    || you.religion == GOD_LUGONU
                    || !anon && mons_is_god_gift(killer_mon))
                {
                    if (killer_holy == MH_UNDEAD)
                    {
                        const bool confused =
                            anon ? false : !killer_mon->friendly();

                        // Yes, these are hacks, but they make sure that
                        // confused monsters doing kills are not
                        // referred to as "slaves", and I think it's
                        // okay that e.g. Yredelemnul ignores kills done
                        // by confused monsters as opposed to enslaved
                        // or friendly ones. (jpeg)
                        if (targ_holy == MH_NATURAL)
                        {
                            notice |= did_god_conduct(
                                          !confused ? DID_LIVING_KILLED_BY_UNDEAD_SLAVE :
                                                      DID_LIVING_KILLED_BY_SERVANT,
                                          mons->hit_dice);
                        }
                        else if (targ_holy == MH_UNDEAD)
                        {
                            notice |= did_god_conduct(
                                          !confused ? DID_UNDEAD_KILLED_BY_UNDEAD_SLAVE :
                                                      DID_UNDEAD_KILLED_BY_SERVANT,
                                          mons->hit_dice);
                        }
                        else if (targ_holy == MH_DEMONIC)
                        {
                            notice |= did_god_conduct(
                                          !confused ? DID_DEMON_KILLED_BY_UNDEAD_SLAVE :
                                                      DID_DEMON_KILLED_BY_SERVANT,
                                          mons->hit_dice);
                        }

                        if (mons->is_unclean())
                        {
                            notice |= did_god_conduct(DID_UNCLEAN_KILLED_BY_SERVANT,
                                                      mons->hit_dice);
                        }

                        if (mons->is_chaotic())
                        {
                            notice |= did_god_conduct(DID_CHAOTIC_KILLED_BY_SERVANT,
                                                      mons->hit_dice);
                        }
                    }
                    // Yes, we are splitting undead pets from the others
                    // as a way to focus Necromancy vs. Summoning
                    // (ignoring Haunt here)... at least we're being
                    // nice and putting the natural creature summons
                    // together with the demonic ones.  Note that
                    // Vehumet gets a free pass here since those
                    // followers are assumed to come from summoning
                    // spells...  the others are from invocations (TSO,
                    // Makhleb, Kiku). - bwr
                    else if (targ_holy == MH_NATURAL)
                    {
                        notice |= did_god_conduct(DID_LIVING_KILLED_BY_SERVANT,
                                                  mons->hit_dice);

                        if (mons->is_unholy())
                        {
                            notice |= did_god_conduct(
                                          DID_NATURAL_UNHOLY_KILLED_BY_SERVANT,
                                          mons->hit_dice);
                        }

                        if (mons->is_evil())
                        {
                            notice |= did_god_conduct(
                                          DID_NATURAL_EVIL_KILLED_BY_SERVANT,
                                          mons->hit_dice);
                        }
                    }
                    else if (targ_holy == MH_UNDEAD)
                    {
                        notice |= did_god_conduct(DID_UNDEAD_KILLED_BY_SERVANT,
                                                  mons->hit_dice);
                    }
                    else if (targ_holy == MH_DEMONIC)
                    {
                        notice |= did_god_conduct(DID_DEMON_KILLED_BY_SERVANT,
                                                  mons->hit_dice);
                    }

                    if (mons->is_unclean())
                    {
                        notice |= did_god_conduct(DID_UNCLEAN_KILLED_BY_SERVANT,
                                                  mons->hit_dice);
                    }

                    if (mons->is_chaotic())
                    {
                        notice |= did_god_conduct(DID_CHAOTIC_KILLED_BY_SERVANT,
                                                  mons->hit_dice);
                    }
                }

                // Holy kills are always noticed.
                if (mons->is_holy())
                {
                    if (killer_holy == MH_UNDEAD)
                    {
                        const bool confused =
                            anon ? false : !killer_mon->friendly();

                        // Yes, this is a hack, but it makes sure that
                        // confused monsters doing kills are not
                        // referred to as "slaves", and I think it's
                        // okay that Yredelemnul ignores kills done by
                        // confused monsters as opposed to enslaved or
                        // friendly ones. (jpeg)
                        notice |= did_god_conduct(
                                      !confused ? DID_HOLY_KILLED_BY_UNDEAD_SLAVE :
                                                  DID_HOLY_KILLED_BY_SERVANT,
                                      mons->hit_dice);
                    }
                    else
                        notice |= did_god_conduct(DID_HOLY_KILLED_BY_SERVANT,
                                                  mons->hit_dice);
                }

                if (you.religion == GOD_VEHUMET
                    && notice
                    && !player_under_penance()
                    && random2(you.piety) >= piety_breakpoint(0))
                {
                    // Vehumet - only for non-undead servants (coding
                    // convenience, no real reason except that Vehumet
                    // prefers demons).
                    if (you.magic_points < you.max_magic_points)
                    {
                        mpr("You feel your power returning.");
                        inc_mp(1 + random2(mons->hit_dice / 2), false);
                    }
                }

                if (you.religion == GOD_SHINING_ONE
                    && (mons->is_evil() || mons->is_unholy())
                    && !player_under_penance()
                    && random2(you.piety) >= piety_breakpoint(0)
                    && !invalid_monster_index(killer_index))
                {
                    // Randomly bless the follower who killed.
                    if (!one_chance_in(3) && killer_mon->alive()
                        && bless_follower(killer_mon))
                    {
                        break;
                    }

                    if (killer_mon->alive()
                        && killer_mon->hit_points < killer_mon->max_hit_points)
                    {
                        simple_monster_message(killer_mon,
                                               " looks invigorated.");
                        killer_mon->heal(1 + random2(mons->hit_dice / 4));
                    }
                }

                if (you.religion == GOD_BEOGH
                    && random2(you.piety) >= piety_breakpoint(2)
                    && !player_under_penance()
                    && !one_chance_in(3)
                    && !invalid_monster_index(killer_index))
                {
                    // Randomly bless the follower who killed.
                    bless_follower(killer_mon);
                }
            }
            break;

        // Monster killed by trap/inanimate thing/itself/poison not from you.
        case KILL_MISC:
            if (!silent)
            {
                const char* msg =
                    exploded                     ? " is blown up!" :
                    _wounded_damaged(targ_holy)  ? " is destroyed!"
                                                 : " dies!";
                simple_monster_message(mons, msg, MSGCH_MONSTER_DAMAGE,
                                       MDAM_DEAD);
            }
            break;

        case KILL_RESET:
            // Monster doesn't die, just goes back to wherever it came from.
            // This must only be called by monsters running out of time (or
            // abjuration), because it uses the beam variables!  Or does it???
            // Pacified monsters leave the level when this happens.

            // KILL_RESET monsters no longer lose their whole inventory, only
            // items they were generated with.
            if (mons->pacified() || !mons->needs_transit())
            {
                // A banished monster that doesn't go on the transit list
                // loses all items.
                if (!mons->is_summoned())
                    drop_items = false;
                break;
            }

            // Monster goes to the Abyss.
            mons->flags |= MF_BANISHED;
            mons->set_transit(level_id(LEVEL_ABYSS));
            in_transit = true;
            drop_items = false;
            // Make monster stop patrolling and/or travelling.
            mons->patrol_point.reset();
            mons->travel_path.clear();
            mons->travel_target = MTRAV_NONE;
            break;

        case KILL_DISMISSED:
            break;

        default:
            drop_items = false;
            break;
    }

    // Make sure Boris has a foe to address.
    if (mons->foe == MHITNOT)
    {
        if (!mons->wont_attack() && !crawl_state.game_is_arena())
            mons->foe = MHITYOU;
        else if (!invalid_monster_index(killer_index))
            mons->foe = killer_index;
    }

    if (!silent && !wizard && you.see_cell(mons->pos()))
    {
        // Make sure that the monster looks dead.
        if (mons->alive() && !in_transit && (!summoned || duration > 0))
            mons->hit_points = -1;
        mons_speaks(mons);
    }

    if (mons->type == MONS_BORIS && !in_transit)
    {
        // XXX: Actual blood curse effect for Boris? - bwr

        // Now that Boris is dead, he's a valid target for monster
        // creation again. - bwr
        you.unique_creatures[mons->type] = false;
        // And his vault can be placed again.
        you.uniq_map_names.erase("uniq_boris");
    }
    else if (mons_is_kirke(mons)
             && !in_transit
             && !testbits(mons->flags, MF_WAS_NEUTRAL))
    {
        hogs_to_humans();
    }
    else if (mons_is_pikel(mons))
    {
        // His slaves don't care if he's dead or not, just whether or not
        // he goes away.
        pikel_band_neutralise();
    }
    else if (mons_base_type(mons) == MONS_KRAKEN)
    {
        if (_destroy_tentacles(mons) && !in_transit)
        {
            mpr("The kraken is slain, and its tentacles slide back "
                "into the water like the carrion they now are.");
        }
    }
    else if ((mons->type == MONS_KRAKEN_CONNECTOR
                  || mons->type == MONS_KRAKEN_TENTACLE)
              && killer != KILL_MISC)
    {
        int t_idx = mons->type == MONS_KRAKEN_TENTACLE
                    ? mons->mindex() : mons->number;
        if (_destroy_tentacle(t_idx, mons) && !in_transit)
        {
            //mprf("A tentacle died?");
        }

    }
<<<<<<< HEAD
    else if (monster->type == MONS_DEMONIC_TENTACLE)
    {
        for (monster_iterator mit; mit; ++mit)
        {
            if (mit->alive()
                && mit->type == MONS_DEMONIC_TENTACLE_SEGMENT
                && mit->number == unsigned(monster->mindex()))
            {
                monster_die(*mit, KILL_MISC, NON_MONSTER, true);
            }
        }
        if (monster->has_ench(ENCH_PORTAL_TIMER))
        {
            coord_def base_pos = monster->props["base_position"].get_coord();

            if (env.grid(base_pos) == DNGN_TEMP_PORTAL)
            {
                env.grid(base_pos) = DNGN_FLOOR;
            }
        }
    }
    else if (monster->type == MONS_DEMONIC_TENTACLE_SEGMENT
             && killer != KILL_MISC)
    {
        if (!invalid_monster_index(monster->number)
             && mons_base_type(&menv[monster->number]) == MONS_DEMONIC_TENTACLE
             && menv[monster->number].alive())
        {
            monster_die(&menv[monster->number], killer, killer_index, silent,
                        wizard, fake);
        }
    }
    else if (mons_is_elven_twin(monster) && mons_near(monster))
=======
    else if (mons_is_elven_twin(mons) && mons_near(mons))
>>>>>>> a655d7e8
    {
        elven_twin_died(mons, in_transit, killer, killer_index);
    }
    else if (mons_is_mimic(mons->type))
        drop_items = false;
    else if (!mons->is_summoned())
    {
        if (mons_genus(mons->type) == MONS_MUMMY)
            _mummy_curse(mons, killer, killer_index);
    }

    if (mons->mons_species() == MONS_BALLISTOMYCETE)
    {
        activate_ballistomycetes(mons, mons->pos(),
                                 YOU_KILL(killer) || pet_kill);
    }

    if (!wizard && !submerged)
        _monster_die_cloud(mons, !mons_reset, silent, summoned);

    int corpse = -1;
    if (!mons_reset && !summoned)
    {
        // Have to add case for disintegration effect here? {dlb}
        int corpse2 = -1;

        if (mons->type == MONS_SPRIGGAN_RIDER)
        {
            corpse2 = mounted_kill(mons, MONS_FIREFLY, killer, killer_index);
            mons->type = MONS_SPRIGGAN;
        }
        corpse = place_monster_corpse(mons, silent);
        if (corpse == -1)
            corpse = corpse2;
    }

    if ((killer == KILL_YOU
         || killer == KILL_YOU_MISSILE
         || killer == KILL_YOU_CONF
         || pet_kill)
             && corpse > 0 && player_mutation_level(MUT_POWERED_BY_DEATH))
    {
        const int pbd_dur = player_mutation_level(MUT_POWERED_BY_DEATH) * 8
                            + roll_dice(2, 8);
        if (pbd_dur > you.duration[DUR_POWERED_BY_DEATH])
            you.set_duration(DUR_POWERED_BY_DEATH, pbd_dur);
    }

    unsigned int player_exp = 0, monster_exp = 0;
    if (!mons_reset)
    {
        player_exp = _calc_player_experience(mons, killer, pet_kill,
                                             killer_index);
        monster_exp = _calc_monster_experience(mons, killer, killer_index);
    }

    if (!mons_reset && !crawl_state.game_is_arena())
        you.kills->record_kill(mons, killer, pet_kill);

    if (fake)
    {
        _give_experience(player_exp, monster_exp, killer, killer_index,
                         pet_kill, was_visible);
        crawl_state.dec_mon_acting(mons);
        return (corpse);
    }

    mons_remove_from_grid(mons);
    _fire_monster_death_event(mons, killer, killer_index, false);

    if (crawl_state.game_is_arena())
        arena_monster_died(mons, killer, killer_index, silent, corpse);

    // Monsters haloes should be removed when they die.
    if (mons->holiness() == MH_HOLY)
        invalidate_agrid();
    // Likewise silence
    if (mons->type == MONS_SILENT_SPECTRE)
        invalidate_agrid();

    const coord_def mwhere = mons->pos();
    if (drop_items)
        monster_drop_things(mons, YOU_KILL(killer) || pet_kill);
    else
    {
        // Destroy the items belonging to MF_HARD_RESET monsters so they
        // don't clutter up mitm[].
        mons->destroy_inventory();
    }

    if (!silent && !wizard && !mons_reset && corpse != -1
        && !(mons->flags & MF_KNOWN_MIMIC)
        && mons->is_shapeshifter())
    {
        simple_monster_message(mons, "'s shape twists and changes as "
                               "it dies.");
    }

    // If we kill an invisible monster reactivate autopickup.
    // We need to check for actual invisibility rather than whether we
    // can see the monster. There are several edge cases where a monster
    // is visible to the player but we still need to turn autopickup
    // back on, such as TSO's halo or sticky flame. (jpeg)
    if (mons_near(mons) && mons->has_ench(ENCH_INVIS))
        autotoggle_autopickup(false);

    crawl_state.dec_mon_acting(mons);
    monster_cleanup(mons);

    // Force redraw for monsters that die.
    if (in_bounds(mwhere) && you.see_cell(mwhere))
    {
        view_update_at(mwhere);
        update_screen();
    }

    _give_experience(player_exp, monster_exp, killer, killer_index,
                     pet_kill, was_visible);

    return (corpse);
}

// Clean up after a dead monster.
void monster_cleanup(monster* mons)
{
    crawl_state.mon_gone(mons);

    if (mons->has_ench(ENCH_AWAKEN_FOREST))
    {
        forest_message(mons->pos(), "The forest abruptly stops moving.");
        env.forest_awoken_until = 0;
    }

    unsigned int monster_killed = mons->mindex();
    mons->reset();

    for (monster_iterator mi; mi; ++mi)
       if (mi->foe == monster_killed)
            mi->foe = MHITNOT;

    if (you.pet_target == monster_killed)
        you.pet_target = MHITNOT;
}

int mounted_kill(monster* daddy, monster_type mc, killer_type killer,
                int killer_index)
{
    monster mon;
    mon.type = mc;
    mon.moveto(daddy->pos());
    define_monster(&mon);
    mon.flags = daddy->flags;
    mon.attitude = daddy->attitude;

    return monster_die(&mon, killer, killer_index, false, false, true);
}

// If you're invis and throw/zap whatever, alerts menv to your position.
void alert_nearby_monsters(void)
{
    // Judging from the above comment, this function isn't
    // intended to wake up monsters, so we're only going to
    // alert monsters that aren't sleeping.  For cases where an
    // event should wake up monsters and alert them, I'd suggest
    // calling noisy() before calling this function. - bwr
    for (monster_iterator mi(you.get_los()); mi; ++mi)
        if (!mi->asleep())
             behaviour_event(*mi, ME_ALERT, MHITYOU);
}

static bool _valid_morph(monster* mons, monster_type new_mclass)
{
    const dungeon_feature_type current_tile = grd(mons->pos());

    // 'morph targets are _always_ "base" classes, not derived ones.
    new_mclass = mons_species(new_mclass);

    // [ds] Non-base draconians are much more trouble than their HD
    // suggests.
    if (mons_genus(new_mclass) == MONS_DRACONIAN
        && new_mclass != MONS_DRACONIAN
        && !player_in_branch(BRANCH_HALL_OF_ZOT)
        && !one_chance_in(10))
    {
        return (false);
    }

    // Various inappropriate polymorph targets.
    if (mons_class_holiness(new_mclass) != mons->holiness()
        || mons_class_flag(new_mclass, M_NO_POLY_TO)  // explicitly disallowed
        || mons_class_flag(new_mclass, M_UNIQUE)      // no uniques
        || mons_class_flag(new_mclass, M_NO_EXP_GAIN) // not helpless
        || new_mclass == mons_species(mons->type)  // must be different
        || new_mclass == MONS_PROGRAM_BUG

        // These require manual setting of mons.base_monster to indicate
        // what they are a skeleton/zombie/simulacrum/spectral thing of,
        // which we currently aren't smart enough to handle.
        || mons_class_is_zombified(new_mclass)

        // These require manual setting of the ghost demon struct to
        // indicate their characteristics, which we currently aren't
        // smart enough to handle.
        || mons_is_ghost_demon(new_mclass)

        // Other poly-unsuitable things.
        || mons_is_statue(new_mclass)
        || mons_is_projectile(new_mclass)

        // The spell on Prince Ribbit can't be broken so easily.
        || (new_mclass == MONS_HUMAN && mons->type == MONS_PRINCE_RIBBIT))
    {
        return (false);
    }

    // Determine if the monster is happy on current tile.
    return (monster_habitable_grid(new_mclass, current_tile));
}

static bool _is_poly_power_unsuitable( poly_power_type power,
                                       int src_pow, int tgt_pow, int relax )
{
    switch (power)
    {
    case PPT_LESS:
        return (tgt_pow > src_pow - 3 + (relax * 3) / 2)
                || (power == PPT_LESS && (tgt_pow < src_pow - (relax / 2)));
    case PPT_MORE:
        return (tgt_pow < src_pow + 2 - relax)
                || (power == PPT_MORE && (tgt_pow > src_pow + relax));
    default:
    case PPT_SAME:
        return (tgt_pow < src_pow - relax)
                || (tgt_pow > src_pow + (relax * 3) / 2);
    }
}

// If targetc == RANDOM_MONSTER, then relpower indicates the desired
// power of the new monster, relative to the current monster.
// Relaxation still takes effect when needed, no matter what relpower
// says.
bool monster_polymorph(monster* mons, monster_type targetc,
                       poly_power_type power,
                       bool force_beh)
{
    ASSERT(!(mons->flags & MF_TAKING_STAIRS));
    ASSERT(!(mons->flags & MF_BANISHED) || you.level_type == LEVEL_ABYSS);

    std::string str_polymon;
    int source_power, target_power, relax;
    int tries = 1000;

    // Used to be mons_power, but that just returns hit_dice
    // for the monster class.  By using the current hit dice
    // the player gets the opportunity to use draining more
    // effectively against shapeshifters. - bwr
    source_power = mons->hit_dice;
    relax = 1;

    if (targetc == RANDOM_MONSTER)
    {
        do
        {
            // Pick a monster that's guaranteed happy at this grid.
            targetc = random_monster_at_grid(mons->pos());

            // Valid targets are always base classes ([ds] which is unfortunate
            // in that well-populated monster classes will dominate polymorphs).
            targetc = mons_species(targetc);

            target_power = mons_power(targetc);

            if (one_chance_in(200))
                relax++;

            if (relax > 50)
                return (simple_monster_message(mons, " shudders."));
        }
        while (tries-- && (!_valid_morph(mons, targetc)
                           || _is_poly_power_unsuitable(power, source_power,
                                                        target_power, relax)));
    }

    if (!_valid_morph(mons, targetc))
    {
        return (simple_monster_message(mons,
                                       " looks momentarily different."));
    }

    // Messaging.
    bool can_see     = you.can_see(mons);
    bool can_see_new = !mons_class_flag(targetc, M_INVIS) || you.can_see_invisible();

    bool need_note = false;
    std::string old_name = mons->full_name(DESC_CAP_A);

    // If old monster is visible to the player, and is interesting,
    // then note why the interesting monster went away.
    if (can_see && MONST_INTERESTING(mons))
        need_note = true;

    std::string new_name = "";
    if (mons->type == MONS_OGRE && targetc == MONS_TWO_HEADED_OGRE)
        str_polymon = " grows a second head";
    else
    {
        if (mons->is_shapeshifter())
            str_polymon = " changes into ";
        else if (targetc == MONS_PULSATING_LUMP)
            str_polymon = " degenerates into ";
        else if (you.religion == GOD_JIYVA
                 && (targetc == MONS_DEATH_OOZE
                     || targetc == MONS_OOZE
                     || targetc == MONS_JELLY
                     || targetc == MONS_BROWN_OOZE
                     || targetc == MONS_SLIME_CREATURE
                     || targetc == MONS_GIANT_AMOEBA
                     || targetc == MONS_ACID_BLOB
                     || targetc == MONS_AZURE_JELLY))
        {
            // Message used for the Slimify ability.
            str_polymon = " quivers uncontrollably and liquefies into ";
        }
        else
            str_polymon = " evaporates and reforms as ";

        if (!can_see_new)
        {
            new_name = "something unseen";
            str_polymon += "something you cannot see";
        }
        else
        {
            str_polymon += mons_type_name(targetc, DESC_NOCAP_A);

            if (targetc == MONS_PULSATING_LUMP)
                str_polymon += " of flesh";
        }
    }
    str_polymon += "!";

    bool player_messaged = can_see
                       && simple_monster_message(mons, str_polymon.c_str());

    // Even if the monster transforms from one type that can behold the
    // player into a different type which can also behold the player,
    // the polymorph disrupts the beholding process.  Do this before
    // changing mons->type, since unbeholding can only happen while
    // the monster is still a mermaid/siren.
    you.remove_beholder(mons);
    you.remove_fearmonger(mons);

    if (mons->type == MONS_KRAKEN)
        _destroy_tentacles(mons);

    // Inform listeners that the original monster is gone.
    _fire_monster_death_event(mons, KILL_MISC, NON_MONSTER, true);

    // the actual polymorphing:
    uint64_t flags =
        mons->flags & ~(MF_INTERESTING | MF_SEEN | MF_ATT_CHANGE_ATTEMPT
                           | MF_WAS_IN_VIEW | MF_BAND_MEMBER | MF_KNOWN_MIMIC);

    std::string name;

    // Preserve the names of uniques and named monsters.
    if (!mons->mname.empty())
        name = mons->mname;
    else if (mons_is_unique(mons->type))
    {
        flags |= MF_INTERESTING;

        name = mons->name(DESC_PLAIN, true);
        if (mons->type == MONS_ROYAL_JELLY)
        {
            name   = "shaped Royal Jelly";
            flags |= MF_NAME_SUFFIX;
        }
        else if (mons->type == MONS_LERNAEAN_HYDRA)
        {
            name   = "shaped Lernaean hydra";
            flags |= MF_NAME_SUFFIX;
        }

        // "Blork the orc" and similar.
        const size_t the_pos = name.find(" the ");
        if (the_pos != std::string::npos)
            name = name.substr(0, the_pos);
    }

    const monster_type real_targetc =
        (mons->has_ench(ENCH_GLOWING_SHAPESHIFTER)) ? MONS_GLOWING_SHAPESHIFTER :
        (mons->has_ench(ENCH_SHAPESHIFTER))         ? MONS_SHAPESHIFTER
                                                       : targetc;

    const god_type god =
        (player_will_anger_monster(real_targetc)
            || (you.religion == GOD_BEOGH
                && mons_species(real_targetc) != MONS_ORC)) ? GOD_NO_GOD
                                                            : mons->god;

    if (god == GOD_NO_GOD)
        flags &= ~MF_GOD_GIFT;

    const int  old_hp             = mons->hit_points;
    const int  old_hp_max         = mons->max_hit_points;
    const bool old_mon_caught     = mons->caught();
    const char old_ench_countdown = mons->ench_countdown;

    // XXX: mons_is_unique should be converted to monster::is_unique, and that
    // function should be testing the value of props["original_was_unique"]
    // which would make things a lot simpler.
    // See also _check_kill_milestone.
    bool old_mon_unique           = mons_is_unique(mons->type);
    if (mons->props.exists("original_was_unique"))
        if (mons->props["original_was_unique"].get_bool())
            old_mon_unique = true;

    mon_enchant abj       = mons->get_ench(ENCH_ABJ);
    mon_enchant charm     = mons->get_ench(ENCH_CHARM);
    mon_enchant temp_pacif= mons->get_ench(ENCH_TEMP_PACIF);
    mon_enchant shifter   = mons->get_ench(ENCH_GLOWING_SHAPESHIFTER,
                                              ENCH_SHAPESHIFTER);
    mon_enchant sub       = mons->get_ench(ENCH_SUBMERGED);
    mon_enchant summon    = mons->get_ench(ENCH_SUMMON);
    mon_enchant tp        = mons->get_ench(ENCH_TP);

    monster_spells spl    = mons->spells;
    const bool need_save_spells
            = (!name.empty()
               && (!mons->can_use_spells()
                   || mons->is_actual_spellcaster()));

    // deal with mons_sec
    mons->type         = targetc;
    mons->base_monster = MONS_NO_MONSTER;
    mons->number       = 0;

    // Note: define_monster() will clear out all enchantments! - bwr
    define_monster(mons);

    mons->mname = name;
    mons->props["original_name"] = name;
    mons->props["original_was_unique"] = old_mon_unique;
    mons->god   = god;

    mons->flags = flags;
    // Line above might clear melee and/or spell flags; restore.
    mons->bind_melee_flags();
    mons->bind_spell_flags();

    // Forget various speech/shout Lua functions.
    mons->props.erase("speech_key");
    mons->props.erase("speech_prefix");
    mons->props.erase("speech_func");
    mons->props.erase("shout_func");

    // Keep spells for named monsters, but don't override innate ones
    // for dragons and the like. This means that Sigmund polymorphed
    // into a goblin will still cast spells, but if he ends up as a
    // swamp drake he'll breathe fumes and, if polymorphed further,
    // won't remember his spells anymore.
    if (need_save_spells
        && (!mons->can_use_spells() || mons->is_actual_spellcaster()))
    {
        mons->spells = spl;
    }

    mons->add_ench(abj);
    mons->add_ench(charm);
    mons->add_ench(temp_pacif);
    mons->add_ench(shifter);
    mons->add_ench(sub);
    mons->add_ench(summon);
    mons->add_ench(tp);

    // Allows for handling of submerged monsters which polymorph into
    // monsters that can't submerge on this square.
    if (mons->has_ench(ENCH_SUBMERGED)
        && !monster_can_submerge(mons, grd(mons->pos())))
    {
        mons->del_ench(ENCH_SUBMERGED);
    }

    mons->ench_countdown = old_ench_countdown;

    if (mons_class_flag(mons->type, M_INVIS))
        mons->add_ench(ENCH_INVIS);

    if (!player_messaged && you.can_see(mons))
    {
        mprf("%s appears out of thin air!", mons->name(DESC_CAP_A).c_str());
        autotoggle_autopickup(false);
        player_messaged = true;
    }

    mons->hit_points = mons->max_hit_points
                                * ((old_hp * 100) / old_hp_max) / 100
                                + random2(mons->max_hit_points);

    mons->hit_points = std::min(mons->max_hit_points,
                                   mons->hit_points);

    // Don't kill it.
    mons->hit_points = std::max(mons->hit_points, 1);

    mons->speed_increment = 67 + random2(6);

    monster_drop_things(mons);

    // New monster type might be interesting.
    mark_interesting_monst(mons);
    if (new_name.empty())
        new_name = mons->full_name(DESC_NOCAP_A);

    if (need_note
        || can_see && you.can_see(mons) && MONST_INTERESTING(mons))
    {
        take_note(Note(NOTE_POLY_MONSTER, 0, 0, old_name.c_str(),
                       new_name.c_str()));

        if (you.can_see(mons))
            mons->flags |= MF_SEEN;
    }

    // If new monster is visible to player, then we've seen it.
    if (you.can_see(mons))
    {
        seen_monster(mons);
        // If the player saw both the beginning and end results of a
        // shifter changing, then s/he knows it must be a shifter.
        if (can_see && shifter.ench != ENCH_NONE)
            mons->flags |= MF_KNOWN_MIMIC;
    }

    if (old_mon_caught)
        check_net_will_hold_monster(mons);

    if (!force_beh)
        player_angers_monster(mons);

    // Xom likes watching monsters being polymorphed.
    xom_is_stimulated(mons->is_shapeshifter()               ? 16 :
                      power == PPT_LESS || mons->friendly() ? 32 :
                      power == PPT_SAME                           ? 64 : 128);

    return (player_messaged);
}

// If the returned value is mon.pos(), then nothing was found.
static coord_def _random_monster_nearby_habitable_space(const monster& mon,
                                                        bool allow_adjacent,
                                                        bool respect_los)
{
    const bool respect_sanctuary = mon.wont_attack();

    coord_def target;
    int tries;

    for (tries = 0; tries < 150; ++tries)
    {
        const coord_def delta(random2(13) - 6, random2(13) - 6);

        // Check that we don't get something too close to the
        // starting point.
        if (delta.origin())
            continue;

        if (delta.rdist() == 1 && !allow_adjacent)
            continue;

        // Update target.
        target = delta + mon.pos();

        // Check that the target is valid and survivable.
        if (!in_bounds(target))
            continue;

        if (!monster_habitable_grid(&mon, grd(target)))
            continue;

        if (respect_sanctuary && is_sanctuary(target))
            continue;

        if (target == you.pos())
            continue;

        // Check that we didn't go through clear walls.
        if (num_feats_between(mon.pos(), target,
                              DNGN_CLEAR_ROCK_WALL,
                              DNGN_CLEAR_PERMAROCK_WALL,
                              true, true) > 0)
        {
            continue;
        }

        if (respect_los && !mon.see_cell(target))
            continue;

        // Survived everything, break out (with a good value of target.)
        break;
    }

    if (tries == 150)
        target = mon.pos();

    return (target);
}

bool monster_blink(monster* mons, bool quiet)
{
    coord_def near = _random_monster_nearby_habitable_space(*mons, false,
                                                            true);

    return (mons->blink_to(near, quiet));
}

bool mon_can_be_slimified(monster* mons)
{
    const mon_holy_type holi = mons->holiness();

    return (!(mons->flags & MF_GOD_GIFT)
            && !mons->is_insubstantial()
            && (holi == MH_UNDEAD
                 || holi == MH_NATURAL && !mons_is_slime(mons))
            );
}

void slimify_monster(monster* mon, bool hostile)
{

    if (mon->holiness() == MH_UNDEAD)
        monster_polymorph(mon, MONS_DEATH_OOZE);
    else
    {
        const int x = mon->hit_dice + (coinflip() ? 1 : -1) * random2(5);

        if (x < 3)
            monster_polymorph(mon, MONS_OOZE);
        else if (x >= 3 && x < 5)
            monster_polymorph(mon, MONS_JELLY);
        else if (x >= 5 && x < 7)
            monster_polymorph(mon, MONS_BROWN_OOZE);
        else if (x >= 7 && x <= 11)
        {
            if (coinflip())
                monster_polymorph(mon, MONS_SLIME_CREATURE);
            else
                monster_polymorph(mon, MONS_GIANT_AMOEBA);
        }
        else
        {
            if (coinflip())
                monster_polymorph(mon, MONS_ACID_BLOB);
            else
                monster_polymorph(mon, MONS_AZURE_JELLY);
        }
    }

    if (!mons_eats_items(mon))
        mon->add_ench(ENCH_EAT_ITEMS);

    if (!hostile)
        mon->attitude = ATT_STRICT_NEUTRAL;
    else
        mon->attitude = ATT_HOSTILE;

    mons_make_god_gift(mon, GOD_JIYVA);

    // Don't want shape-shifters to shift into non-slimes.
    mon->del_ench(ENCH_GLOWING_SHAPESHIFTER);
    mon->del_ench(ENCH_SHAPESHIFTER);

    mons_att_changed(mon);
}

void corrode_monster(monster* mons)
{
    item_def *has_shield = mons->mslot_item(MSLOT_SHIELD);
    item_def *has_armour = mons->mslot_item(MSLOT_ARMOUR);

    if (one_chance_in(3) && (has_shield || has_armour))
    {
        item_def &thing_chosen = (has_armour ? *has_armour : *has_shield);
        if (is_artefact(thing_chosen)
           || (get_equip_race(thing_chosen) == ISFLAG_DWARVEN
              && one_chance_in(5)))
        {
            return;
        }
        else
        {
            // same formula as for players
            bool resists = false;
            int enchant = abs(thing_chosen.plus);

            if (enchant >= 0 && enchant <= 4)
                resists = x_chance_in_y(2 + (4 << enchant) + enchant * 8, 100);
            else
                resists = true;

            if (!resists)
            {
                thing_chosen.plus--;
                mons->ac--;
                if (you.can_see(mons))
                {
                    mprf("The acid corrodes %s's %s!",
                         mons->name(DESC_NOCAP_THE).c_str(),
                         thing_chosen.name(DESC_PLAIN).c_str());
                }
            }
        }
    }
}

static bool _habitat_okay( const monster* mons, dungeon_feature_type targ )
{
    return (monster_habitable_grid(mons, targ));
}

// This doesn't really swap places, it just sets the monster's
// position equal to the player (the player has to be moved afterwards).
// It also has a slight problem with the fact that if the player is
// levitating over an inhospitable habitat for the monster the monster
// will be put in a place it normally couldn't go (this could be a
// feature because it prevents insta-killing).  In order to prevent
// that little problem, we go looking for a square for the monster
// to "scatter" to instead... and if we can't find one the monster
// just refuses to be swapped (not a bug, this is intentionally
// avoiding the insta-kill).  Another option is to look a bit
// wider for a vaild square (either by a last attempt blink, or
// by looking at a wider radius)...  insta-killing should be a
// last resort in this function (especially since Tome, Dig, and
// Summoning can be used to set up death traps).  If worse comes
// to worse, at least consider making the Swap spell not work
// when the player is over lava or water (if the player wants to
// swap pets to their death, we can let that go). - bwr
bool swap_places(monster* mons)
{
    coord_def loc;
    if (swap_check(mons, loc))
    {
        swap_places(mons, loc);
        return true;
    }
    return false;
}

// Swap monster to this location.  Player is swapped elsewhere.
bool swap_places(monster* mons, const coord_def &loc)
{
    ASSERT(map_bounds(loc));
    ASSERT(_habitat_okay(mons, grd(loc)));

    if (monster_at(loc))
    {
        mpr("Something prevents you from swapping places.");
        return (false);
    }

    mpr("You swap places.");

    mgrd(mons->pos()) = NON_MONSTER;

    mons->moveto(loc);

    mgrd(mons->pos()) = mons->mindex();

    return true;
}

// Returns true if this is a valid swap for this monster.  If true, then
// the valid location is set in loc. (Otherwise loc becomes garbage.)
bool swap_check(monster* mons, coord_def &loc, bool quiet)
{
    loc = you.pos();

    // Don't move onto dangerous terrain.
    if (is_feat_dangerous(grd(mons->pos())))
    {
        canned_msg(MSG_UNTHINKING_ACT);
        return (false);
    }

    if (mons_is_projectile(mons->type))
    {
        if (!quiet)
            mpr("It's unwise to walk into this.");
        return (false);
    }

    if (mons->caught())
    {
        if (!quiet)
            simple_monster_message(mons, " is held in a net!");
        return (false);
    }

    // First try: move monster onto your position.
    bool swap = !monster_at(loc) && _habitat_okay(mons, grd(loc));

    // Choose an appropriate habitat square at random around the target.
    if (!swap)
    {
        int num_found = 0;

        for (adjacent_iterator ai(mons->pos()); ai; ++ai)
            if (!monster_at(*ai) && _habitat_okay(mons, grd(*ai))
                && one_chance_in(++num_found))
            {
                loc = *ai;
            }

        if (num_found)
            swap = true;
    }

    if (!swap && !quiet)
    {
        // Might not be ideal, but it's better than insta-killing
        // the monster... maybe try for a short blink instead? - bwr
        simple_monster_message(mons, " resists.");
        // FIXME: AI_HIT_MONSTER isn't ideal.
        interrupt_activity(AI_HIT_MONSTER, mons);
    }

    return (swap);
}

// Given an adjacent monster, returns true if the monster can hit it
// (the monster should not be submerged, be submerged in shallow water
// if the monster has a polearm, or be submerged in anything if the
// monster has tentacles).
bool monster_can_hit_monster(monster* mons, const monster* targ)
{
    if (!targ->submerged() || mons->has_damage_type(DVORP_TENTACLE))
        return (true);

    if (grd(targ->pos()) != DNGN_SHALLOW_WATER)
        return (false);

    const item_def *weapon = mons->weapon();
    return (weapon && weapon_skill(*weapon) == SK_POLEARMS);
}

mon_dam_level_type mons_get_damage_level(const monster* mons)
{
    if (monster_descriptor(mons->type, MDSC_NOMSG_WOUNDS)
        || monster_descriptor(mons->get_mislead_type(), MDSC_NOMSG_WOUNDS)
        || mons_is_unknown_mimic(mons))
    {
        return MDAM_OKAY;
    }

    if (mons->hit_points <= mons->max_hit_points / 6)
        return MDAM_ALMOST_DEAD;
    else if (mons->hit_points <= mons->max_hit_points / 4)
        return MDAM_SEVERELY_DAMAGED;
    else if (mons->hit_points <= mons->max_hit_points / 3)
        return MDAM_HEAVILY_DAMAGED;
    else if (mons->hit_points <= mons->max_hit_points * 3 / 4)
        return MDAM_MODERATELY_DAMAGED;
    else if (mons->hit_points < mons->max_hit_points)
        return MDAM_LIGHTLY_DAMAGED;
    else
        return MDAM_OKAY;
}

std::string get_damage_level_string(mon_holy_type holi,
                                    mon_dam_level_type mdam)
{
    std::ostringstream ss;
    switch (mdam)
    {
    case MDAM_ALMOST_DEAD:
        ss << "almost";
        ss << (_wounded_damaged(holi) ? " destroyed" : " dead");
        return ss.str();
    case MDAM_SEVERELY_DAMAGED:
        ss << "severely";
        break;
    case MDAM_HEAVILY_DAMAGED:
        ss << "heavily";
        break;
    case MDAM_MODERATELY_DAMAGED:
        ss << "moderately";
        break;
    case MDAM_LIGHTLY_DAMAGED:
        ss << "lightly";
        break;
    case MDAM_OKAY:
    default:
        ss << "not";
        break;
    }
    ss << (_wounded_damaged(holi) ? " damaged" : " wounded");
    return ss.str();
}

std::string get_wounds_description_sentence(const monster* mons)
{
    const std::string wounds = get_wounds_description(mons);
    if (wounds.empty())
        return "";
    else
        return mons->pronoun(PRONOUN_CAP) + " is " + wounds + ".";
}

std::string get_wounds_description(const monster* mons, bool colour)
{
    if (!mons->alive() || mons->hit_points == mons->max_hit_points)
        return "";

    if (monster_descriptor(mons->type, MDSC_NOMSG_WOUNDS))
        return "";

    mon_dam_level_type dam_level = mons_get_damage_level(mons);
    std::string desc = get_damage_level_string(mons->holiness(), dam_level);
    if (colour)
    {
        const int col = channel_to_colour(MSGCH_MONSTER_DAMAGE, dam_level);
        desc = colour_string(desc, col);
    }
    return desc;
}

void print_wounds(const monster* mons)
{
    if (!mons->alive() || mons->hit_points == mons->max_hit_points)
        return;

    if (monster_descriptor(mons->type, MDSC_NOMSG_WOUNDS))
        return;

    mon_dam_level_type dam_level = mons_get_damage_level(mons);
    std::string desc = get_damage_level_string(mons->holiness(), dam_level);

    desc.insert(0, " is ");
    desc += ".";
    simple_monster_message(mons, desc.c_str(), MSGCH_MONSTER_DAMAGE,
                           dam_level);
}

// (true == 'damaged') [constructs, undead, etc.]
// and (false == 'wounded') [living creatures, etc.] {dlb}
static bool _wounded_damaged(mon_holy_type holi)
{
    // this schema needs to be abstracted into real categories {dlb}:
    return (holi == MH_UNDEAD || holi == MH_NONLIVING || holi == MH_PLANT);
}

// If _mons_find_level_exits() is ever expanded to handle more grid
// types, this should be expanded along with it.
static void _mons_indicate_level_exit(const monster* mon)
{
    const dungeon_feature_type feat = grd(mon->pos());
    const bool is_shaft = (get_trap_type(mon->pos()) == TRAP_SHAFT);

    if (feat_is_gate(feat))
        simple_monster_message(mon, " passes through the gate.");
    else if (feat_is_travelable_stair(feat))
    {
        command_type dir = feat_stair_direction(feat);
        simple_monster_message(mon,
            make_stringf(" %s the %s.",
                dir == CMD_GO_UPSTAIRS     ? "goes up" :
                dir == CMD_GO_DOWNSTAIRS   ? "goes down"
                                           : "takes",
                feat_is_escape_hatch(feat) ? "escape hatch"
                                           : "stairs").c_str());
    }
    else if (is_shaft)
    {
        simple_monster_message(mon,
            make_stringf(" %s the shaft.",
                mons_flies(mon) ? "goes down"
                                : "jumps into").c_str());
    }
}

void make_mons_leave_level(monster* mon)
{
    if (mon->pacified())
    {
        if (you.can_see(mon))
            _mons_indicate_level_exit(mon);

        // Pacified monsters leaving the level take their stuff with
        // them.
        mon->flags |= MF_HARD_RESET;
        monster_die(mon, KILL_DISMISSED, NON_MONSTER);
    }
}

// Checks whether there is a straight path from p1 to p2 that passes
// through features >= allowed.
// If it exists, such a path may be missed; on the other hand, it
// is not guaranteed that p2 is visible from p1 according to LOS rules.
// Not symmetric.
// FIXME: This is used for monster movement. It should instead be
//        something like exists_ray(p1, p2, opacity_monmove(mons)),
//        where opacity_monmove() is fixed to include opacity_immob.
bool can_go_straight(const coord_def& p1, const coord_def& p2,
                     dungeon_feature_type allowed)
{
    if (p1 == p2)
        return (true);

    if (distance(p1, p2) > get_los_radius_sq())
        return (false);

    // XXX: Hack to improve results for now. See FIXME above.
    ray_def ray;
    if (!find_ray(p1, p2, ray, opc_immob))
        return (false);

    dungeon_feature_type max_disallowed = DNGN_MAXOPAQUE;
    if (allowed != DNGN_UNSEEN)
        max_disallowed = static_cast<dungeon_feature_type>(allowed - 1);

    for (ray.advance(); ray.pos() != p2; ray.advance())
    {
        ASSERT(map_bounds(ray.pos()));
        dungeon_feature_type feat = env.grid(ray.pos());
        if (feat >= DNGN_UNSEEN && feat <= max_disallowed)
            return (false);
    }

    return (true);
}

// The default suitable() function for choose_random_nearby_monster().
bool choose_any_monster(const monster* mon)
{
    return (!mons_is_projectile(mon->type));
}

// Find a nearby monster and return its index, including you as a
// possibility with probability weight.  suitable() should return true
// for the type of monster wanted.
// If prefer_named is true, named monsters (including uniques) are twice
// as likely to get chosen compared to non-named ones.
// If prefer_priest is true, priestly monsters (including uniques) are
// twice as likely to get chosen compared to non-priestly ones.
monster* choose_random_nearby_monster(int weight,
                                       bool (*suitable)(const monster* mon),
                                       bool in_sight, bool prefer_named,
                                       bool prefer_priest)
{
    return choose_random_monster_on_level(weight, suitable, in_sight, true,
                                          prefer_named, prefer_priest);
}

monster* choose_random_monster_on_level(int weight,
                                         bool (*suitable)(const monster* mon),
                                         bool in_sight, bool near_by,
                                         bool prefer_named, bool prefer_priest)
{
    monster* chosen = NULL;

    // A radius_iterator with radius == max(GXM, GYM) will sweep the
    // whole level.
    radius_iterator ri(you.pos(), near_by ? 9 : std::max(GXM, GYM),
                       true, in_sight);

    for (; ri; ++ri)
    {
        if (monster* mon = monster_at(*ri))
        {
            if (suitable(mon))
            {
                // FIXME: if the intent is to favour monsters
                // named by $DEITY, we should set a flag on the
                // monster (something like MF_DEITY_PREFERRED) and
                // use that instead of checking the name, given
                // that other monsters can also have names.

                // True, but it's currently only used for orcs, and
                // Blork and Urug also being preferred to non-named orcs
                // is fine, I think. Once more gods name followers (and
                // prefer them) that should be changed, of course. (jpeg)

                // Named or priestly monsters have doubled chances.
                int mon_weight = 1;

                if (prefer_named && mon->is_named())
                    mon_weight++;

                if (prefer_priest && mon->is_priest())
                    mon_weight++;

                if (x_chance_in_y(mon_weight, (weight += mon_weight)))
                    chosen = mon;
            }
        }
    }

    return chosen;
}

// Note that this function *completely* blocks messaging for monsters
// distant or invisible to the player ... look elsewhere for a function
// permitting output of "It" messages for the invisible {dlb}
// Intentionally avoids info and str_pass now. - bwr
bool simple_monster_message(const monster* mons, const char *event,
                            msg_channel_type channel,
                            int param,
                            description_level_type descrip)
{

    if (mons_near(mons)
        && (channel == MSGCH_MONSTER_SPELL || channel == MSGCH_FRIEND_SPELL
            || mons->visible_to(&you)))
    {
        std::string msg = mons->name(descrip);
        msg += event;
        msg = apostrophise_fixup(msg);

        if (channel == MSGCH_PLAIN && mons->wont_attack())
            channel = MSGCH_FRIEND_ACTION;

        mpr(msg.c_str(), channel, param);
        return (true);
    }

    return (false);
}

bool mons_avoids_cloud(const monster* mons, const cloud_struct& cloud,
                       bool placement)
{
    bool extra_careful = placement;
    cloud_type cl_type = cloud.type;

    if (placement)
        extra_careful = true;

    // Berserk monsters are less careful and will blindly plow through any
    // dangerous cloud, just to kill you. {due}
    if (!extra_careful && mons->berserk())
        return (false);

    switch (cl_type)
    {
    case CLOUD_MIASMA:
        // Even the dumbest monsters will avoid miasma if they can.
        return (!mons->res_rotting());

    case CLOUD_FIRE:
    case CLOUD_FOREST_FIRE:
        if (mons->res_fire() > 1)
            return (false);

        if (extra_careful)
            return (true);

        if (mons_intel(mons) >= I_ANIMAL && mons->res_fire() < 0)
            return (true);

        if (mons->hit_points >= 15 + random2avg(46, 5))
            return (false);
        break;

    case CLOUD_STINK:
        if (mons->res_poison() > 0)
            return (false);

        if (extra_careful)
            return (true);

        if (mons_intel(mons) >= I_ANIMAL && mons->res_poison() < 0)
            return (true);

        if (x_chance_in_y(mons->hit_dice - 1, 5))
            return (false);

        if (mons->hit_points >= random2avg(19, 2))
            return (false);
        break;

    case CLOUD_COLD:
        if (mons->res_cold() > 1)
            return (false);

        if (extra_careful)
            return (true);

        if (mons_intel(mons) >= I_ANIMAL && mons->res_cold() < 0)
            return (true);

        if (mons->hit_points >= 15 + random2avg(46, 5))
            return (false);
        break;

    case CLOUD_POISON:
        if (mons->res_poison() > 0)
            return (false);

        if (extra_careful)
            return (true);

        if (mons_intel(mons) >= I_ANIMAL && mons->res_poison() < 0)
            return (true);

        if (mons->hit_points >= random2avg(37, 4))
            return (false);
        break;

    case CLOUD_GREY_SMOKE:
        if (placement)
            return (false);

        // This isn't harmful, but dumb critters might think so.
        if (mons_intel(mons) > I_ANIMAL || coinflip())
            return (false);

        if (mons->res_fire() > 0)
            return (false);

        if (mons->hit_points >= random2avg(19, 2))
            return (false);
        break;

    case CLOUD_RAIN:
        // Fiery monsters dislike the rain.
        if (mons->is_fiery() && extra_careful)
            return (true);

        // We don't care about what's underneath the rain cloud if we can fly.
        if (mons->flight_mode() != FL_NONE)
            return (false);

        // These don't care about deep water.
        if (monster_habitable_grid(mons, DNGN_DEEP_WATER))
            return (false);

        // This position could become deep water, and they might drown.
        if (grd(cloud.pos) == DNGN_SHALLOW_WATER)
            return (true);

        // Otherwise, it's safe for everyone else.
        return (false);

        break;

    default:
        break;
    }

    // Exceedingly dumb creatures will wander into harmful clouds.
    if (is_harmless_cloud(cl_type)
        || mons_intel(mons) == I_PLANT && !extra_careful)
    {
        return (false);
    }

    // If we get here, the cloud is potentially harmful.
    return (true);
}

// Like the above, but allow a monster to move from one damaging cloud
// to another, even if they're of different types.
bool mons_avoids_cloud(const monster* mons, int cloud_num, bool placement)
{
    if (cloud_num == EMPTY_CLOUD)
        return (false);

    const cloud_struct &cloud = env.cloud[cloud_num];

    // Is the target cloud okay?
    if (!mons_avoids_cloud(mons, cloud, placement))
        return (false);

    // If we're already in a cloud that we'd want to avoid then moving
    // from one to the other is okay.
    if (!in_bounds(mons->pos()) || mons->pos() == cloud.pos)
        return (true);

    const int our_cloud_num = env.cgrid(mons->pos());

    if (our_cloud_num == EMPTY_CLOUD)
        return (true);

    const cloud_struct &our_cloud = env.cloud[our_cloud_num];

    return (!mons_avoids_cloud(mons, our_cloud, true));
}

// Returns a rough estimate of damage from throwing the wielded weapon.
int mons_thrown_weapon_damage(const item_def *weap,
                              bool only_returning_weapons)
{
    if (!weap ||
        (only_returning_weapons && get_weapon_brand(*weap) != SPWPN_RETURNING))
    {
        return (0);
    }

    return std::max(0, (property(*weap, PWPN_DAMAGE) + weap->plus2 / 2));
}

int mons_weapon_damage_rating(const item_def &launcher)
{
    return (property(launcher, PWPN_DAMAGE) + launcher.plus2);
}

// Returns a rough estimate of damage from firing/throwing missile.
int mons_missile_damage(monster* mons, const item_def *launch,
                        const item_def *missile)
{
    if (!missile || (!launch && !is_throwable(mons, *missile)))
        return (0);

    const int missile_damage = property(*missile, PWPN_DAMAGE) / 2 + 1;
    const int launch_damage  = launch? property(*launch, PWPN_DAMAGE) : 0;
    return std::max(0, launch_damage + missile_damage);
}

// Given the monster's current weapon and alt weapon (either or both of
// which may be NULL), works out whether using missiles or throwing the
// main weapon (with returning brand) is better. If using missiles that
// need a launcher, sets *launcher to the launcher.
//
// If the monster has no ranged weapon attack, returns NON_ITEM.
//
int mons_pick_best_missile(monster* mons, item_def **launcher,
                           bool ignore_melee)
{
    *launcher = NULL;
    item_def *melee = NULL, *launch = NULL;
    int melee_weapon_count = 0;
    for (int i = MSLOT_WEAPON; i <= MSLOT_ALT_WEAPON; ++i)
    {
        if (item_def *item = mons->mslot_item(static_cast<mon_inv_type>(i)))
        {
            if (is_range_weapon(*item))
                launch = item;
            else if (!ignore_melee)
            {
                melee = item;
                ++melee_weapon_count;
            }
        }
    }

    const item_def *missiles = mons->missiles();
    if (launch && missiles && !missiles->launched_by(*launch))
        launch = NULL;

    const int n_usable_melee_weapons(mons_wields_two_weapons(mons) ? 2 : 1);
    const int tdam =
        mons_thrown_weapon_damage(
            melee,
            melee_weapon_count == n_usable_melee_weapons
            && melee->quantity == 1);
    const int fdam = mons_missile_damage(mons, launch, missiles);

    if (!tdam && !fdam)
        return (NON_ITEM);
    else if (tdam >= fdam)
        return (melee->index());
    else
    {
        *launcher = launch;
        return (missiles->index());
    }
}

int mons_natural_regen_rate(monster* mons)
{
    // A HD divider ranging from 3 (at 1 HD) to 1 (at 8 HD).
    int divider =
        std::max(div_rand_round(15 - mons->hit_dice, 4), 1);

    // The undead have a harder time regenerating.  Golems have it worse.
    switch (mons->holiness())
    {
    case MH_UNDEAD:
        divider *= (mons_enslaved_soul(mons)) ? 2 : 4;
        break;

    case MH_NONLIVING:
        divider *= 5;
        break;

    default:
        break;
    }

    return (std::max(div_rand_round(mons->hit_dice, divider), 1));
}

void mons_check_pool(monster* mons, const coord_def &oldpos,
                     killer_type killer, int killnum)
{
    // Levitating/flying monsters don't make contact with the terrain.
    if (mons->airborne())
        return;

    dungeon_feature_type grid = grd(mons->pos());
    if ((grid == DNGN_LAVA || grid == DNGN_DEEP_WATER)
        && !monster_habitable_grid(mons, grid))
    {
        const bool message = mons_near(mons);

        // Don't worry about invisibility.  You should be able to see if
        // something has fallen into the lava.
        if (message && (oldpos == mons->pos() || grd(oldpos) != grid))
        {
            mprf("%s falls into the %s!",
                 mons->name(DESC_CAP_THE).c_str(),
                 grid == DNGN_LAVA ? "lava" : "water");
        }

        if (grid == DNGN_LAVA && mons->res_fire() >= 2)
            grid = DNGN_DEEP_WATER;

        // Even fire resistant monsters perish in lava, but inanimate
        // monsters can survive deep water.
        if (grid == DNGN_LAVA || mons->can_drown())
        {
            if (message)
            {
                if (grid == DNGN_LAVA)
                {
                    simple_monster_message(mons, " is incinerated.",
                                           MSGCH_MONSTER_DAMAGE, MDAM_DEAD);
                }
                else if (mons_genus(mons->type) == MONS_MUMMY)
                {
                    simple_monster_message(mons, " falls apart.",
                                           MSGCH_MONSTER_DAMAGE, MDAM_DEAD);
                }
                else
                {
                    simple_monster_message(mons, " drowns.",
                                           MSGCH_MONSTER_DAMAGE, MDAM_DEAD);
                }
            }

            if (killer == KILL_NONE)
            {
                // Self-kill.
                killer  = KILL_MON;
                killnum = mons->mindex();
            }

            // Yredelemnul special, redux: It's the only one that can
            // work on drowned monsters.
            if (!_yred_enslave_soul(mons, killer))
                monster_die(mons, killer, killnum, true);
        }
    }
}

bool monster_descriptor(int which_class, mon_desc_type which_descriptor)
{
    if (which_descriptor == MDSC_LEAVES_HIDE)
    {
        switch (which_class)
        {
        case MONS_DRAGON:
        case MONS_TROLL:
        case MONS_ICE_DRAGON:
        case MONS_STEAM_DRAGON:
        case MONS_MOTTLED_DRAGON:
        case MONS_STORM_DRAGON:
        case MONS_GOLDEN_DRAGON:
        case MONS_SWAMP_DRAGON:
        case MONS_YAK:
        case MONS_SHEEP:
            return (true);
        default:
            return (false);
        }
    }

    if (which_descriptor == MDSC_REGENERATES)
    {
        switch (which_class)
        {
        case MONS_CACODEMON:
        case MONS_DEEP_TROLL:
        case MONS_HELLWING:
        case MONS_IMP:
        case MONS_IRON_TROLL:
        case MONS_LEMURE:
        case MONS_ROCK_TROLL:
        case MONS_SLIME_CREATURE:
        case MONS_SNORG:
        case MONS_PURGY:
        case MONS_TROLL:
        case MONS_HYDRA:
        case MONS_KILLER_KLOWN:
        case MONS_LERNAEAN_HYDRA:
        case MONS_DISSOLUTION:
        case MONS_TEST_SPAWNER:
            return (true);
        default:
            return (false);
        }
    }

    if (which_descriptor == MDSC_NOMSG_WOUNDS)
    {
        // Zombified monsters other than spectral things don't show
        // wounds.
        if (mons_class_is_zombified(which_class)
            && which_class != MONS_SPECTRAL_THING)
        {
            return (true);
        }

        switch (which_class)
        {
        case MONS_RAKSHASA:
        case MONS_RAKSHASA_FAKE:
            return (true);
        default:
            return (false);
        }
    }

    return (false);
}

monster* get_current_target()
{
    if (invalid_monster_index(you.prev_targ))
        return NULL;

    monster* mon = &menv[you.prev_targ];
    if (mon->alive() && you.can_see(mon))
        return mon;
    else
        return NULL;
}

void seen_monster(monster* mons)
{
    // If the monster is in the auto_exclude list, automatically
    // set an exclusion.
    set_auto_exclude(mons);

    // Monster was viewed this turn
    mons->flags |= MF_WAS_IN_VIEW;

    if (mons->flags & MF_SEEN)
        return;

    // First time we've seen this particular monster.
    mons->flags |= MF_SEEN;

    if (!mons_is_mimic(mons->type))
    {
        if (Hints.hints_left)
            hints_monster_seen(*mons);

        if (MONST_INTERESTING(mons))
        {
            take_note(
                      Note(NOTE_SEEN_MONSTER, mons->type, 0,
                           mons->name(DESC_NOCAP_A, true).c_str()));
        }
    }
}

//---------------------------------------------------------------
//
// shift_monster
//
// Moves a monster to approximately p and returns true if
// the monster was moved.
//
//---------------------------------------------------------------
bool shift_monster(monster* mon, coord_def p)
{
    coord_def result;

    int count = 0;

    if (p.origin())
        p = mon->pos();

    for (adjacent_iterator ai(p); ai; ++ai)
    {
        // Don't drop on anything but vanilla floor right now.
        if (grd(*ai) != DNGN_FLOOR)
            continue;

        if (actor_at(*ai))
            continue;

        if (one_chance_in(++count))
            result = *ai;
    }

    if (count > 0)
    {
        mgrd(mon->pos()) = NON_MONSTER;
        mon->moveto(result);
        mgrd(result) = mon->mindex();
    }

    return (count > 0);
}

// Make all of the monster's original equipment disappear, unless it's a fixed
// artefact or unrand artefact.
static void _vanish_orig_eq(monster* mons)
{
    for (int i = 0; i < NUM_MONSTER_SLOTS; ++i)
    {
        if (mons->inv[i] == NON_ITEM)
            continue;

        item_def &item(mitm[mons->inv[i]]);

        if (!item.defined())
            continue;

        if (item.orig_place != 0 || item.orig_monnum != 0
            || !item.inscription.empty()
            || is_unrandom_artefact(item)
            || (item.flags & (ISFLAG_DROPPED | ISFLAG_THROWN | ISFLAG_NOTED_GET
                              | ISFLAG_BEEN_IN_INV) ) )
        {
            continue;
        }
        item.flags |= ISFLAG_SUMMONED;
    }
}

int dismiss_monsters(std::string pattern)
{
    // Make all of the monsters' original equipment disappear unless "keepitem"
    // is found in the regex (except for fixed arts and unrand arts).
    const bool keep_item = strip_tag(pattern, "keepitem");

    // Dismiss by regex.
    text_pattern tpat(pattern);
    int ndismissed = 0;
    for (monster_iterator mi; mi; ++mi)
    {
        if (mi->alive()
            && (tpat.empty() || tpat.matches(mi->name(DESC_PLAIN, true))))
        {
            if (!keep_item)
                _vanish_orig_eq(*mi);
            monster_die(*mi, KILL_DISMISSED, NON_MONSTER, false, true);
            ++ndismissed;
        }
    }

    return (ndismissed);
}

bool is_item_jelly_edible(const item_def &item)
{
    // Don't eat artefacts.
    if (is_artefact(item))
        return (false);

    // Shouldn't eat stone things
    //   - but what about wands and rings?
    if (item.base_type == OBJ_MISSILES
        && (item.sub_type == MI_STONE || item.sub_type == MI_LARGE_ROCK))
    {
        return (false);
    }

    // Don't eat special game items.
    if (item.base_type == OBJ_ORBS
        || (item.base_type == OBJ_MISCELLANY
            && (item.sub_type == MISC_RUNE_OF_ZOT
                || item.sub_type == MISC_HORN_OF_GERYON)))
    {
        return (false);
    }

    return (true);
}

bool monster_random_space(const monster* mons, coord_def& target,
                          bool forbid_sanctuary)
{
    int tries = 0;
    while (tries++ < 1000)
    {
        target = random_in_bounds();

        // Don't land on top of another monster.
        if (actor_at(target))
            continue;

        if (is_sanctuary(target) && forbid_sanctuary)
            continue;

        if (monster_habitable_grid(mons, grd(target)))
            return (true);
    }

    return (false);
}

bool monster_random_space(monster_type mon, coord_def& target,
                          bool forbid_sanctuary)
{
    monster dummy;
    dummy.type = mon;

    return (monster_random_space(&dummy, target, forbid_sanctuary));
}

void monster_teleport(monster* mons, bool instan, bool silent)
{
    if (!instan)
    {
        if (mons->del_ench(ENCH_TP))
        {
            if (!silent)
                simple_monster_message(mons, " seems more stable.");
        }
        else
        {
            if (!silent)
                simple_monster_message(mons, " looks slightly unstable.");

            mons->add_ench( mon_enchant(ENCH_TP, 0, KC_OTHER,
                                           random_range(20, 30)) );
        }

        return;
    }

    bool was_seen = !silent
        && you.can_see(mons) && !mons_is_lurking(mons);

    if (!silent)
        simple_monster_message(mons, " disappears!");

    const coord_def oldplace = mons->pos();

    // Pick the monster up.
    mgrd(oldplace) = NON_MONSTER;

    coord_def newpos;
    if (monster_random_space(mons, newpos, !mons->wont_attack()))
        mons->moveto(newpos);

    mgrd(mons->pos()) = mons->mindex();

    // Mimics change form/colour when teleported.
    if (mons_is_mimic(mons->type))
    {
        monster_type old_type = mons->type;
        mons->type   = static_cast<monster_type>(
                                         MONS_GOLD_MIMIC + random2(5));
        mons->destroy_inventory();
        give_mimic_item(mons);
        mons->colour = get_mimic_colour(mons);
        was_seen = false;

        // If it's changed form, you won't recognise it.
        // This assumes that a non-gold mimic turning into another item of
        // the same description is really, really unlikely.
        if (old_type != MONS_GOLD_MIMIC || mons->type != MONS_GOLD_MIMIC)
            was_seen = false;
    }

    const bool now_visible = mons_near(mons);
    if (!silent && now_visible)
    {
        if (was_seen)
            simple_monster_message(mons, " reappears nearby!");
        else
        {
            // Even if it doesn't interrupt an activity (the player isn't
            // delayed, the monster isn't hostile) we still want to give
            // a message.
            activity_interrupt_data ai(mons, "thin air");
            if (!interrupt_activity(AI_SEE_MONSTER, ai))
                simple_monster_message(mons, " appears out of thin air!");
        }
    }

    if (mons->visible_to(&you) && now_visible)
        handle_seen_interrupt(mons);

    // Leave a purple cloud.
    // XXX: If silent is true, this is not an actual teleport, but
    //      the game moving a monster out of the way.
    if (!silent)
    {
        place_cloud(CLOUD_TLOC_ENERGY, oldplace, 1 + random2(3),
                    mons->kill_alignment(), KILL_MON_MISSILE);
    }

    mons->check_redraw(oldplace);
    mons->apply_location_effects(oldplace);

    mons_relocated(mons);

    // Teleporting mimics change form - if they reappear out of LOS, they are
    // no longer known.
    if (mons_is_mimic(mons->type))
    {
        if (now_visible)
            mons->flags |= MF_KNOWN_MIMIC;
        else
            mons->flags &= ~MF_KNOWN_MIMIC;
    }
}

void mons_clear_trapping_net(monster* mon)
{
    if (!mon->caught())
        return;

    const int net = get_trapping_net(mon->pos());
    if (net != NON_ITEM)
        remove_item_stationary(mitm[net]);

    mon->del_ench(ENCH_HELD, true);
}

std::string summoned_poof_msg(const monster* mons, bool plural)
{
    int  summon_type = 0;
    bool valid_mon   = false;
    if (mons != NULL && !invalid_monster(mons))
    {
        (void) mons->is_summoned(NULL, &summon_type);
        valid_mon = true;
    }

    std::string msg      = "disappear%s in a puff of smoke";
    bool        no_chaos = false;

    switch (summon_type)
    {
    case SPELL_SHADOW_CREATURES:
        msg      = "dissolve%s into shadows";
        no_chaos = true;
        break;

    case MON_SUMM_CHAOS:
        msg = "degenerate%s into a cloud of primal chaos";
        break;

    case MON_SUMM_WRATH:
    case MON_SUMM_AID:
        if (valid_mon && is_good_god(mons->god))
        {
            msg      = "dissolve%s into sparkling lights";
            no_chaos = true;
        }
        break;
    }

    if (valid_mon)
    {
        if (mons->god == GOD_XOM && !no_chaos && one_chance_in(10)
            || mons->type == MONS_CHAOS_SPAWN)
        {
            msg = "degenerate%s into a cloud of primal chaos";
        }

        if (mons->is_holy()
            && summon_type != SPELL_SHADOW_CREATURES
            && summon_type != MON_SUMM_CHAOS)
        {
            msg = "dissolve%s into sparkling lights";
        }

        if (mons_is_slime(mons)
            && mons->god == GOD_JIYVA)
        {
            msg = "dissolve%s into a puddle of slime";
        }
    }

    // Conjugate.
    msg = make_stringf(msg.c_str(), plural ? "" : "s");

    return (msg);
}

std::string summoned_poof_msg(const int midx, const item_def &item)
{
    if (midx == NON_MONSTER)
        return summoned_poof_msg(static_cast<const monster* >(NULL), item);
    else
        return summoned_poof_msg(&menv[midx], item);
}

std::string summoned_poof_msg(const monster* mons, const item_def &item)
{
    ASSERT(item.flags & ISFLAG_SUMMONED);

    return summoned_poof_msg(mons, item.quantity > 1);
}

bool mons_reaped(actor *killer, monster* victim)
{
    beh_type beh;
    unsigned short hitting;

    if (killer->atype() == ACT_PLAYER)
    {
        hitting = MHITYOU;
        beh     = BEH_FRIENDLY;
    }
    else
    {
        monster* mon = killer->as_monster();

        beh = SAME_ATTITUDE(mon);

        // Get a new foe for the zombie to target.
        behaviour_event(mon, ME_EVAL);
        hitting = mon->foe;
    }

    int midx = NON_MONSTER;
    if (animate_remains(victim->pos(), CORPSE_BODY, beh, hitting, killer, "",
                        GOD_NO_GOD, true, true, true, &midx) <= 0)
    {
        return (false);
    }

    monster* zombie = &menv[midx];

    if (you.can_see(victim))
        mprf("%s turns into a zombie!", victim->name(DESC_CAP_THE).c_str());
    else if (you.can_see(zombie))
        mprf("%s appears out of thin air!", zombie->name(DESC_CAP_THE).c_str());

    player_angers_monster(zombie);

    return (true);
}

beh_type attitude_creation_behavior(mon_attitude_type att)
{
    switch (att)
    {
    case ATT_NEUTRAL:
        return (BEH_NEUTRAL);
    case ATT_GOOD_NEUTRAL:
        return (BEH_GOOD_NEUTRAL);
    case ATT_STRICT_NEUTRAL:
        return (BEH_STRICT_NEUTRAL);
    case ATT_FRIENDLY:
        return (BEH_FRIENDLY);
    default:
        return (BEH_HOSTILE);
    }

}

// Return the creation behavior type corresponding to the input
// monsters actual attitude (i.e. ignoring monster enchantments).
beh_type actual_same_attitude(const monster& base)
{
    return attitude_creation_behavior(base.attitude);
}

// Called whenever an already existing monster changes its attitude, possibly
// temporarily.
void mons_att_changed(monster* mon)
{
    const mon_attitude_type att = mon->temp_attitude();

    if (mons_base_type(mon) == MONS_KRAKEN)
    {
        const int headnum = mon->mindex();

        for (monster_iterator mi; mi; ++mi)
            if (mi->type == MONS_KRAKEN_TENTACLE
                && (int)mi->number == headnum)
            {
                mi->attitude = att;
                for (monster_iterator connect; connect; ++connect)
                {
                    if (connect->type == MONS_KRAKEN_CONNECTOR
                        && (int) connect->number == mi->mindex())
                    {
                        connect->attitude = att;
                    }
                }
            }
    }
    if (mon->type == MONS_DEMONIC_TENTACLE_SEGMENT
        || mon->type == MONS_DEMONIC_TENTACLE)
    {
        int base_idx = mon->type == MONS_DEMONIC_TENTACLE ? mon->mindex() : mon->number;

        menv[base_idx].attitude = att;
        for (monster_iterator mi; mi; ++mi)
        {
            mi->attitude = att;
        }
    }
}

// Find an enemy who would suffer from Awaken Forest.
actor* forest_near_enemy(const actor *mon)
{
    const coord_def pos = mon->pos();

    for (radius_iterator ri(pos, LOS_RADIUS); ri; ++ri)
    {
        actor* foe = actor_at(*ri);
        if (!foe || mons_aligned(foe, mon))
            continue;

        for (adjacent_iterator ai(*ri); ai; ++ai)
            if (grd(*ai) == DNGN_TREE && cell_see_cell(pos, *ai, LOS_DEFAULT))
                return (foe);
    }

    return (NULL);
}

// Print a message only if you can see any affected trees.
void forest_message(const coord_def pos, const std::string msg, msg_channel_type ch)
{
    for (radius_iterator ri(pos, LOS_RADIUS); ri; ++ri)
        if (grd(*ri) == DNGN_TREE
            && cell_see_cell(you.pos(), *ri, LOS_DEFAULT)
            && cell_see_cell(pos, *ri, LOS_DEFAULT))
        {
            mpr(msg, ch);
            return;
        }
}

void forest_damage(const actor *mon)
{
    const coord_def pos = mon->pos();

    if (one_chance_in(4))
        forest_message(pos, random_choose_string(
            "The trees move their gnarly branches around.",
            "You feel roots moving beneath the ground.",
            "Branches wave dangerously above you.",
            "Trunks creak and shift.",
            "Tree limbs sway around you.",
            0), MSGCH_TALK_VISUAL);

    for (radius_iterator ri(pos, LOS_RADIUS); ri; ++ri)
    {
        actor* foe = actor_at(*ri);
        if (!foe || mons_aligned(foe, mon))
            continue;

        for (adjacent_iterator ai(*ri); ai; ++ai)
            if (grd(*ai) == DNGN_TREE && cell_see_cell(pos, *ai, LOS_DEFAULT))
            {
                const int damage = 5 + random2(10);
                if (foe->atype() == ACT_PLAYER)
                {
                    mpr(random_choose_string(
                        "You are hit by a branch!",
                        "A tree reaches out and hits you!",
                        "A root smacks you from below.",
                        0));
                    ouch(damage, mon->mindex(), KILLED_BY_BEAM,
                         "angry trees", true);
                }
                else
                {
                    if (you.see_cell(foe->pos()))
                    {
                        const char *msg = random_choose_string(
                            "%s is hit by a branch!",
                            "A tree reaches out and hits %s!",
                            "A root smacks %s from below.",
                            0);
                        const bool up = *msg == '%';
                        // "it" looks butt-ugly here...
                        mprf(msg, foe->visible_to(&you) ?
                                      foe->name(up ? DESC_CAP_THE
                                                   : DESC_NOCAP_THE).c_str()
                                    : up ? "Something" : "something");
                    }
                    foe->hurt(mon, damage);
                }
                break;
            }
    }
}<|MERGE_RESOLUTION|>--- conflicted
+++ resolved
@@ -1252,11 +1252,11 @@
             monster_die(&menv[base_id], KILL_RESET, -1, true, false);
         }
     }
-    else if (monster->type == MONS_DEMONIC_TENTACLE
-             || monster->type == MONS_DEMONIC_TENTACLE_SEGMENT)
-    {
-        int base_id = monster->type == MONS_DEMONIC_TENTACLE
-                      ? monster->mindex() : monster->number;
+    else if (mons->type == MONS_DEMONIC_TENTACLE
+             || mons->type == MONS_DEMONIC_TENTACLE_SEGMENT)
+    {
+        int base_id = mons->type == MONS_DEMONIC_TENTACLE
+                      ? mons->mindex() : mons->number;
 
         monster_die(&menv[base_id], KILL_RESET, -1, true, false);
 
@@ -2133,21 +2133,20 @@
         }
 
     }
-<<<<<<< HEAD
-    else if (monster->type == MONS_DEMONIC_TENTACLE)
+    else if (mons->type == MONS_DEMONIC_TENTACLE)
     {
         for (monster_iterator mit; mit; ++mit)
         {
             if (mit->alive()
                 && mit->type == MONS_DEMONIC_TENTACLE_SEGMENT
-                && mit->number == unsigned(monster->mindex()))
+                && mit->number == unsigned(mons->mindex()))
             {
                 monster_die(*mit, KILL_MISC, NON_MONSTER, true);
             }
         }
-        if (monster->has_ench(ENCH_PORTAL_TIMER))
-        {
-            coord_def base_pos = monster->props["base_position"].get_coord();
+        if (mons->has_ench(ENCH_PORTAL_TIMER))
+        {
+            coord_def base_pos = mons->props["base_position"].get_coord();
 
             if (env.grid(base_pos) == DNGN_TEMP_PORTAL)
             {
@@ -2155,21 +2154,18 @@
             }
         }
     }
-    else if (monster->type == MONS_DEMONIC_TENTACLE_SEGMENT
+    else if (mons->type == MONS_DEMONIC_TENTACLE_SEGMENT
              && killer != KILL_MISC)
     {
-        if (!invalid_monster_index(monster->number)
-             && mons_base_type(&menv[monster->number]) == MONS_DEMONIC_TENTACLE
-             && menv[monster->number].alive())
-        {
-            monster_die(&menv[monster->number], killer, killer_index, silent,
+        if (!invalid_monster_index(mons->number)
+             && mons_base_type(&menv[mons->number]) == MONS_DEMONIC_TENTACLE
+             && menv[mons->number].alive())
+        {
+            monster_die(&menv[mons->number], killer, killer_index, silent,
                         wizard, fake);
         }
     }
-    else if (mons_is_elven_twin(monster) && mons_near(monster))
-=======
     else if (mons_is_elven_twin(mons) && mons_near(mons))
->>>>>>> a655d7e8
     {
         elven_twin_died(mons, in_transit, killer, killer_index);
     }
