--- conflicted
+++ resolved
@@ -90,14 +90,9 @@
     case SP_PALE_DRACONIAN:
     case SP_BASE_DRACONIAN:     sb =  9; ib =  6; db =  2;      break;  // 17
 
-<<<<<<< HEAD
     case SP_FELID:              sb =  2; ib =  7; db =  9;      break;  // 18
-    }
-=======
-    case SP_CAT:                sb =  2; ib =  7; db =  9;      break;  // 18
     case SP_OCTOPUS:            sb =  5; ib =  8; db =  5;      break;  // 18
-}
->>>>>>> 6ae1cd1c
+    }
 
     you.base_stats[STAT_STR] = sb + 2;
     you.base_stats[STAT_INT] = ib + 2;
@@ -335,7 +330,6 @@
         you.mutation[MUT_CARNIVOROUS]     = 3;
         you.mutation[MUT_SLOW_METABOLISM] = 2;
         break;
-<<<<<<< HEAD
     case SP_DEEP_ELF:
         you.mutation[MUT_FRAIL] = 2;
         break;
@@ -347,13 +341,13 @@
     case SP_BASE_DRACONIAN:
     case SP_MOUNTAIN_DWARF:
         you.mutation[MUT_ROBUST] = 1;
-=======
+        break;
     case SP_OCTOPUS:
         you.mutation[MUT_TENTACLES]       = 3;
         you.mutation[MUT_BEAK]            = 1;
         you.mutation[MUT_CAMOUFLAGE]      = 1;
         you.mutation[MUT_GELATINOUS_BODY] = 1;
->>>>>>> 6ae1cd1c
+        you.mutation[MUT_FRAIL]           = 1;
         break;
     default:
         break;
@@ -1122,63 +1116,6 @@
     }
 }
 
-<<<<<<< HEAD
-=======
-static void _give_species_bonus_hp()
-{
-    if (player_genus(GENPC_DRACONIAN) || player_genus(GENPC_DWARVEN))
-        inc_max_hp(1);
-    else
-    {
-        switch (you.species)
-        {
-        case SP_CENTAUR:
-        case SP_OGRE:
-        case SP_TROLL:
-            inc_max_hp(3);
-            break;
-
-        case SP_GHOUL:
-        case SP_MINOTAUR:
-        case SP_NAGA:
-        case SP_DEMIGOD:
-            inc_max_hp(2);
-            break;
-
-        case SP_HILL_ORC:
-        case SP_MUMMY:
-        case SP_MERFOLK:
-            inc_max_hp(1);
-            break;
-
-        case SP_HIGH_ELF:
-        case SP_VAMPIRE:
-            dec_max_hp(1);
-            break;
-
-        case SP_DEEP_ELF:
-        case SP_HALFLING:
-        case SP_KENKU:
-        case SP_KOBOLD:
-        case SP_SPRIGGAN:
-            dec_max_hp(2);
-            break;
-
-        case SP_CAT:
-            dec_max_hp(3);
-            break;
-
-        case SP_OCTOPUS:
-            dec_max_hp(1);
-            break;
-
-        default:
-            break;
-        }
-    }
-}
-
->>>>>>> 6ae1cd1c
 // Adjust max_magic_points by species. {dlb}
 static void _give_species_bonus_mp()
 {
