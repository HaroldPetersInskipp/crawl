/**
 * @file
 * @brief Functions related to the monster arena (stage and watch fights).
**/

#include "AppHdr.h"

#include "arena.h"

#include "cio.h"
#include "colour.h"
#include "command.h"
#include "dungeon.h"
#include "env.h"
#include "externs.h"
#include "initfile.h"
#include "items.h"
#include "itemname.h" // for make_name()
#include "l_defs.h"
#include "libutil.h"
#include "los.h"
#include "macro.h"
#include "maps.h"
#include "message.h"
#include "mon-behv.h"
#include "mon-iter.h"
#include "mon-pick.h"
#include "mon-util.h"
#include "mon-place.h"
#include "mgen_data.h"
#include "mon-stuff.h"
#include "ng-init.h"
#include "options.h"
#include "spl-miscast.h"
#include "spl-util.h"
#include "state.h"
#ifdef USE_TILE
 #include "tileview.h"
#endif
#include "view.h"
#include "viewgeom.h"

#define ARENA_VERBOSE

extern void world_reacts();

namespace arena
{
    void write_error(const std::string &error);

    // A faction is just a big list of monsters. Monsters will be dropped
    // around the appropriate marker.
    struct faction
    {
        std::string desc;
        mons_list   members;
        bool        friendly;
        int         active_members;
        bool        won;

        std::vector<int>       respawn_list;
        std::vector<coord_def> respawn_pos;

        faction(bool fr) : members(), friendly(fr), active_members(0),
                           won(false) { }

        void place_at(const coord_def &pos);

        void reset()
        {
            active_members = 0;
            won            = false;

            respawn_list.clear();
            respawn_pos.clear();
        }

        void clear()
        {
            reset();
            members.clear();
        }
    };

    std::string teams;

    int total_trials = 0;

    bool contest_canceled = false;

    bool is_respawning = false;

    int trials_done = 0;
    int team_a_wins = 0;
    int ties        = 0;

    int turns       = 0;

    bool allow_summons       = true;
    bool allow_animate       = true;
    bool allow_chain_summons = true;
    bool allow_zero_xp       = false;
    bool allow_immobile      = true;
    bool allow_bands         = true;
    bool name_monsters       = false;
    bool random_uniques      = false;
    bool real_summons        = false;
    bool move_summons        = false;
    bool respawn             = false;
    bool move_respawns       = false;

    bool miscasts            = false;

    int  summon_throttle     = INT_MAX;

    std::vector<int> uniques_list;
    std::vector<int> a_spawners;
    std::vector<int> b_spawners;
    int8_t           to_respawn[MAX_MONSTERS];

    int item_drop_times[MAX_ITEMS];

    bool banned_glyphs[128];

    std::string arena_type = "";
    faction faction_a(true);
    faction faction_b(false);
    coord_def place_a, place_b;

    bool cycle_random     = false;
    int  cycle_random_pos = -1;

    FILE *file = NULL;
    int message_pos = 0;
    level_id place(BRANCH_MAIN_DUNGEON, 20);

    void adjust_spells(monster* mons, bool no_summons, bool no_animate)
    {
        monster_spells &spells(mons->spells);
        for (int i = 0; i < NUM_MONSTER_SPELL_SLOTS; ++i)
        {
            spell_type sp = spells[i];
            if (no_summons && spell_typematch(sp, SPTYP_SUMMONING))
                spells[i] = SPELL_NO_SPELL;
            else if (no_animate && sp == SPELL_ANIMATE_DEAD)
                spells[i] = SPELL_NO_SPELL;
        }
    }

    void adjust_monsters()
    {
        for (monster_iterator mon; mon; ++mon)
        {
            const bool friendly = mon->friendly();
            // Set target to the opposite faction's home base.
            mon->target = friendly ? place_b : place_a;
        }
    }

    void list_eq(const monster *mon)
    {
        if (!Options.arena_list_eq || file == NULL)
            return;

        std::vector<int> items;

        for (int i = 0; i < NUM_MONSTER_SLOTS; i++)
            if (mon->inv[i] != NON_ITEM)
                items.push_back(mon->inv[i]);

        if (items.empty())
            return;

        fprintf(file, "%s:\n", mon->name(DESC_PLAIN, true).c_str());

        for (unsigned int i = 0; i < items.size(); i++)
        {
            item_def &item = mitm[items[i]];
            fprintf(file, "        %s\n",
                    item.name(DESC_PLAIN, false, true).c_str());
        }
    }

    void faction::place_at(const coord_def &pos)
    {
        ASSERT(in_bounds(pos));
        for (int i = 0, size = members.size(); i < size; ++i)
        {
            mons_spec spec = members.get_monster(i);

            if (friendly)
                spec.attitude = ATT_FRIENDLY;

            for (int q = 0; q < spec.quantity; ++q)
            {
                const coord_def loc = pos;
                if (!in_bounds(loc))
                    break;

<<<<<<< HEAD
                const int imon = dgn_place_monster(spec, -1,
                                                   loc, false, true, false);
                if (imon == -1)
=======
                const monster* mon = dgn_place_monster(spec, you.absdepth0,
                                                       loc, false, true, false);
                if (!mon)
>>>>>>> 9d196e98
                {
                    game_ended_with_error(
                        make_stringf(
                            "Failed to create monster at (%d,%d) grd: %s",
                            loc.x, loc.y, dungeon_feature_name(grd(loc))));
                }
                list_eq(mon);
                to_respawn[mon->mindex()] = i;
            }
        }
    }

    void center_print(unsigned sz, std::string text, int number = -1)
    {
        if (number >= 0)
            text = make_stringf("(%d) %s", number, text.c_str());

        unsigned len = strwidth(text);
        if (len > sz)
            text = chop_string(text, len = sz);

        cprintf("%s%s", std::string((sz - len) / 2, ' ').c_str(), text.c_str());
    }

    void setup_level()
    {
        turns = 0;

        a_spawners.clear();
        b_spawners.clear();
        memset(item_drop_times, 0, sizeof(item_drop_times));

        if (place.is_valid())
        {
            you.where_are_you = place.branch;
            you.depth         = place.depth;
        }

        dgn_reset_level();

        for (int x = 0; x < GXM; ++x)
            for (int y = 0; y < GYM; ++y)
                grd[x][y] = DNGN_ROCK_WALL;

        unwind_bool gen(Generating_Level, true);

        typedef unwind_var< std::set<std::string> > unwind_stringset;

        const unwind_stringset mtags(you.uniq_map_tags);
        const unwind_stringset mnames(you.uniq_map_names);

        std::string map_name = "arena_" + arena_type;
        const map_def *map = random_map_for_tag(map_name.c_str());

        if (!map)
            throw make_stringf("No arena maps named \"%s\"", arena_type.c_str());

#ifdef USE_TILE
        // Arena is never saved, so we can skip this.
        tile_init_default_flavour();
        tile_clear_flavour();
#endif

        ASSERT(map);
        bool success = dgn_place_map(map, true, true);
        if (!success)
            throw make_stringf("Failed to create arena named \"%s\"",
                               arena_type.c_str());
        link_items();

        if (!env.rock_colour)
            env.rock_colour = CYAN;
        if (!env.floor_colour)
            env.floor_colour = LIGHTGREY;

#ifdef USE_TILE
        tile_new_level(true);
#endif
        los_changed();
        env.markers.activate_all();
    }

    std::string find_monster_spec()
    {
        if (!teams.empty())
            return (teams);
        else
            return ("random v random");
    }

    void parse_faction(faction &fact, std::string spec)
        throw (std::string)
    {
        fact.clear();
        fact.desc = spec;

        std::vector<std::string> monsters = split_string(",", spec);
        for (int i = 0, size = monsters.size(); i < size; ++i)
        {
            const std::string err = fact.members.add_mons(monsters[i], false);
            if (!err.empty())
                throw err;
        }
    }

    void parse_monster_spec()
        throw (std::string)
    {
        std::string spec = find_monster_spec();

        allow_chain_summons = !strip_tag(spec, "no_chain_summons");

        allow_summons   = !strip_tag(spec, "no_summons");
        allow_animate   = !strip_tag(spec, "no_animate");
        allow_immobile  = !strip_tag(spec, "no_immobile");
        allow_bands     = !strip_tag(spec, "no_bands");
        allow_zero_xp   =  strip_tag(spec, "allow_zero_xp");
        real_summons    =  strip_tag(spec, "real_summons");
        move_summons    =  strip_tag(spec, "move_summons");
        miscasts        =  strip_tag(spec, "miscasts");
        respawn         =  strip_tag(spec, "respawn");
        move_respawns   =  strip_tag(spec, "move_respawns");
        summon_throttle = strip_number_tag(spec, "summon_throttle:");

        if (real_summons && respawn)
            throw (std::string("Can't set real_summons and respawn at "
                               "same time."));

        if (summon_throttle <= 0)
            summon_throttle = INT_MAX;

        cycle_random   = strip_tag(spec, "cycle_random");
        name_monsters  = strip_tag(spec, "names");
        random_uniques = strip_tag(spec, "random_uniques");

        const int ntrials = strip_number_tag(spec, "t:");
        if (ntrials != TAG_UNFOUND && ntrials >= 1 && ntrials <= 99
            && !total_trials)
            total_trials = ntrials;

        arena_type = strip_tag_prefix(spec, "arena:");

        if (arena_type.empty())
            arena_type = "default";

        const int arena_delay = strip_number_tag(spec, "delay:");
        if (arena_delay >= 0 && arena_delay < 2000)
            Options.arena_delay = arena_delay;

        std::string arena_place = strip_tag_prefix(spec, "arena_place:");
        if (!arena_place.empty())
        {
            try
            {
                place = level_id::parse_level_id(arena_place);
            }
            catch (const std::string &err)
            {
                throw make_stringf("Bad place '%s': %s",
                                   arena_place.c_str(),
                                   err.c_str());
            }
        }

        const std::string glyphs = strip_tag_prefix(spec, "ban_glyphs:");
        for (unsigned int i = 0; i < glyphs.size(); i++)
            if (!(glyphs[i] & !127))
                banned_glyphs[static_cast<int>(glyphs[i])] = true;

        std::vector<std::string> factions = split_string(" v ", spec);

        if (factions.size() == 1)
            factions = split_string(" vs ", spec);

        if (factions.size() != 2)
            throw make_stringf("Expected arena monster spec \"xxx v yyy\", "
                               "but got \"%s\"", spec.c_str());

        try
        {
            parse_faction(faction_a, factions[0]);
            parse_faction(faction_b, factions[1]);
        }
        catch (const std::string &err)
        {
            throw make_stringf("Bad monster spec \"%s\": %s",
                               spec.c_str(),
                               err.c_str());
        }

        if (faction_a.desc == faction_b.desc)
        {
            faction_a.desc += " (A)";
            faction_b.desc += " (B)";
        }
    }

    void setup_monsters()
        throw (std::string)
    {
        faction_a.reset();
        faction_b.reset();

        for (int i = 0; i < MAX_MONSTERS; i++)
            to_respawn[i] = -1;

        unwind_var< FixedVector<bool, NUM_MONSTERS> >
            uniq(you.unique_creatures);

        place_a = dgn_find_feature_marker(DNGN_STONE_STAIRS_UP_I);
        place_b = dgn_find_feature_marker(DNGN_STONE_STAIRS_DOWN_I);

        // Place the different factions in different orders on
        // alternating rounds so that one side doesn't get the
        // first-move advantage for all rounds.
        if (trials_done & 1)
        {
            faction_a.place_at(place_a);
            faction_b.place_at(place_b);
        }
        else
        {
            faction_b.place_at(place_b);
            faction_a.place_at(place_a);
        }

        adjust_monsters();
    }

    void show_fight_banner(bool after_fight = false)
    {
        int line = 1;

        cgotoxy(1, line++, GOTO_STAT);
        textcolor(WHITE);
        center_print(crawl_view.hudsz.x, "Crawl " + Version::Long());
        line++;

        cgotoxy(1, line++, GOTO_STAT);
        textcolor(YELLOW);
        center_print(crawl_view.hudsz.x, faction_a.desc,
                     total_trials ? team_a_wins : -1);
        cgotoxy(1, line++, GOTO_STAT);
        textcolor(LIGHTGREY);
        center_print(crawl_view.hudsz.x, "vs");
        cgotoxy(1, line++, GOTO_STAT);
        textcolor(YELLOW);
        center_print(crawl_view.hudsz.x, faction_b.desc,
                     total_trials ? trials_done - team_a_wins - ties : -1);

        if (total_trials > 1 && trials_done < total_trials)
        {
            cgotoxy(1, line++, GOTO_STAT);
            textcolor(BROWN);
            center_print(crawl_view.hudsz.x,
                         make_stringf("Round %d of %d",
                                      after_fight ? trials_done
                                                  : trials_done + 1,
                                      total_trials));
        }
        else
        {
            cgotoxy(1, line++, GOTO_STAT);
            textcolor(BROWN);
            clear_to_end_of_line();
        }
    }

    void setup_others()
    {
        you.species = SP_HUMAN;
        you.char_class = JOB_FIGHTER;
        you.experience_level = 27;

        you.position.y = -1;
        coord_def yplace(dgn_find_feature_marker(DNGN_ESCAPE_HATCH_UP));
        crawl_view.set_player_at(yplace);

        you.mutation[MUT_ACUTE_VISION] = 3;

        you.your_name = "Arena";

        you.hp = you.hp_max = 99;

        for (int i = 0; i < NUM_STATS; ++i)
            you.base_stats[i] = 20;

        Options.show_gold_turns = false;

        show_fight_banner();
    }

    void expand_mlist(int exp)
    {
        crawl_view.mlistp.y  -= exp;
        crawl_view.mlistsz.y += exp;
    }

    void setup_fight()
        throw (std::string)
    {
        //no_messages mx;
        parse_monster_spec();
        setup_level();

        // Monster setup may block waiting for matchups.
        setup_monsters();

        setup_others();
    }

    // Temporarily reset crawl_state.type to force a --more-- to happen.
    void more()
    {
        unwind_var<game_type> type(crawl_state.type, GAME_TYPE_NORMAL);

        ::more();
    }

    void count_foes()
    {
        int orig_a = faction_a.active_members;
        int orig_b = faction_b.active_members;

        if (orig_a < 0)
            mpr("Book-keeping says faction_a has negative active members.",
                MSGCH_ERROR);

        if (orig_b < 0)
            mpr("Book-keeping says faction_b has negative active members.",
                MSGCH_ERROR);

        faction_a.active_members = 0;
        faction_b.active_members = 0;

        for (monster_iterator mons; mons; ++mons)
        {
            if (mons->attitude == ATT_FRIENDLY)
                faction_a.active_members++;
            else if (mons->attitude == ATT_HOSTILE)
                faction_b.active_members++;
        }

        if (orig_a != faction_a.active_members
            || orig_b != faction_b.active_members)
        {
            mpr("Book-keeping error in faction member count.", MSGCH_ERROR);

            if (faction_a.active_members > 0
                && faction_b.active_members <= 0)
            {
                faction_a.won = true;
                faction_b.won = false;
            }
            else if (faction_b.active_members > 0
                     && faction_a.active_members <= 0)
            {
                faction_b.won = true;
                faction_a.won = false;
            }
        }
    }

    // Returns true as long as at least one member of each faction is alive.
    bool fight_is_on()
    {
        if (faction_a.active_members > 0 && faction_b.active_members > 0)
        {
            if (faction_a.won || faction_b.won)
            {
                mpr("Both factions alive but one declared the winner.",
                    MSGCH_ERROR);
                faction_a.won = false;
                faction_b.won = false;
            }
            return (true);
        }

        // Sync up our book-keeping with the actual state, and report
        // any inconsistencies.
        count_foes();

        return (faction_a.active_members > 0 && faction_b.active_members > 0);
    }

    void report_foes()
    {
        for (monster_iterator mons; mons; ++mons)
        {
            if (mons->type == MONS_SIGMUND)
            {
                coord_def where;
                if (mons->get_foe())
                    where = mons->get_foe()->pos();
                mprf("%s (%d,%d) foe: %s (%d,%d)",
                     mons->name(DESC_PLAIN).c_str(),
                     mons->pos().x, mons->pos().y,
                     mons->get_foe()? mons->get_foe()->name(DESC_PLAIN).c_str()
                     : "(none)",
                     where.x, where.y);
            }
        }
    }

    void fixup_foes()
    {
        for (monster_iterator mons; mons; ++mons)
            behaviour_event(*mons, ME_DISTURB, MHITNOT, mons->pos());
    }

    void dump_messages()
    {
        if (!Options.arena_dump_msgs || file == NULL)
            return;

        std::vector<int> channels;
        std::vector<std::string> messages =
            get_recent_messages(message_pos,
                                !Options.arena_dump_msgs_all,
                                &channels);

        for (unsigned int i = 0; i < messages.size(); i++)
        {
            std::string msg  = messages[i];
            int         chan = channels[i];

            std::string prefix;
            switch (chan)
            {
                // Ignore messages generated while the user examines
                // the arnea.
                case MSGCH_PROMPT:
                case MSGCH_MONSTER_TARGET:
                case MSGCH_FLOOR_ITEMS:
                case MSGCH_EXAMINE:
                case MSGCH_EXAMINE_FILTER:
                    continue;

                // If a monster-damage message ends with '!' it's a
                // death message, otherwise it's an examination message
                // and should be skipped.
                case MSGCH_MONSTER_DAMAGE:
                    if (msg[msg.length() - 1] != '!')
                        continue;
                    break;

                case MSGCH_ERROR: prefix = "ERROR: "; break;
                case MSGCH_WARN: prefix = "WARN: "; break;
                case MSGCH_DIAGNOSTICS: prefix = "DIAG: "; break;
                case MSGCH_SOUND: prefix = "SOUND: "; break;

                case MSGCH_TALK_VISUAL:
                case MSGCH_TALK: prefix = "TALK: "; break;
            }
            msg = prefix + msg;

            fprintf(file, "%s\n", msg.c_str());
        }
    }

    // Try to prevent random luck from letting one spawner fill up the
    // arena with so many monsters that the other spawner can never get
    // back on even footing.
    void balance_spawners()
    {
        if (a_spawners.empty() || b_spawners.empty())
            return;

        if (faction_a.active_members == 0 || faction_b.active_members == 0)
        {
            mpr("ERROR: Both sides have spawners, but the active member "
                "count of one side has been reduced to zero!", MSGCH_ERROR);
            return;
        }

        for (unsigned int i = 0; i < a_spawners.size(); i++)
        {
            int idx = a_spawners[i];
            menv[idx].speed_increment *= faction_b.active_members;
            menv[idx].speed_increment /= faction_a.active_members;
        }

        for (unsigned int i = 0; i < b_spawners.size(); i++)
        {
            int idx = b_spawners[i];
            menv[idx].speed_increment *= faction_a.active_members;
            menv[idx].speed_increment /= faction_b.active_members;
        }
    }

    void do_miscasts()
    {
        if (!miscasts)
            return;

        for (monster_iterator mon; mon; ++mon)
        {
            if (mon->type == MONS_TEST_SPAWNER)
                continue;

            MiscastEffect(*mon, mon->mindex(), SPTYP_RANDOM,
                          random_range(1, 3), "arena miscast", NH_NEVER);
        }
    }

    void handle_keypress(int ch)
    {
        if (key_is_escape(ch) || tolower(ch) == 'q')
        {
            contest_canceled = true;
            mpr("Canceled contest at user request");
            return;
        }

        const command_type cmd = key_to_command(ch, KMC_DEFAULT);

        // We only allow a short list of commands to be used in the arena.
        switch (cmd)
        {
        case CMD_LOOK_AROUND:
        case CMD_SUSPEND_GAME:
        case CMD_REPLAY_MESSAGES:
            break;

        default:
            return;
        }

        if (file != NULL)
            fflush(file);

        cursor_control coff(true);

        unwind_var<game_type> type(crawl_state.type, GAME_TYPE_NORMAL);
        unwind_bool ar_susp(crawl_state.arena_suspended, true);
        coord_def yplace(dgn_find_feature_marker(DNGN_ESCAPE_HATCH_UP));
        unwind_var<coord_def> pos(you.position);
        you.position = yplace;
        process_command(cmd);
    }

    void do_respawn(faction &fac)
    {
        is_respawning = true;
        for (unsigned int _i = fac.respawn_list.size(); _i > 0; _i--)
        {
            unsigned int i = _i - 1;

            coord_def pos      = fac.respawn_pos[i];
            int       spec_idx = fac.respawn_list[i];
            mons_spec spec     = fac.members.get_monster(spec_idx);

            if (fac.friendly)
                spec.attitude = ATT_FRIENDLY;

<<<<<<< HEAD
            int idx = dgn_place_monster(spec, -1, pos, false, true);
=======
            monster *mon = dgn_place_monster(spec, you.absdepth0, pos,
                                             false, true);
>>>>>>> 9d196e98

            if (!mon && fac.active_members == 0 && monster_at(pos))
            {
                // We have no members left, so to prevent the round
                // from ending attempt to displace whatever is in
                // our position.
                monster* other = monster_at(pos);

                if (to_respawn[other->mindex()] == -1)
                {
                    // The other monster isn't a respawner itself, so
                    // just get rid of it.
                    mprf(MSGCH_DIAGNOSTICS,
                         "Dismissing non-respawner %s to make room for "
                         "respawner whose side has 0 active members.",
                         other->name(DESC_PLAIN, true).c_str());
                    monster_die(other, KILL_DISMISSED, NON_MONSTER);
                }
                else
                {
                    // Other monster is a respawner, try to move it.
                    mprf(MSGCH_DIAGNOSTICS,
                         "Teleporting respawner %s to make room for "
                         "other respawner whose side has 0 active members.",
                         other->name(DESC_PLAIN, true).c_str());
                    monster_teleport(other, true);
                }

<<<<<<< HEAD
                idx = dgn_place_monster(spec, -1, pos, false, true);
=======
                mon = dgn_place_monster(spec, you.absdepth0, pos, false,
                                        true);
>>>>>>> 9d196e98
            }

            if (mon)
            {
                // We succeeded, so remove from list.
                fac.respawn_list.erase(fac.respawn_list.begin() + i);
                fac.respawn_pos.erase(fac.respawn_pos.begin() + i);

                to_respawn[mon->mindex()] = spec_idx;

                if (move_respawns)
                    monster_teleport(mon, true, true);
            }
            else
            {
                // Couldn't respawn, so leave it on the list; hopefully
                // space will open up later.
            }
        }
        is_respawning = false;
    }

    void do_fight()
    {
        viewwindow();
        mesclr(true);
        {
            cursor_control coff(false);
            while (fight_is_on())
            {
                if (kbhit())
                {
                    const int ch = getchm();
                    handle_keypress(ch);
                    ASSERT(crawl_state.game_is_arena() && !crawl_state.arena_suspended);
                    if (contest_canceled)
                        return;
                }

#ifdef ARENA_VERBOSE
                mprf("---- Turn #%d ----", turns);
#endif

                // Check the consistency of our book-keeping every 100 turns.
                if ((turns++ % 100) == 0)
                    count_foes();

                viewwindow();
                you.time_taken = 10;
                // Make sure we don't starve.
                you.hunger = 10999;
                //report_foes();
                world_reacts();
                do_miscasts();
                do_respawn(faction_a);
                do_respawn(faction_b);
                balance_spawners();
                delay(Options.arena_delay);
                mesclr();
                dump_messages();
                ASSERT(you.pet_target == MHITNOT);
            }
            viewwindow();
        }

        mesclr();

        trials_done++;

        // We bother with all this to properly deal with ties, and with
        // ball lightning or giant spores winning the fight via suicide.
        // The sanity checking is probably just paranoia.
        bool was_tied = false;
        if (!faction_a.won && !faction_b.won)
        {
            if (faction_a.active_members > 0)
            {
                mpr("Tie declared, but faction_a won.", MSGCH_ERROR);
                team_a_wins++;
                faction_a.won = true;
            }
            else if (faction_b.active_members > 0)
            {
                mpr("Tie declared, but faction_b won.", MSGCH_ERROR);
                faction_b.won = true;
            }
            else
            {
                ties++;
                was_tied = true;
            }
        }
        else if (faction_a.won && faction_b.won)
        {
            faction_a.won = false;
            faction_b.won = false;

            mpr("*BOTH* factions won?!", MSGCH_ERROR);
            if (faction_a.active_members > 0)
            {
                mpr("Faction_a real winner.", MSGCH_ERROR);
                team_a_wins++;
                faction_a.won = true;
            }
            else if (faction_b.active_members > 0)
            {
                mpr("Faction_b real winner.", MSGCH_ERROR);
                faction_b.won = true;
            }
            else
            {
                mpr("Both sides dead.", MSGCH_ERROR);
                ties++;
                was_tied = true;
            }
        }
        else if (faction_a.won)
            team_a_wins++;

        show_fight_banner(true);

        std::string msg;
        if (was_tied)
            msg = "Tie";
        else
            msg = "Winner: %s!";

        if (Options.arena_dump_msgs || Options.arena_list_eq)
            msg = "---------- " + msg + " ----------";

        if (was_tied)
            mpr(msg.c_str());
        else
            mprf(msg.c_str(),
                 faction_a.won ? faction_a.desc.c_str()
                               : faction_b.desc.c_str());
        dump_messages();
    }

    void global_setup(const std::string& arena_teams)
    {
        // [ds] Turning off view_lock crashes arena.
        Options.view_lock_x = Options.view_lock_y = true;

        teams = arena_teams;
        // Set various options from the arena spec's tags
        try
        {
            parse_monster_spec();
        }
        catch (const std::string &error)
        {
            write_error(error);
            game_ended_with_error(error);
        }

        if (file != NULL)
            end(0, false, "Results file already open");
        file = fopen("arena.result", "w");

        if (file != NULL)
        {
            std::string spec = find_monster_spec();
            fprintf(file, "%s\n", spec.c_str());

            if (Options.arena_dump_msgs || Options.arena_list_eq)
                fprintf(file, "========================================\n");
        }

        expand_mlist(5);

        for (int i = 0; i < NUM_MONSTERS; i++)
        {
            if (i == MONS_PLAYER_GHOST)
                continue;

            if (mons_is_unique(i)
                && !arena_veto_random_monster(static_cast<monster_type>(i)))
            {
                uniques_list.push_back(i);
            }
        }
    }

    void global_shutdown()
    {
        if (file != NULL)
            fclose(file);

        file = NULL;
    }

    void write_results()
    {
        if (file != NULL)
        {
            if (Options.arena_dump_msgs || Options.arena_list_eq)
                fprintf(file, "========================================\n");
            fprintf(file, "%d-%d", team_a_wins,
                    trials_done - team_a_wins - ties);
            if (ties > 0)
                fprintf(file, "-%d", ties);
            fprintf(file, "\n");
        }
    }

    void write_error(const std::string &error)
    {
        if (file != NULL)
        {
            fprintf(file, "err: %s\n", error.c_str());
            fclose(file);
        }
        file = NULL;
    }

    void simulate()
    {
        init_level_connectivity();
        do
        {
            try
            {
                setup_fight();
            }
            catch (const std::string &error)
            {
                write_error(error);
                game_ended_with_error(error);
            }
            do_fight();

            if (trials_done < total_trials)
                delay(Options.arena_delay * 5);
        }
        while (!contest_canceled && trials_done < total_trials);

        if (total_trials > 0)
        {
            mprf("Final score: %s (%d); %s (%d) [%d ties]",
                 faction_a.desc.c_str(), team_a_wins,
                 faction_b.desc.c_str(), trials_done - team_a_wins - ties,
                 ties);
        }
        delay(Options.arena_delay * 5);

        write_results();
    }
}

/////////////////////////////////////////////////////////////////////////////

// Various arena callbacks

monster_type arena_pick_random_monster(const level_id &place, int power,
                                       int &lev_mons)
{
    if (arena::random_uniques)
    {
        const std::vector<int> &uniques = arena::uniques_list;

        const int type = uniques[random2(uniques.size())];
        you.unique_creatures[type] = false;

        return static_cast<monster_type>(type);
    }

    if (!arena::cycle_random)
        return (RANDOM_MONSTER);

    for (int tries = 0; tries <= NUM_MONSTERS; tries++)
    {
        arena::cycle_random_pos++;
        if (arena::cycle_random_pos >= NUM_MONSTERS)
            arena::cycle_random_pos = 0;

        const monster_type type =
            static_cast<monster_type>(arena::cycle_random_pos);

        if (mons_rarity(type, place) == 0)
            continue;

        if (arena_veto_random_monster(type))
            continue;

        return (type);
    }

    game_ended_with_error(
        make_stringf("No random monsters for place '%s'",
                     arena::place.describe().c_str()));
    return (NUM_MONSTERS);
}

bool arena_veto_random_monster(monster_type type)
{
    if (!arena::allow_immobile && mons_class_is_stationary(type))
        return (true);
    if (!arena::allow_zero_xp && mons_class_flag(type, M_NO_EXP_GAIN))
        return (true);
    if (!(mons_char(type) & !127) && arena::banned_glyphs[mons_char(type)])
        return (true);

    return (false);
}

bool arena_veto_place_monster(const mgen_data &mg, bool first_band_member,
                              const coord_def& pos)
{
    // If the first band member makes it past the summon throttle cut,
    // let all of the rest of its band in too regardless of the summon
    // throttle.
    if (mg.abjuration_duration > 0 && first_band_member)
    {
        if (mg.behaviour == BEH_FRIENDLY
            && arena::faction_a.active_members > arena::summon_throttle)
        {
            return (true);
        }
        else if (mg.behaviour == BEH_HOSTILE
                 && arena::faction_b.active_members > arena::summon_throttle)
        {
            return (true);
        }

    }
    return (!arena::allow_bands && !first_band_member
            || !(mons_char(mg.cls) & !127)
               && arena::banned_glyphs[mons_char(mg.cls)]);
}

// XXX: Still having some trouble with book-keeping if a slime creature
// is placed via splitting.
void arena_placed_monster(monster* mons)
{
    if (mons->attitude == ATT_FRIENDLY)
    {
        arena::faction_a.active_members++;
        arena::faction_b.won = false;
    }
    else if (mons->attitude == ATT_HOSTILE)
    {
        arena::faction_b.active_members++;
        arena::faction_a.won = false;
    }
    else
    {
        mprf(MSGCH_ERROR, "Placed neutral (%d) monster %s",
             static_cast<int>(mons->attitude),
             mons->name(DESC_PLAIN, true).c_str());
    }

    if (!arena::allow_summons || !arena::allow_animate)
    {
        arena::adjust_spells(mons, !arena::allow_summons,
                             !arena::allow_animate);
    }

    if (mons->type == MONS_TEST_SPAWNER)
    {
        if (mons->attitude == ATT_FRIENDLY)
            arena::a_spawners.push_back(mons->mindex());
        else if (mons->attitude == ATT_HOSTILE)
            arena::b_spawners.push_back(mons->mindex());
    }

    const bool summoned = mons->is_summoned();

#ifdef ARENA_VERBOSE
    mprf("%s %s!",
         mons->full_name(DESC_A, true).c_str(),
         arena::is_respawning                ? "respawns" :
         (summoned && ! arena::real_summons) ? "is summoned"
                                             : "enters the arena");
#endif

    for (int i = 0; i < NUM_MONSTER_SLOTS; i++)
    {
        short it = mons->inv[i];
        if (it != NON_ITEM)
        {
            item_def &item(mitm[it]);
            item.flags |= ISFLAG_IDENT_MASK;

            // Don't leak info on wands or potions.
            if (item.base_type == OBJ_WANDS
                || item.base_type == OBJ_POTIONS)
            {
                item.colour = random_colour();
            }
            // Set the "drop" time here in case the monster drops the
            // item without dying, like being polymorphed.
            arena::item_drop_times[it] = arena::turns;
        }
    }

    if (arena::name_monsters && !mons->is_named())
        mons->mname = make_name(random_int(), false);

    if (summoned)
    {
        // Real summons drop corpses and items.
        if (arena::real_summons)
        {
            mons->del_ench(ENCH_ABJ, true, false);
            for (int i = 0; i < NUM_MONSTER_SLOTS; i++)
            {
                short it = mons->inv[i];
                if (it != NON_ITEM)
                    mitm[it].flags &= ~ISFLAG_SUMMONED;
            }
        }

        if (arena::move_summons)
            monster_teleport(mons, true, true);

        if (!arena::allow_chain_summons)
            arena::adjust_spells(mons, true, false);
    }
}

// Take care of respawning slime creatures merging and then splitting.
void arena_split_monster(monster* split_from, monster* split_to)
{
    if (!arena::respawn)
        return;

    const int from_idx   = split_from->mindex();
    const int member_idx = arena::to_respawn[from_idx];

    if (member_idx == -1)
        return;

    arena::to_respawn[split_to->mindex()] = member_idx;
}

void arena_monster_died(monster* mons, killer_type killer,
                        int killer_index, bool silent, int corpse)
{
    if (mons->attitude == ATT_FRIENDLY)
        arena::faction_a.active_members--;
    else if (mons->attitude == ATT_HOSTILE)
        arena::faction_b.active_members--;

    if (arena::faction_a.active_members > 0
        && arena::faction_b.active_members <= 0)
    {
        arena::faction_a.won = true;
    }
    else if (arena::faction_b.active_members > 0
             && arena::faction_a.active_members <= 0)
    {
        arena::faction_b.won = true;
    }
    // Everyone is dead.  Is it a tie, or something else?
    else if (arena::faction_a.active_members <= 0
             && arena::faction_b.active_members <= 0)
    {
        if (mons->flags & MF_HARD_RESET && !MON_KILL(killer))
            game_ended_with_error("Last arena monster was dismissed.");
        // If all monsters are dead, and the last one to die is a giant
        // spore or ball lightning, then that monster's faction is the
        // winner, since self-destruction is their purpose.  But if a
        // trap causes the spore to explode, and that kills everything,
        // it's a tie, since it counts as the trap killing everyone.
        else if (mons_self_destructs(mons) && MON_KILL(killer))
        {
            if (mons->attitude == ATT_FRIENDLY)
                arena::faction_a.won = true;
            else if (mons->attitude == ATT_HOSTILE)
                arena::faction_b.won = true;
        }
    }

    // Only respawn those monsers which were initally placed in the
    // arena.
    const int midx = mons->mindex();
    if (arena::respawn && arena::to_respawn[midx] != -1
        // Don't respawn when a slime 'dies' from merging with another
        // slime.
        && !(mons->type == MONS_SLIME_CREATURE && silent
             && killer == KILL_MISC
             && killer_index == NON_MONSTER))
    {
        arena::faction *fac = NULL;
        if (mons->attitude == ATT_FRIENDLY)
            fac = &arena::faction_a;
        else if (mons->attitude == ATT_HOSTILE)
            fac = &arena::faction_b;

        if (fac)
        {
            int member_idx = arena::to_respawn[midx];
            fac->respawn_list.push_back(member_idx);
            fac->respawn_pos.push_back(mons->pos());

            // Un-merge slime when it respawns, but only if it's
            // specifically a slime, and not a random monster which
            // happens to be a slime.
            if (mons->type == MONS_SLIME_CREATURE
                && (fac->members.get_monster(member_idx).type
                    == MONS_SLIME_CREATURE))
            {
                for (unsigned int i = 1; i < mons->number; i++)
                {
                    fac->respawn_list.push_back(member_idx);
                    fac->respawn_pos.push_back(mons->pos());
                }
            }

            arena::to_respawn[midx] = -1;
        }
    }

    if (corpse != -1 && corpse != NON_ITEM)
        arena::item_drop_times[corpse] = arena::turns;

    // Won't be dropping any items.
    if (mons->flags & MF_HARD_RESET)
        return;

    for (int i = 0; i < NUM_MONSTER_SLOTS; i++)
    {
        int idx = mons->inv[i];
        if (idx == NON_ITEM)
            continue;

        if (mitm[idx].flags & ISFLAG_SUMMONED)
            continue;

        arena::item_drop_times[idx] = arena::turns;
    }
}

static bool _sort_by_age(int a, int b)
{
    return (arena::item_drop_times[a] < arena::item_drop_times[b]);
}

#define DESTROY_ITEM(i) \
{ \
    destroy_item(i, true); \
    arena::item_drop_times[i] = 0; \
    cull_count++; \
    if (first_avail == NON_ITEM) \
        first_avail = i; \
}

// Culls the items which have been on the floor the longest, culling the
// newest items last.  Items which a monster dropped voluntarily or
// because of being polymorphed, rather than because of dying, are
// culled earlier than they should be, but it's not like we have to be
// fair to the arena monsters.
int arena_cull_items()
{
    std::vector<int> items;

    int first_avail = NON_ITEM;

    for (int i = 0; i < MAX_ITEMS; i++)
    {
        // All items in mitm[] are valid when we're called.
        const item_def &item(mitm[i]);

        // We want floor items.
        if (!in_bounds(item.pos))
            continue;

        items.push_back(i);
    }

    // Cull half of items on the floor.
    const int cull_target = items.size() / 2;
          int cull_count  = 0;

    std::sort(items.begin(), items.end(), _sort_by_age);

    std::vector<int> ammo;

    for (unsigned int i = 0, end = items.size(); i < end; i++)
    {
        const int      idx = items[i];
        const item_def &item(mitm[idx]);

        // If the drop time is 0 then this is probably thrown ammo.
        if (arena::item_drop_times[idx] == 0)
        {
            // We know it's at least this old.
            arena::item_drop_times[idx] = arena::turns;

            // Arrows/needles/etc on the floor is just clutter.
            if (item.base_type != OBJ_MISSILES
               || item.sub_type == MI_JAVELIN
               || item.sub_type == MI_THROWING_NET)
            {
                ammo.push_back(idx);
                continue;
            }
        }
        DESTROY_ITEM(idx);
        if (cull_count >= cull_target)
            break;
    }

    if (cull_count >= cull_target)
    {
        dprf("On turn #%d culled %d items dropped by monsters, done.",
             arena::turns, cull_count);
        return (first_avail);
    }

    dprf("On turn #%d culled %d items dropped by monsters, culling some more.",
         arena::turns, cull_count);

#ifdef DEBUG_DIAGNOSTICS
    const int count1 = cull_count;
#endif
    for (unsigned int i = 0; i < ammo.size(); i++)
    {
        DESTROY_ITEM(ammo[i]);
        if (cull_count >= cull_target)
            break;
    }

    if (cull_count >= cull_target)
    {
        dprf("Culled %d (probably) ammo items, done.",
             cull_count - count1);
        return (first_avail);
    }

    dprf("Culled %d items total, short of target %d.",
         cull_count, cull_target);
    return (first_avail);
} // arena_cull_items

/////////////////////////////////////////////////////////////////////////////

static void _init_arena()
{
    run_map_global_preludes();
    run_map_local_preludes();
    initialise_item_descriptions();
}

NORETURN void run_arena(const std::string& teams)
{
    _init_arena();

    ASSERT(!crawl_state.arena_suspended);

#ifdef WIZARD
    // The playe has wizard powers for the duration of the arena.
    unwind_bool wiz(you.wizard, true);
#endif

    arena::global_setup(teams);
    arena::simulate();
    arena::global_shutdown();
    game_ended();
}<|MERGE_RESOLUTION|>--- conflicted
+++ resolved
@@ -197,15 +197,9 @@
                 if (!in_bounds(loc))
                     break;
 
-<<<<<<< HEAD
-                const int imon = dgn_place_monster(spec, -1,
-                                                   loc, false, true, false);
-                if (imon == -1)
-=======
-                const monster* mon = dgn_place_monster(spec, you.absdepth0,
+                const monster* mon = dgn_place_monster(spec, -1,
                                                        loc, false, true, false);
                 if (!mon)
->>>>>>> 9d196e98
                 {
                     game_ended_with_error(
                         make_stringf(
@@ -761,12 +755,7 @@
             if (fac.friendly)
                 spec.attitude = ATT_FRIENDLY;
 
-<<<<<<< HEAD
-            int idx = dgn_place_monster(spec, -1, pos, false, true);
-=======
-            monster *mon = dgn_place_monster(spec, you.absdepth0, pos,
-                                             false, true);
->>>>>>> 9d196e98
+            monster *mon = dgn_place_monster(spec, -1, pos, false, true);
 
             if (!mon && fac.active_members == 0 && monster_at(pos))
             {
@@ -795,12 +784,7 @@
                     monster_teleport(other, true);
                 }
 
-<<<<<<< HEAD
-                idx = dgn_place_monster(spec, -1, pos, false, true);
-=======
-                mon = dgn_place_monster(spec, you.absdepth0, pos, false,
-                                        true);
->>>>>>> 9d196e98
+                mon = dgn_place_monster(spec, -1, pos, false, true);
             }
 
             if (mon)
