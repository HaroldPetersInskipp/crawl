--- conflicted
+++ resolved
@@ -3032,9 +3032,10 @@
         if (you.props.exists("napalm_aux"))
             you.props["sticky_flame_aux"] = you.props["napalm_aux"];
     }
-<<<<<<< HEAD
-    if (you.duration[DUR_WEAPON_BRAND] && !you.props.exists("orig brand"))
-        you.props["orig brand"] = SPWPN_NORMAL;
+
+    if (you.duration[DUR_WEAPON_BRAND] && !you.props.exists(ORIGINAL_BRAND_KEY))
+        you.props[ORIGINAL_BRAND_KEY] = SPWPN_NORMAL;
+
     if (you_worship(GOD_RU) && th.getMinorVersion() < TAG_MINOR_RU_DATA)
     {
         you.props["available_sacrifices"].new_vector(SV_INT);
@@ -3044,15 +3045,12 @@
         you.props["current_arcane_sacrifices"].new_vector(SV_INT);
         you.props["ru_progress_to_next_sacrifice"] = 0;
     }
+
     if (you_worship(GOD_RU) && th.getMinorVersion() < TAG_MINOR_RU_RENAME)
     {
         you.props["ru_progress_to_next_sacrifice"] = 0;
         you.props["ru_sacrifice_delay"] = 70;
     }
-=======
-    if (you.duration[DUR_WEAPON_BRAND] && !you.props.exists(ORIGINAL_BRAND_KEY))
-        you.props[ORIGINAL_BRAND_KEY] = SPWPN_NORMAL;
->>>>>>> 8844f9d7
 #endif
 }
 
