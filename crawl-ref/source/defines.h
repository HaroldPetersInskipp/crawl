/*
 *  File:       defines.h
 *  Summary:    Various definess used by Crawl.
 *  Written by: Linley Henzel
 *
 *      Abstract:       A variety of miscellaneous constant values are found here.
 *
 *  Copyright © 1999 Brian Robinson.  // Me?  How come?
 */

#ifndef DEFINES_H
#define DEFINES_H

#define NUM_MONSTER_SPELL_SLOTS  6

#define ESCAPE '\x1b'           // most ansi-friendly way I can think of defining this.

// there's got to be a better way...
#ifndef _LIBUNIX_IMPLEMENTATION
#else
    #ifndef TRUE
     #define TRUE 1
    #endif

    #ifndef FALSE
     #define FALSE 0
    #endif
#endif

<<<<<<< HEAD
typedef uint32_t ucs_t;
=======
// length of a single zot defense cycle
#define CYCLE_LENGTH 200

// Waiting time before monsters arrive
#define CYCLE_INTERVAL 50

// peak size of a random spawn
#define SPAWN_SIZE 1

// Extra power to assign to a boss monster
#define BOSS_MONSTER_EXTRA_POWER 5

// number of waves to pass between bosses generated with a rune
#define FREQUENCY_OF_RUNES 7
>>>>>>> 9d8151a7

// max size of inventory array {dlb}:
#define ENDOFPACK 52

// minimum value for strength required on armour and weapons
const int STR_REQ_THRESHOLD = 10;

// Max ghosts on a level.
const int MAX_GHOSTS = 10;

#define NON_ENTITY 27000

enum extra_monster_index_type
{
    MAX_MONSTERS = 700,         // max size of monster array {dlb}
    NON_MONSTER  = NON_ENTITY,  // no monster

    MHITNOT = NON_MONSTER,
    MHITYOU,

    ZOT_TRAP_MISCAST,
    WIELD_MISCAST,
    MELEE_MISCAST,
    MISC_KNOWN_MISCAST,
    MISC_UNKNOWN_MISCAST,
};

// number of monster enchantments
#define NUM_MON_ENCHANTS 6

// size of Pan monster sets. Also used for wave data in ZotDef.
#define MAX_MONS_ALLOC 20

#define MAX_SUBTYPES    50

// max size of item list {dlb}:
#define MAX_ITEMS 2000   // //
// non-item -- (ITEMS + 1) {dlb}
#define NON_ITEM  NON_ENTITY

#if NON_ITEM <= MAX_ITEMS
#error NON_ITEM must be > MAX_ITEMS
#endif

// max size of cloud array {dlb}:
#define MAX_CLOUDS 600

// empty cloud -- (CLOUDS + 1) {dlb}:
#define EMPTY_CLOUD NON_ENTITY

#if EMPTY_CLOUD <= MAX_CLOUDS
#error EMPTY_CLOUD must be > MAX_CLOUDS
#endif

// max x-bound for level generation {dlb}
#define GXM 80
// max y-bound for level generation {dlb}
#define GYM 70

const int INFINITE_DISTANCE = 30000;

// this is the size of the border around the playing area (see in_bounds())
#define BOUNDARY_BORDER         1

// This is the border that must be left around the map. I'm not sure why it's
// necessary, beyond hysterical raisins.
const int MAPGEN_BORDER    = 2;

const int LABYRINTH_BORDER = 4;

// Now some defines about the actual play area:
// Note: these boundaries are exclusive for the zone the player can move/dig,
// and are inclusive for the area that we display on the map.
// Note: that the right (bottom) boundary is one smaller here.
#define X_BOUND_1               (-1 + BOUNDARY_BORDER)
#define X_BOUND_2               (GXM - BOUNDARY_BORDER)
#define X_WIDTH                 (X_BOUND_2 - X_BOUND_1 + 1)

#define Y_BOUND_1               (-1 + BOUNDARY_BORDER)
#define Y_BOUND_2               (GYM - BOUNDARY_BORDER)
#define Y_WIDTH                 (Y_BOUND_2 - Y_BOUND_1 + 1)

// default LOS radius
#define LOS_RADIUS 8
// default LOS radius squared, for comparison with distance()
#define LOS_RADIUS_SQ (LOS_RADIUS * LOS_RADIUS + 1)
// maximal LOS radius
#define LOS_MAX_RADIUS LOS_RADIUS
#define LOS_MAX_RADIUS_SQ (LOS_MAX_RADIUS * LOS_MAX_RADIUS + 1)
// maximal horizontal or vertical LOS range:
//   a quadrant needs to fit inside an 2D array with
//     0 <= x, y <= LOS_MAX_RANGE
#define LOS_MAX_RANGE LOS_MAX_RADIUS
#define ENV_SHOW_OFFSET LOS_MAX_RANGE
#define ENV_SHOW_DIAMETER (ENV_SHOW_OFFSET * 2 + 1)

#define VIEW_BASE_WIDTH 33      // FIXME: never used
#define VIEW_MIN_WIDTH  ENV_SHOW_DIAMETER
#define VIEW_MIN_HEIGHT ENV_SHOW_DIAMETER
#define MSG_MIN_HEIGHT  5

// max traps per level
#define MAX_TRAPS         400

// max shops per level
#define MAX_SHOPS         100

// max shops randomly generated in a level.
// changing this affects the total number of shops in a game
#define MAX_RANDOM_SHOPS  5

// Can be passed to monster_die to indicate that a friendly did the killing.
const int ANON_FRIENDLY_MONSTER = -1999;

// This value is used to make test_hit checks always succeed
#define AUTOMATIC_HIT           1500

// Yes, I know we have 32-bit ints now.
const int DEBUG_COOKIE = 32767;

const int MAX_SKILL_LEVEL = 27;
const int MAX_EXP_TOTAL = 8999999;
const int MAX_EXP_POOL = 20000;
const int FULL_EXP_POOL = MAX_EXP_POOL;

const int MIN_HIT_MISS_PERCENTAGE = 5;

// grids that monsters can see
const int MONSTER_LOS_RANGE = LOS_RADIUS;

// Maximum charge level for rods
const int MAX_ROD_CHARGE  = 17;
const int ROD_CHARGE_MULT = 100;

const int BASELINE_DELAY  = 10;
const int GOURMAND_MAX            = 200 * BASELINE_DELAY;
const int GOURMAND_NUTRITION_BASE = 10  * BASELINE_DELAY;

const int CHUNK_BASE_NUTRITION    = 1000;

const int ICEMAIL_MAX  = 10;
const int ICEMAIL_TIME = 300 * BASELINE_DELAY;

// The maximum number of abilities any god can have
#define MAX_GOD_ABILITIES               5

// This value is used to mark immune levels of MR
const int MAG_IMMUNE = 5000;

// This is the damage amount used to signal insta-death
const int INSTANT_DEATH = -9999;

// Maximum enchantment on weapons/armour/secondary armours
// This is the same as for ammunition.
const int MAX_WPN_ENCHANT = 9;

// Note: use armour_max_enchant(item) to get the correct limit for item
const int MAX_ARM_ENCHANT = 8;
const int MAX_SEC_ENCHANT = 2;

// The time (in aut) for a staff of power to decay 1 mp.
#define POWER_DECAY 50

const int MAX_KNOWN_SPELLS = 21;

const int INVALID_ABSDEPTH = -1000;

const int DEPTH_ABYSS = 51;
const int DEPTH_PAN   = 52;

const int BRANCH_DUNGEON_DEPTH = 27;

const int ANTITRAIN_PENALTY = 2;

#define TORNADO_RADIUS 5

#define NUMBER_OF_RUNES_NEEDED    3

// Size of unique_items in player class
#define MAX_UNRANDARTS 100

// Haste/slow boost.
#define haste_mul(x) div_rand_round((x) * 3, 2)
#define haste_div(x) div_rand_round((x) * 2, 3)

// some shortcuts:
#define menv   env.mons
#define mitm   env.item
#define grd    env.grid
#define mgrd   env.mgrid
#define igrd   env.igrid

// colors, such pretty colors ...
#ifndef TARGET_OS_DOS
// The order is important (IRGB bit patterns).
enum COLORS
{
    BLACK,
    BLUE,
    GREEN,
    CYAN,
    RED,
    MAGENTA,
    BROWN,
    LIGHTGRAY,
    LIGHTGREY = LIGHTGRAY,
    DARKGRAY,
    DARKGREY = DARKGRAY,
    LIGHTBLUE,
    LIGHTGREEN,
    LIGHTCYAN,
    LIGHTRED,
    LIGHTMAGENTA,
    YELLOW,
    WHITE,
    MAX_TERM_COLOUR
};
#else
# include <conio.h>
# define LIGHTGREY LIGHTGRAY
# define DARKGREY DARKGRAY
# define MAX_TERM_COLOUR 16
#endif

// Colour options... these are used as bit flags along with the colour
// value in the low byte.

// This is used to signal curses (which has seven base colours) to
// try to get a brighter version using recommisioned attribute flags.
#define COLFLAG_CURSES_BRIGHTEN          0x0080

#define COLFLAG_FRIENDLY_MONSTER         0x0100
#define COLFLAG_NEUTRAL_MONSTER          0x0200
#define COLFLAG_WILLSTAB                 0x0400
#define COLFLAG_MAYSTAB                  0x0800
#define COLFLAG_ITEM_HEAP                0x1000
#define COLFLAG_FEATURE_ITEM             0x2000
#define COLFLAG_TRAP_ITEM                0x4000
#define COLFLAG_REVERSE                  0x8000
#define COLFLAG_MASK                     0xFF00

enum CHAR_ATTRIBUTES
{
    CHATTR_NORMAL,          /* 0 */
    CHATTR_STANDOUT,
    CHATTR_BOLD,
    CHATTR_BLINK,
    CHATTR_UNDERLINE,
    CHATTR_REVERSE,         /* 5 */
    CHATTR_DIM,
    CHATTR_HILITE,

    CHATTR_ATTRMASK = 0xF,  /* 15 (well, obviously) */

    CHATTR_COLMASK = 0xF00, // Mask with this to get extra colour info.
};

#define PDESCS(colour) (colour)
#define PDESCQ(qualifier, colour) (((qualifier) * PDC_NCOLOURS) + (colour))

#define PCOLOUR(desc) ((desc) % PDC_NCOLOURS)
#define PQUAL(desc)   ((desc) / PDC_NCOLOURS)

// Convert capital letters into mystic numbers representing
// CTRL sequences.  This is a macro because a lot of the type
// it wants to be used in case labels.
#define CONTROL(xxx)          ((xxx) - 'A' + 1)

#define ARRAYSZ(x) (sizeof(x) / sizeof(x[0]))
#define RANDOM_ELEMENT(x) (x[random2(ARRAYSZ(x))])

const char * const MONSTER_HIT_DICE = "monster-hit-dice";
const char * const MONSTER_NUMBER = "monster-number";
const char * const CORPSE_NEVER_DECAYS = "corpse-no-decay";

// Synthetic keys:
#define KEY_MACRO_MORE_PROTECT -10
#define KEY_MACRO_DISABLE_MORE -1
#define KEY_MACRO_ENABLE_MORE  -2

// cgotoxy regions
enum GotoRegion
{
    GOTO_CRT,  // cprintf > crt
    GOTO_MSG,  // cprintf > message
    GOTO_STAT, // cprintf > character status
    GOTO_DNGN, // cprintf > dungeon screen
    GOTO_MLIST,// cprintf > monster list
};

// Mouse modes (for tiles)
enum mouse_mode
{
    MOUSE_MODE_NORMAL,
    MOUSE_MODE_COMMAND,
    MOUSE_MODE_TARGET,
    MOUSE_MODE_TARGET_DIR,
    MOUSE_MODE_TARGET_PATH,
    MOUSE_MODE_MORE,
    MOUSE_MODE_MACRO,
    MOUSE_MODE_MAX,
};

#define PI 3.14159265359f

#endif<|MERGE_RESOLUTION|>--- conflicted
+++ resolved
@@ -27,9 +27,8 @@
     #endif
 #endif
 
-<<<<<<< HEAD
 typedef uint32_t ucs_t;
-=======
+
 // length of a single zot defense cycle
 #define CYCLE_LENGTH 200
 
@@ -44,7 +43,6 @@
 
 // number of waves to pass between bosses generated with a rune
 #define FREQUENCY_OF_RUNES 7
->>>>>>> 9d8151a7
 
 // max size of inventory array {dlb}:
 #define ENDOFPACK 52
