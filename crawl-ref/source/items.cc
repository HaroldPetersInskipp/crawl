/**
 * @file
 * @brief Misc (mostly) inventory related functions.
**/

#include "AppHdr.h"

#include "items.h"
#include "cio.h"
#include "clua.h"

#include <string.h>
#include <stdlib.h>
#include <stdio.h>
#include <ctype.h>

#include "externs.h"

#include "arena.h"
#include "artefact.h"
#include "beam.h"
#include "branch.h"
#include "coord.h"
#include "coordit.h"
#include "dbg-util.h"
#include "debug.h"
#include "decks.h"
#include "delay.h"
#include "dgnevent.h"
#include "directn.h"
#include "effects.h"
#include "env.h"
#include "evoke.h"
#include "food.h"
#include "godpassive.h"
#include "godprayer.h"
#include "hints.h"
#include "hiscores.h"
#include "invent.h"
#include "item_use.h"
#include "itemname.h"
#include "itemprop.h"
#include "libutil.h"
#include "makeitem.h"
#include "message.h"
#include "misc.h"
#include "mon-stuff.h"
#include "mutation.h"
#include "notes.h"
#include "options.h"
#include "orb.h"
#include "place.h"
#include "player.h"
#include "player-equip.h"
#include "quiver.h"
#include "religion.h"
#include "shopping.h"
#include "showsymb.h"
#include "shout.h"
#include "spl-book.h"
#include "spl-util.h"
#include "state.h"
#include "stairs.h"
#include "stuff.h"
#include "areas.h"
#include "stash.h"
#include "state.h"
#include "terrain.h"
#include "travel.h"
#include "hints.h"
#include "view.h"
#include "viewchar.h"
#include "viewgeom.h"
#include "xom.h"

#define PORTAL_VAULT_ORIGIN_KEY "portal_vault_origin"

static bool _invisible_to_player(const item_def& item);
static void _autoinscribe_item(item_def& item);
static void _autoinscribe_floor_items();
static void _autoinscribe_inventory();
static void _multidrop(std::vector<SelItem> tmp_items);

static inline std::string _autopickup_item_name(const item_def &item);

static bool will_autopickup   = false;
static bool will_autoinscribe = false;

// Used to be called "unlink_items", but all it really does is make
// sure item coordinates are correct to the stack they're in. -- bwr
void fix_item_coordinates()
{
    // Nails all items to the ground (i.e. sets x,y).
    for (int x = 0; x < GXM; x++)
        for (int y = 0; y < GYM; y++)
        {
            int i = igrd[x][y];

            while (i != NON_ITEM)
            {
                mitm[i].pos.x = x;
                mitm[i].pos.y = y;
                i = mitm[i].link;
            }
        }
}

// This function uses the items coordinates to relink all the igrd lists.
void link_items(void)
{
    // First, initialise igrd array.
    igrd.init(NON_ITEM);

    // Link all items on the grid, plus shop inventory,
    // but DON'T link the huge pile of monster items at (-2,-2).

    for (int i = 0; i < MAX_ITEMS; i++)
    {
        // Don't mess with monster held items, since the index of the holding
        // monster is stored in the link field.
        if (mitm[i].held_by_monster())
            continue;

        if (!mitm[i].defined())
        {
            // Item is not assigned.  Ignore.
            mitm[i].link = NON_ITEM;
            continue;
        }

        // link to top
        mitm[i].link = igrd(mitm[i].pos);
        igrd(mitm[i].pos) = i;
    }
}

static bool _item_ok_to_clean(int item)
{
    // Never clean food or Orbs.
    if (mitm[item].base_type == OBJ_FOOD || item_is_orb(mitm[item]))
        return (false);

    // Never clean runes.
    if (mitm[item].base_type == OBJ_MISCELLANY
        && mitm[item].sub_type == MISC_RUNE_OF_ZOT)
    {
        return (false);
    }

    return (true);
}

static bool _item_preferred_to_clean(int item)
{
    // Preferably clean "normal" weapons and ammo
    if (mitm[item].base_type == OBJ_WEAPONS
        && mitm[item].plus <= 0 && mitm[item].plus2 <= 0
        && !is_artefact(mitm[item]))
        return (true);

    if (mitm[item].base_type == OBJ_MISSILES
        && mitm[item].plus <= 0 && mitm[item].plus2 <= 0
        && !is_artefact(mitm[item]))
        return (true);

    return (false);
}

// Returns index number of first available space, or NON_ITEM for
// unsuccessful cleanup (should be exceedingly rare!)
static int _cull_items(void)
{
    crawl_state.cancel_cmd_repeat();

    // XXX: Not the prettiest of messages, but the player
    // deserves to know whenever this kicks in. -- bwr
    mpr("Too many items on level, removing some.", MSGCH_WARN);

    // Rules:
    //  1. Don't cleanup anything nearby the player
    //  2. Don't cleanup shops
    //  3. Don't cleanup monster inventory
    //  4. Clean 15% of items
    //  5. never remove food, orbs, runes
    //  7. uniques weapons are moved to the abyss
    //  8. randarts are simply lost
    //  9. unrandarts are 'destroyed', but may be generated again
    // 10. Remove +0 weapons and ammo first, only removing others if this fails.

    int first_cleaned = NON_ITEM;

    // 2. Avoid shops by avoiding (0,5..9).
    // 3. Avoid monster inventory by iterating over the dungeon grid.

    // 10. Remove +0 weapons and ammo first, only removing others if this fails.
    // Loop twice. First iteration, get rid of uninteresting stuff. Second
    // iteration, get rid of anything non-essential
    for (int remove_all=0; remove_all<2 && first_cleaned==NON_ITEM; remove_all++)
    {
        for (rectangle_iterator ri(1); ri; ++ri)
        {
            if (distance(you.pos(), *ri) <= dist_range(9))
                continue;

            for (stack_iterator si(*ri); si; ++si)
            {
                if (_item_ok_to_clean(si->index())
                    && (remove_all || _item_preferred_to_clean(si->index()))
                    && x_chance_in_y(15, 100))
                {
                    if (is_unrandom_artefact(*si))
                    {
                        // 7. Move uniques to abyss.
                        set_unique_item_status(*si, UNIQ_LOST_IN_ABYSS);
                    }

                    if (first_cleaned == NON_ITEM)
                        first_cleaned = si->index();

                    // POOF!
                    destroy_item( si->index() );
                }
            }
        }
    }

    return (first_cleaned);
}


/*---------------------------------------------------------------------*/
stack_iterator::stack_iterator(const coord_def& pos, bool accessible)
{
    cur_link = accessible ? you.visible_igrd(pos) : igrd(pos);
    if (cur_link != NON_ITEM)
        next_link = mitm[cur_link].link;
    else
        next_link = NON_ITEM;
}

stack_iterator::stack_iterator(int start_link)
{
    cur_link = start_link;
    if (cur_link != NON_ITEM)
        next_link = mitm[cur_link].link;
    else
        next_link = NON_ITEM;
}

stack_iterator::operator bool() const
{
    return (cur_link != NON_ITEM);
}

item_def& stack_iterator::operator*() const
{
    ASSERT(cur_link != NON_ITEM);
    return mitm[cur_link];
}

item_def* stack_iterator::operator->() const
{
    ASSERT(cur_link != NON_ITEM);
    return &mitm[cur_link];
}

int stack_iterator::link() const
{
    return cur_link;
}

const stack_iterator& stack_iterator::operator ++ ()
{
    cur_link = next_link;
    if (cur_link != NON_ITEM)
        next_link = mitm[cur_link].link;
    return *this;
}

stack_iterator stack_iterator::operator++(int dummy)
{
    const stack_iterator copy = *this;
    ++(*this);
    return copy;
}
/*---------------------------------------------------------------------*/


// Reduce quantity of an inventory item, do cleanup if item goes away.
//
// Returns true if stack of items no longer exists.
bool dec_inv_item_quantity(int obj, int amount, bool suppress_burden)
{
    bool ret = false;

    if (you.equip[EQ_WEAPON] == obj)
        you.wield_change = true;

    you.m_quiver->on_inv_quantity_changed(obj, amount);

    if (you.inv[obj].quantity <= amount)
    {
        for (int i = 0; i < NUM_EQUIP; i++)
        {
            if (you.equip[i] == obj)
            {
                if (i == EQ_WEAPON)
                {
                    unwield_item();
                    canned_msg(MSG_EMPTY_HANDED_NOW);
                }
                you.equip[i] = -1;
            }
        }

        item_skills(you.inv[obj], you.stop_train);

        you.inv[obj].base_type = OBJ_UNASSIGNED;
        you.inv[obj].quantity  = 0;
        you.inv[obj].props.clear();

        ret = true;

        // If we're repeating a command, the repetitions used up the
        // item stack being repeated on, so stop rather than move onto
        // the next stack.
        crawl_state.cancel_cmd_repeat();
        crawl_state.cancel_cmd_again();
    }
    else
    {
        you.inv[obj].quantity -= amount;
    }

    if (!suppress_burden)
        burden_change();

    return (ret);
}

// Reduce quantity of a monster/grid item, do cleanup if item goes away.
//
// Returns true if stack of items no longer exists.
bool dec_mitm_item_quantity(int obj, int amount)
{
    if (mitm[obj].quantity <= amount)
        amount = mitm[obj].quantity;

    if (mitm[obj].quantity == amount)
    {
        destroy_item(obj);
        // If we're repeating a command, the repetitions used up the
        // item stack being repeated on, so stop rather than move onto
        // the next stack.
        crawl_state.cancel_cmd_repeat();
        crawl_state.cancel_cmd_again();
        return (true);
    }

    mitm[obj].quantity -= amount;

    return (false);
}

void inc_inv_item_quantity(int obj, int amount, bool suppress_burden)
{
    if (you.equip[EQ_WEAPON] == obj)
        you.wield_change = true;

    you.m_quiver->on_inv_quantity_changed(obj, amount);
    you.inv[obj].quantity += amount;

    if (!suppress_burden)
        burden_change();
}

void inc_mitm_item_quantity(int obj, int amount)
{
    mitm[obj].quantity += amount;
}

void init_item(int item)
{
    if (item == NON_ITEM)
        return;

    mitm[item].clear();
}

// Returns an unused mitm slot, or NON_ITEM if none available.
// The reserve is the number of item slots to not check.
// Items may be culled if a reserve <= 10 is specified.
int get_mitm_slot(int reserve)
{
    ASSERT(reserve >= 0);

    if (crawl_state.game_is_arena())
        reserve = 0;

    int item = NON_ITEM;

    for (item = 0; item < (MAX_ITEMS - reserve); item++)
        if (!mitm[item].defined())
            break;

    if (item >= MAX_ITEMS - reserve)
    {
        if (crawl_state.game_is_arena())
        {
            item = arena_cull_items();
            // If arena_cull_items() can't free up any space then
            // _cull_items() won't be able to either, so give up.
            if (item == NON_ITEM)
                return (NON_ITEM);
        }
        else
            item = (reserve <= 10) ? _cull_items() : NON_ITEM;

        if (item == NON_ITEM)
            return (NON_ITEM);
    }

    ASSERT(item != NON_ITEM);

    init_item(item);

    return (item);
}

void unlink_item(int dest)
{
    // Don't destroy non-items, may be called after an item has been
    // reduced to zero quantity however.
    if (dest == NON_ITEM || !mitm[dest].defined())
        return;

    monster* mons = mitm[dest].holding_monster();

    if (mons != NULL)
    {
        for (int i = 0; i < NUM_MONSTER_SLOTS; i++)
        {
            if (mons->inv[i] == dest)
            {
                mons->inv[i] = NON_ITEM;

                mitm[dest].pos.reset();
                mitm[dest].link = NON_ITEM;
                return;
            }
        }
        mprf(MSGCH_ERROR, "Item %s claims to be held by monster %s, but "
                          "it isn't in the monster's inventory.",
             mitm[dest].name(DESC_PLAIN, false, true).c_str(),
             mons->name(DESC_PLAIN, true).c_str());
        // Don't return so the debugging code can take a look at it.
    }
    // Unlinking a newly created item, or a a temporary one, or an item in
    // the player's inventory.
    else if (mitm[dest].pos.origin() || mitm[dest].pos.equals(-1, -1))
    {
        mitm[dest].pos.reset();
        mitm[dest].link = NON_ITEM;
        return;
    }
    else
    {
        ASSERT(in_bounds(mitm[dest].pos) || is_shop_item(mitm[dest]));

        // Linked item on map:
        //
        // Use the items (x,y) to access the list (igrd[x][y]) where
        // the item should be linked.

        // First check the top:
        if (igrd(mitm[dest].pos) == dest)
        {
            // link igrd to the second item
            igrd(mitm[dest].pos) = mitm[dest].link;

            mitm[dest].pos.reset();
            mitm[dest].link = NON_ITEM;
            return;
        }

        // Okay, item is buried, find item that's on top of it.
        for (stack_iterator si(mitm[dest].pos); si; ++si)
        {
            // Find item linking to dest item.
            if (si->defined() && si->link == dest)
            {
                // unlink dest
                si->link = mitm[dest].link;
                mitm[dest].pos.reset();
                mitm[dest].link = NON_ITEM;
                return;
            }
        }
    }

#ifdef DEBUG
    // Okay, the sane ways are gone... let's warn the player:
    mprf(MSGCH_ERROR, "BUG WARNING: Problems unlinking item '%s', (%d, %d)!!!",
         mitm[dest].name(DESC_PLAIN).c_str(),
         mitm[dest].pos.x, mitm[dest].pos.y);

    // Okay, first we scan all items to see if we have something
    // linked to this item.  We're not going to return if we find
    // such a case... instead, since things are already out of
    // alignment, let's assume there might be multiple links as well.
    bool linked = false;
    int  old_link = mitm[dest].link; // used to try linking the first

    // Clean the relevant parts of the object.
    mitm[dest].base_type = OBJ_UNASSIGNED;
    mitm[dest].quantity  = 0;
    mitm[dest].link      = NON_ITEM;
    mitm[dest].pos.reset();
    mitm[dest].props.clear();

    // Look through all items for links to this item.
    for (int c = 0; c < MAX_ITEMS; c++)
    {
        if (mitm[c].defined() && mitm[c].link == dest)
        {
            // unlink item
            mitm[c].link = old_link;

            if (!linked)
            {
                old_link = NON_ITEM;
                linked = true;
            }
        }
    }

    // Now check the grids to see if it's linked as a list top.
    for (int c = 2; c < (GXM - 1); c++)
        for (int cy = 2; cy < (GYM - 1); cy++)
        {
            if (igrd[c][cy] == dest)
            {
                igrd[c][cy] = old_link;

                if (!linked)
                {
                    old_link = NON_ITEM;  // cleaned after the first
                    linked = true;
                }
            }
        }


    // Okay, finally warn player if we didn't do anything.
    if (!linked)
    {
        mpr("BUG WARNING: Item didn't seem to be linked at all.",
            MSGCH_ERROR);
    }
#endif
}

void destroy_item(item_def &item, bool never_created)
{
    if (!item.defined())
        return;

    if (never_created)
    {
        if (is_unrandom_artefact(item))
            set_unique_item_status(item, UNIQ_NOT_EXISTS);
    }

    item.clear();
}

void destroy_item(int dest, bool never_created)
{
    // Don't destroy non-items, but this function may be called upon
    // to remove items reduced to zero quantity, so we allow "invalid"
    // objects in.
    if (dest == NON_ITEM || !mitm[dest].defined())
        return;

    unlink_item(dest);
    destroy_item(mitm[dest], never_created);
}

static void _handle_gone_item(const item_def &item)
{
    if (you.level_type == LEVEL_ABYSS
        && place_type(item.orig_place) == LEVEL_ABYSS
        && !(item.flags & ISFLAG_BEEN_IN_INV))
    {
        if (is_unrandom_artefact(item))
            set_unique_item_status(item, UNIQ_LOST_IN_ABYSS);
    }
}

void item_was_lost(const item_def &item)
{
    _handle_gone_item(item);
    xom_check_lost_item(item);
}

static void _note_item_destruction(const item_def &item)
{
    if (item_is_orb(item))
    {
        mprf(MSGCH_WARN, "A great rumbling fills the air... "
             "the Orb of Zot has been destroyed!");
        mark_milestone("orb.destroy", "destroyed the Orb of Zot");
    }
}

void item_was_destroyed(const item_def &item, int cause)
{
    _handle_gone_item(item);
    _note_item_destruction(item);
    xom_check_destroyed_item(item, cause);
}

void lose_item_stack(const coord_def& where)
{
    for (stack_iterator si(where); si; ++si)
    {
        if (si ->defined()) // FIXME is this check necessary?
        {
            item_was_lost(*si);
            si->clear();
        }
    }
    igrd(where) = NON_ITEM;
}

static bool _invisible_to_player(const item_def& item)
{
    return strstr(item.inscription.c_str(), "=k") != 0;
}

static int _count_nonsquelched_items(int obj)
{
    int result = 0;

    for (stack_iterator si(obj); si; ++si)
        if (!_invisible_to_player(*si))
            ++result;

    return result;
}

// Fill items with the items on a square.
// Squelched items (marked with =k) are ignored, unless
// the square contains *only* squelched items, in which case they
// are included. If force_squelch is true, squelched items are
// never displayed.
void item_list_on_square(std::vector<const item_def*>& items,
                          int obj, bool force_squelch)
{
    const bool have_nonsquelched = (force_squelch
                                    || _count_nonsquelched_items(obj));

    // Loop through the items.
    for (stack_iterator si(obj); si; ++si)
    {
        // Add them to the items list if they qualify.
        if (!have_nonsquelched || !_invisible_to_player(*si))
            items.push_back(& (*si));
    }
}

bool need_to_autopickup()
{
    return will_autopickup;
}

void request_autopickup(bool do_pickup)
{
    will_autopickup = do_pickup;
}

bool item_is_branded(const item_def& item)
{
    switch (item.base_type)
    {
    case OBJ_WEAPONS:
        return (get_weapon_brand(item) != SPWPN_NORMAL);
    case OBJ_ARMOUR:
        return (get_armour_ego_type(item) != SPARM_NORMAL);
    case OBJ_MISSILES:
        return (get_ammo_brand(item) != SPMSL_NORMAL);
    default:
        return (false);
    }
}

// 2 - artefact, 1 - glowing/runed, 0 - mundane
int item_name_specialness(const item_def& item)
{
    if (item.base_type != OBJ_WEAPONS && item.base_type != OBJ_ARMOUR
        && item.base_type != OBJ_MISSILES && item.base_type != OBJ_JEWELLERY)
    {
        return 0;
    }

    // You can tell something is an artefact, because it'll have a
    // description which rules out anything else.
    if (is_artefact(item))
        return 2;

    // All unknown jewellery is worth looking at.
    if (item.base_type == OBJ_JEWELLERY)
    {
        if (is_useless_item(item))
            return 0;

        return 1;
    }

    if (item_type_known(item))
    {
        if (item_is_branded(item))
            return 1;
        return 0;
    }

    if (item.flags & ISFLAG_COSMETIC_MASK)
        return 1;

    return 0;
}

static void _maybe_give_corpse_hint(const item_def item)
{
    if (!crawl_state.game_is_hints_tutorial())
        return;

    if (item.base_type == OBJ_CORPSES && item.sub_type == CORPSE_BODY
        && you.has_spell(SPELL_ANIMATE_SKELETON))
    {
        learned_something_new(HINT_ANIMATE_CORPSE_SKELETON);
    }
}

void item_check(bool verbose)
{
    describe_floor();
    origin_set(you.pos());

    std::ostream& strm = msg::streams(MSGCH_FLOOR_ITEMS);

    std::vector<const item_def*> items;

    item_list_on_square(items, you.visible_igrd(you.pos()), true);

    if (items.empty())
    {
        if (verbose)
            strm << "There are no items here." << std::endl;
        return;
    }

    if (items.size() == 1)
    {
        item_def it(*items[0]);
        std::string name = get_menu_colour_prefix_tags(it, DESC_A);
        strm << "You see here " << name << '.' << std::endl;
        _maybe_give_corpse_hint(it);
        return;
    }

    bool done_init_line = false;

    if (static_cast<int>(items.size()) >= Options.item_stack_summary_minimum)
    {
        std::vector<unsigned int> item_chars;
        for (unsigned int i = 0; i < items.size() && i < 50; ++i)
        {
            glyph g = get_item_glyph(items[i]);
            get_item_glyph(items[i]);
            item_chars.push_back(g.ch * 0x100 +
                                 (10 - item_name_specialness(*(items[i]))));
        }
        std::sort(item_chars.begin(), item_chars.end());

        std::string out_string = "Items here: ";
        int cur_state = -1;
        for (unsigned int i = 0; i < item_chars.size(); ++i)
        {
            const int specialness = 10 - (item_chars[i] % 0x100);
            if (specialness != cur_state)
            {
                switch (specialness)
                {
                case 2: out_string += "<yellow>";   break; // artefact
                case 1: out_string += "<white>";    break; // glowing/runed
                case 0: out_string += "<darkgrey>"; break; // mundane
                }
                cur_state = specialness;
            }

            out_string += stringize_glyph(item_chars[i] / 0x100);
            if (i + 1 < item_chars.size()
                && (item_chars[i] / 0x100) != (item_chars[i+1] / 0x100))
            {
                out_string += ' ';
            }
        }
        mprnojoin(out_string, MSGCH_FLOOR_ITEMS);
        done_init_line = true;
    }

    if (verbose || items.size() <= msgwin_lines() - 1)
    {
        if (!done_init_line)
            mprnojoin("Things that are here:", MSGCH_FLOOR_ITEMS);
        for (unsigned int i = 0; i < items.size(); ++i)
        {
            item_def it(*items[i]);
            std::string name = get_menu_colour_prefix_tags(it, DESC_A);
            strm << name << std::endl;
            _maybe_give_corpse_hint(it);
        }
    }
    else if (!done_init_line)
        strm << "There are many items here." << std::endl;

    if (items.size() > 2 && crawl_state.game_is_hints_tutorial())
    {
        // If there are 2 or more non-corpse items here, we might need
        // a hint.
        int count = 0;
        for (unsigned int i = 0; i < items.size(); ++i)
        {
            item_def it(*items[i]);
            if (it.base_type == OBJ_CORPSES)
                continue;

            if (++count > 1)
            {
                learned_something_new(HINT_MULTI_PICKUP);
                break;
            }
        }
    }
}

void pickup_menu(int item_link)
{
    int n_did_pickup   = 0;
    int n_tried_pickup = 0;

    std::vector<const item_def*> items;
    item_list_on_square(items, item_link, false);

    std::string prompt = "Select items to pick up or press _ for help";
    if (items.size() == 1 && items[0]->quantity > 1)
        prompt = "Select pick up quantity by entering a number, then select the item";
    std::vector<SelItem> selected =
        select_items(items, prompt.c_str());
    redraw_screen();

    std::string pickup_warning;
    for (int i = 0, count = selected.size(); i < count; ++i)
        for (int j = item_link; j != NON_ITEM; j = mitm[j].link)
        {
            if (&mitm[j] == selected[i].item)
            {
                if (j == item_link)
                    item_link = mitm[j].link;

                int num_to_take = selected[i].quantity;
                const bool take_all = (num_to_take == mitm[j].quantity);
                iflags_t oldflags = mitm[j].flags;
                mitm[j].flags &= ~(ISFLAG_THROWN | ISFLAG_DROPPED);
                int result = move_item_to_player(j, num_to_take);

                // If we cleared any flags on the items, but the pickup was
                // partial, reset the flags for the items that remain on the
                // floor.
                if (result == 0 || result == -1)
                {
                    n_tried_pickup++;
                    if (result == 0)
                        pickup_warning = "You can't carry that much weight.";
                    else
                        pickup_warning = "You can't carry that many items.";

                    if (mitm[j].defined())
                        mitm[j].flags = oldflags;
                }
                else
                {
                    n_did_pickup++;
                    // If we deliberately chose to take only part of a
                    // pile, we consider the rest to have been
                    // "dropped."
                    if (!take_all && mitm[j].defined())
                        mitm[j].flags |= ISFLAG_DROPPED;
                }
            }
        }

    if (!pickup_warning.empty())
    {
        mpr(pickup_warning.c_str());
        learned_something_new(HINT_HEAVY_LOAD);
    }

    if (n_did_pickup)
        you.turn_is_over = true;
}

bool origin_known(const item_def &item)
{
    return (item.orig_place != 0);
}

void origin_reset(item_def &item)
{
    item.orig_place  = 0;
    item.orig_monnum = 0;
}

// We have no idea where the player found this item.
void origin_set_unknown(item_def &item)
{
    if (!origin_known(item))
    {
        item.orig_place  = 0xFFFF;
        item.orig_monnum = 0;
    }
}

// This item is starting equipment.
void origin_set_startequip(item_def &item)
{
    if (!origin_known(item))
    {
        item.orig_place  = 0xFFFF;
        item.orig_monnum = -IT_SRC_START;
    }
}

static void _origin_set_portal_vault(item_def &item)
{
    if (you.level_type != LEVEL_PORTAL_VAULT)
        return;

    item.props[PORTAL_VAULT_ORIGIN_KEY] = you.level_type_origin;
}

void origin_set_monster(item_def &item, const monster* mons)
{
    if (!origin_known(item))
    {
        if (!item.orig_monnum)
            item.orig_monnum = mons->type + 1;
        item.orig_place = get_packed_place();
        _origin_set_portal_vault(item);
    }
}

void origin_purchased(item_def &item)
{
    // We don't need to check origin_known if it's a shop purchase
    item.orig_place  = get_packed_place();
    _origin_set_portal_vault(item);
    item.orig_monnum = -IT_SRC_SHOP;
}

void origin_acquired(item_def &item, int agent)
{
    // We don't need to check origin_known if it's a divine gift
    item.orig_place  = get_packed_place();
    _origin_set_portal_vault(item);
    item.orig_monnum = -agent;
}

void origin_set_inventory(void (*oset)(item_def &item))
{
    for (int i = 0; i < ENDOFPACK; ++i)
        if (you.inv[i].defined())
            oset(you.inv[i]);
}

static int _first_corpse_monnum(const coord_def& where)
{
    // We could look for a corpse on this square and assume that the
    // items belonged to it, but that is unsatisfactory.

    // Actually, it would be easy to add the monster type to a corpse
    // (or to another item) by setting orig_monnum when the monster dies
    // (already done for unique monsters to get named zombies), but
    // personally, I rather like the way the player can't tell where an
    // item came from if he just finds it lying on the floor. (jpeg)
    return (0);
}

static std::string _milestone_rune(const item_def &item)
{
    return std::string("found ") + item.name(DESC_A) + ".";
}

static void _milestone_check(const item_def &item)
{
    if (item_is_rune(item))
        mark_milestone("rune", _milestone_rune(item));
    else if (item_is_orb(item))
        mark_milestone("orb", "found the Orb of Zot!");
}

static void _check_note_item(item_def &item)
{
    if (item.flags & (ISFLAG_NOTED_GET | ISFLAG_NOTED_ID))
        return;

    if (item_is_rune(item) || item_is_orb(item) || is_artefact(item))
    {
        take_note(Note(NOTE_GET_ITEM, 0, 0, item.name(DESC_A).c_str(),
                       origin_desc(item).c_str()));
        item.flags |= ISFLAG_NOTED_GET;

        // If it's already fully identified when picked up, don't take
        // further notes.
        if (fully_identified(item))
            item.flags |= ISFLAG_NOTED_ID;
        _milestone_check(item);
    }
}

void origin_set(const coord_def& where)
{
    int monnum = _first_corpse_monnum(where);
    unsigned short pplace = get_packed_place();
    for (stack_iterator si(where); si; ++si)
    {
        if (origin_known(*si))
            continue;

        if (!si->orig_monnum)
            si->orig_monnum = static_cast<short>(monnum);
        si->orig_place  = pplace;
        _origin_set_portal_vault(*si);
    }
}

void origin_set_monstercorpse(item_def &item, const coord_def& where)
{
    item.orig_monnum = _first_corpse_monnum(where);
}

static void _origin_freeze(item_def &item, const coord_def& where)
{
    if (!origin_known(item))
    {
        if (!item.orig_monnum && where.x != -1 && where.y != -1)
            origin_set_monstercorpse(item, where);

        item.orig_place = get_packed_place();
        _origin_set_portal_vault(item);
        _check_note_item(item);
    }
}

std::string origin_monster_name(const item_def &item)
{
    const int monnum = item.orig_monnum - 1;
    if (monnum == MONS_PLAYER_GHOST)
        return ("a player ghost");
<<<<<<< HEAD
    else if (monnum == MONS_PANDEMONIUM_DEMON)
        return ("a demon");
    return mons_type_name(monnum, DESC_A);
=======
    else if (monnum == MONS_PANDEMONIUM_LORD)
        return ("a pandemonium lord");
    return mons_type_name(monnum, DESC_NOCAP_A);
>>>>>>> 5efc2ebb
}

static std::string _origin_place_desc(const item_def &item)
{
    if (place_type(item.orig_place) == LEVEL_PORTAL_VAULT
        && item.props.exists(PORTAL_VAULT_ORIGIN_KEY))
    {
        return item.props[PORTAL_VAULT_ORIGIN_KEY].get_string();
    }

    return prep_branch_level_name(item.orig_place);
}

bool origin_describable(const item_def &item)
{
    return (origin_known(item)
            && (item.orig_place != 0xFFFFU || item.orig_monnum == -1)
            && !is_stackable_item(item)
            && item.quantity == 1
            && item.base_type != OBJ_CORPSES
            && (item.base_type != OBJ_FOOD || item.sub_type != FOOD_CHUNK));
}

static std::string _article_it(const item_def &item)
{
    // "it" is always correct, since gloves and boots also come in pairs.
    return "it";
}

static bool _origin_is_original_equip(const item_def &item)
{
    return (item.orig_place == 0xFFFFU && item.orig_monnum == -IT_SRC_START);
}

bool origin_is_god_gift(const item_def& item, god_type *god)
{
    god_type junk;
    if (god == NULL)
        god = &junk;
    *god = GOD_NO_GOD;

    const int iorig = -item.orig_monnum;
    if (iorig > GOD_NO_GOD && iorig < NUM_GODS)
    {
        *god = static_cast<god_type>(iorig);
        return (true);
    }

    return (false);
}

bool origin_is_acquirement(const item_def& item, item_source_type *type)
{
    item_source_type junk;
    if (type == NULL)
        type = &junk;
    *type = IT_SRC_NONE;

    const int iorig = -item.orig_monnum;
    if (iorig == AQ_SCROLL || iorig == AQ_CARD_GENIE
        || iorig == AQ_WIZMODE)
    {
        *type = static_cast<item_source_type>(iorig);
        return (true);
    }

    return (false);
}

std::string origin_desc(const item_def &item)
{
    if (!origin_describable(item))
        return ("");

    if (_origin_is_original_equip(item))
        return "Original Equipment";

    std::string desc;
    if (item.orig_monnum)
    {
        if (item.orig_monnum < 0)
        {
            int iorig = -item.orig_monnum;
            switch (iorig)
            {
            case IT_SRC_SHOP:
                desc += "You bought " + _article_it(item) + " in a shop ";
                break;
            case IT_SRC_START:
                desc += "Buggy Original Equipment: ";
                break;
            case AQ_SCROLL:
                desc += "You acquired " + _article_it(item) + " ";
                break;
            case AQ_CARD_GENIE:
                desc += "You drew the Genie ";
                break;
            case AQ_WIZMODE:
                desc += "Your wizardly powers created "+ _article_it(item)+ " ";
                break;
            default:
                if (iorig > GOD_NO_GOD && iorig < NUM_GODS)
                {
                    desc += god_name(static_cast<god_type>(iorig))
                        + " gifted " + _article_it(item) + " to you ";
                }
                else
                {
                    // Bug really.
                    desc += "You stumbled upon " + _article_it(item) + " ";
                }
                break;
            }
        }
        else if (item.orig_monnum - 1 == MONS_DANCING_WEAPON)
            desc += "You subdued it ";
        else
        {
            desc += "You took " + _article_it(item) + " off "
                    + origin_monster_name(item) + " ";
        }
    }
    else
        desc += "You found " + _article_it(item) + " ";

    desc += _origin_place_desc(item);
    return (desc);
}

bool pickup_single_item(int link, int qty)
{
    if (!player_can_reach_floor())
        return (false);

    item_def* item = &mitm[link];
    if (item->base_type == OBJ_GOLD && !qty && !i_feel_safe()
        && !yesno("Are you sure you want to pick up this pile of gold now?",
                  true, 'n'))
    {
        return (false);
    }
    if (qty == 0 && item->quantity > 1 && item->base_type != OBJ_GOLD)
    {
        const std::string prompt
                = make_stringf("Pick up how many of %s (; or enter for all)? ",
<<<<<<< HEAD
                               mitm[link].name(DESC_THE,
=======
                               item->name(DESC_NOCAP_THE,
>>>>>>> 5efc2ebb
                                    false, false, false).c_str());

        qty = prompt_for_quantity(prompt.c_str());
        if (qty == -1)
            qty = item->quantity;
        else if (qty == 0)
        {
            canned_msg(MSG_OK);
            return (false);
        }
        else if (qty < item->quantity)
        {
            // Mark rest item as not eligible for autopickup.
            item->flags |= ISFLAG_DROPPED;
            item->flags &= ~ISFLAG_THROWN;
        }
    }

    if (qty < 1 || qty > item->quantity)
        qty = item->quantity;

    iflags_t oldflags = item->flags;
    item->flags &= ~(ISFLAG_THROWN | ISFLAG_DROPPED);
    int num = move_item_to_player(link, qty);
    if (item->defined())
        item->flags = oldflags;

    if (num == -1)
    {
        mpr("You can't carry that many items.");
        learned_something_new(HINT_HEAVY_LOAD);
        return (false);
    }
    else if (num == 0)
    {
        mpr("You can't carry that much weight.");
        learned_something_new(HINT_HEAVY_LOAD);
        return (false);
    }

    return (true);
}

bool player_on_single_stack()
{
    int o = you.visible_igrd(you.pos());
    if (o == NON_ITEM)
        return false;
    else
        return (mitm[o].link == NON_ITEM && mitm[o].quantity > 1);
}

void pickup(bool partial_quantity)
{
    int keyin = 'x';

    if (!player_can_reach_floor())
        return;

    int o = you.visible_igrd(you.pos());
    const int num_nonsquelched = _count_nonsquelched_items(o);

    // Store last_pickup in case we need to restore it.
    // Then clear it to fill with items picked up.
    std::map<int,int> tmp_l_p = you.last_pickup;
    you.last_pickup.clear();

    if (o == NON_ITEM)
    {
        mpr("There are no items here.");
    }
    else if (you.form == TRAN_ICE_BEAST && grd(you.pos()) == DNGN_DEEP_WATER)
    {
        mpr("You can't reach the bottom while floating on water.");
    }
    else if (mitm[o].link == NON_ITEM)      // just one item?
    {
        // Deliberately allowing the player to pick up
        // a killed item here.
        pickup_single_item(o, partial_quantity ? 0 : mitm[o].quantity);
    }
    else if (Options.pickup_mode != -1
             && num_nonsquelched >= Options.pickup_mode)
    {
        pickup_menu(o);
    }
    else
    {
        int next;
        mpr("There are several objects here.");
        std::string pickup_warning;
        while (o != NON_ITEM)
        {
            // Must save this because pickup can destroy the item.
            next = mitm[o].link;

            if (num_nonsquelched && _invisible_to_player(mitm[o]))
            {
                o = next;
                continue;
            }

            if (keyin != 'a')
            {
                std::string prompt = "Pick up %s? ("
                                     "(y)es/(n)o/(a)ll/(m)enu/*?g,/q)";

                mprf(MSGCH_PROMPT, prompt.c_str(),
                     get_menu_colour_prefix_tags(mitm[o],
                                                 DESC_A).c_str());

                mouse_control mc(MOUSE_MODE_MORE);
                keyin = getchk();
            }

            if (keyin == '*' || keyin == '?' || keyin == ',' || keyin == 'g'
                || keyin == 'm' || keyin == CK_MOUSE_CLICK)
            {
                pickup_menu(o);
                break;
            }

            if (keyin == 'q' || key_is_escape(keyin))
            {
                canned_msg(MSG_OK);
                break;
            }

            if (keyin == 'y' || keyin == 'a')
            {
                int num_to_take = mitm[o].quantity;
                const iflags_t old_flags(mitm[o].flags);
                mitm[o].flags &= ~(ISFLAG_THROWN | ISFLAG_DROPPED);
                int result = move_item_to_player(o, num_to_take);

                if (result == 0 || result == -1)
                {
                    if (result == 0)
                        pickup_warning = "You can't carry that much weight.";
                    else
                        pickup_warning = "You can't carry that many items.";

                    mitm[o].flags = old_flags;
                }
            }

            o = next;

            if (o == NON_ITEM && keyin != 'y' && keyin != 'a')
                canned_msg(MSG_OK);
        }

        if (!pickup_warning.empty())
            mpr(pickup_warning.c_str());
    }
    if (you.last_pickup.empty())
        you.last_pickup = tmp_l_p;
}

bool is_stackable_item(const item_def &item)
{
    if (!item.defined())
        return (false);

    if (item.base_type == OBJ_MISSILES
        || item.base_type == OBJ_FOOD
        || item.base_type == OBJ_SCROLLS
        || item.base_type == OBJ_POTIONS
        || item.base_type == OBJ_GOLD)
    {
        return (true);
    }

    return (false);
}

iflags_t ident_flags(const item_def &item)
{
    const iflags_t identmask = full_ident_mask(item);
    iflags_t flags = item.flags & identmask;

    if ((identmask & ISFLAG_KNOW_TYPE) && item_type_known(item))
        flags |= ISFLAG_KNOW_TYPE;

    return (flags);
}

bool items_similar(const item_def &item1, const item_def &item2, bool ignore_ident)
{
    // Base and sub-types must always be the same to stack.
    if (item1.base_type != item2.base_type || item1.sub_type != item2.sub_type)
        return (false);

    if (item1.base_type == OBJ_GOLD || item_is_rune(item1))
        return (true);

    // These classes also require pluses and special.
    if (item1.base_type == OBJ_WEAPONS         // only throwing weapons
        || item1.base_type == OBJ_MISSILES
        || item1.base_type == OBJ_FOOD)        // chunks
    {
        if (item1.plus != item2.plus
            || item1.plus2 != item2.plus2
            || ((item1.base_type == OBJ_FOOD && item2.sub_type == FOOD_CHUNK) ?
                // Reject chunk merge if chunk ages differ by more than 5
                abs(item1.special - item2.special) > 5
                // Non-chunk item specials must match exactly.
                : item1.special != item2.special))
        {
            return (false);
        }
    }

    // Check the ID flags.
    if (!ignore_ident && ident_flags(item1) != ident_flags(item2))
        return (false);

    // Check the non-ID flags, but ignore dropped, thrown, cosmetic,
    // and note flags. Also, whether item was in inventory before.
#define NON_IDENT_FLAGS ~(ISFLAG_IDENT_MASK | ISFLAG_COSMETIC_MASK | \
                          ISFLAG_DROPPED | ISFLAG_THROWN | \
                          ISFLAG_NOTED_ID | ISFLAG_NOTED_GET | \
                          ISFLAG_BEEN_IN_INV | ISFLAG_DROPPED_BY_ALLY)

    if ((item1.flags & NON_IDENT_FLAGS) != (item2.flags & NON_IDENT_FLAGS))
        return (false);

    // The inscriptions can differ if one of them is blank, but if they
    // are differing non-blank inscriptions then don't stack.
    if (item1.inscription != item2.inscription
        && !item1.inscription.empty() && !item2.inscription.empty())
    {
        return (false);
    }

    return (true);
}

bool items_stack(const item_def &item1, const item_def &item2,
                  bool force_merge, bool ignore_ident)
{
    // Both items must be stackable.
    if (!force_merge
        && (!is_stackable_item(item1) || !is_stackable_item(item2)))
    {
        return (false);
    }

    return items_similar(item1, item2, ignore_ident);
}

void merge_item_stacks(item_def &source, item_def &dest, int quant)
{
    if (quant == -1)
        quant = source.quantity;

    ASSERT(quant > 0 && quant <= source.quantity);

    if (is_blood_potion(source) && is_blood_potion(dest))
       merge_blood_potion_stacks(source, dest, quant);
}

static int _userdef_find_free_slot(const item_def &i)
{
#ifdef CLUA_BINDINGS
    int slot = -1;
    if (!clua.callfn("c_assign_invletter", "u>d", &i, &slot))
        return (-1);

    return (slot);
#else
    return -1;
#endif
}

int find_free_slot(const item_def &i)
{
#define slotisfree(s) \
            ((s) >= 0 && (s) < ENDOFPACK && !you.inv[s].defined())

    bool searchforward = false;
    // If we're doing Lua, see if there's a Lua function that can give
    // us a free slot.
    int slot = _userdef_find_free_slot(i);
    if (slot == -2 || Options.assign_item_slot == SS_FORWARD)
        searchforward = true;

    if (slotisfree(slot))
        return slot;

    // See if the item remembers where it's been. Lua code can play with
    // this field so be extra careful.
    if (isaalpha(i.slot))
        slot = letter_to_index(i.slot);

    if (slotisfree(slot))
        return slot;

    FixedBitArray<ENDOFPACK> disliked;
    if (i.base_type == OBJ_FOOD)
        disliked.set('e' - 'a'), disliked.set('y' - 'a');
    else if (i.base_type == OBJ_POTIONS)
        disliked.set('y' - 'a');

    if (!searchforward)
    {
        // This is the new default free slot search. We look for the last
        // available slot that does not leave a gap in the inventory.
        for (slot = ENDOFPACK - 1; slot >= 0; --slot)
        {
            if (you.inv[slot].defined())
            {
                if (slot + 1 < ENDOFPACK && !you.inv[slot + 1].defined()
                    && !disliked[slot + 1])
                {
                    return (slot + 1);
                }
            }
            else
            {
                if (slot + 1 < ENDOFPACK && you.inv[slot + 1].defined()
                    && !disliked[slot])
                {
                    return (slot);
                }
            }
        }
    }

    // Either searchforward is true, or search backwards failed and
    // we re-try searching the oposite direction.

    int badslot = -1;
    // Return first free slot
    for (slot = 0; slot < ENDOFPACK; ++slot)
        if (!you.inv[slot].defined())
            if (disliked[slot])
                badslot = slot;
            else
                return slot;

    // If the least preferred slot is the only choice, so be it.
    return (badslot);
#undef slotisfree
}

static void _got_item(item_def& item, int quant)
{
    seen_item(item);
    shopping_list.cull_identical_items(item);

    if (item.props.exists("needs_autopickup"))
        item.props.erase("needs_autopickup");
}

static void _got_gold(item_def& item, int quant, bool quiet)
{
    you.attribute[ATTR_GOLD_FOUND] += quant;

    if (you.religion == GOD_ZIN && !(item.flags & ISFLAG_THROWN))
        quant -= zin_tithe(item, quant, quiet);
    if (quant <= 0)
        return;
    you.add_gold(quant);

    if (!quiet)
    {
        mprf("You now have %d gold piece%s.",
             you.gold, you.gold != 1 ? "s" : "");
        learned_something_new(HINT_SEEN_GOLD);
    }
}

void note_inscribe_item(item_def &item)
{
    _autoinscribe_item(item);
    _origin_freeze(item, you.pos());
    you.attribute[ATTR_FRUIT_FOUND] |= item_fruit_mask(item);
    _check_note_item(item);
}

// Returns quantity of items moved into player's inventory and -1 if
// the player's inventory is full.
int move_item_to_player(int obj, int quant_got, bool quiet,
                        bool ignore_burden)
{
    if (item_is_stationary(mitm[obj]))
    {
        mpr("You cannot pick up the net that holds you!");
        // Fake a successful pickup (return 1), so we can continue to
        // pick up anything else that might be on this square.
        return (1);
    }

    if (mitm[obj].base_type == OBJ_ORBS && crawl_state.game_is_zotdef())
    {
        if (runes_in_pack() < 15)
        {
            mpr("You must possess at least fifteen runes to touch the sacred Orb which you defend.");
            return (1);
        }
    }

    int retval = quant_got;

    // Gold has no mass, so we handle it first.
    if (mitm[obj].base_type == OBJ_GOLD)
    {
        _got_gold(mitm[obj], quant_got, quiet);
        dec_mitm_item_quantity(obj, quant_got);

        you.turn_is_over = true;
        return (retval);
    }
    // So do runes.
    if (item_is_rune(mitm[obj]))
    {
        you.runes.set(mitm[obj].plus);
        _check_note_item(mitm[obj]);

        if (!quiet)
        {
            mprf("You pick up the %s rune and feel its power.",
                 rune_type_name(mitm[obj].plus));
            int nrunes = runes_in_pack();
            if (nrunes >= you.obtainable_runes)
                mpr("You have collected all the runes! Now go and win!");
            else if (nrunes == NUMBER_OF_RUNES_NEEDED
                     && !crawl_state.game_is_zotdef())
            {
                // might be inappropriate in new Sprints, please change it then
                mprf("%d runes! That's enough to enter the realm of Zot.",
                     nrunes);
            }
            else if (nrunes > 1)
                mprf("You now have %d runes.", nrunes);

            mpr("Press } to see all the runes you have collected.");
        }

        dungeon_events.fire_position_event(
            dgn_event(DET_ITEM_PICKUP, you.pos(), 0, obj, -1), you.pos());

        dec_mitm_item_quantity(obj, quant_got);
        you.turn_is_over = true;
        if (you.religion == GOD_ASHENZARI)
        {
            simple_god_message(" appreciates your discovery of this rune.");
            // Important!  This should _not_ be scaled by bondage level, as
            // otherwise people would curse just before picking up.
            gain_piety(10, 1);
        }

        return (retval);
    }

    const int unit_mass = item_mass(mitm[obj]);
    if (quant_got > mitm[obj].quantity || quant_got <= 0)
        quant_got = mitm[obj].quantity;

    const int imass = unit_mass * quant_got;

    bool partial_pickup = false;

    if (!ignore_burden && (you.burden + imass > carrying_capacity()))
    {
        // calculate quantity we can actually pick up
        int part = (carrying_capacity() - you.burden) / unit_mass;

        if (part < 1)
            return (0);

        // only pickup 'part' items
        quant_got = part;
        partial_pickup = true;

        retval = part;
    }

    if (is_stackable_item(mitm[obj]))
    {
        for (int m = 0; m < ENDOFPACK; m++)
        {
            if (items_stack(you.inv[m], mitm[obj], false, true))
            {
                if (!quiet && partial_pickup)
                    mpr("You can only carry some of what is here.");

                _check_note_item(mitm[obj]);

                const bool floor_god_gift
                    = mitm[obj].inscription.find("god gift")
                      != std::string::npos;
                const bool inv_god_gift
                    = you.inv[m].inscription.find("god gift")
                      != std::string::npos;

                // If the object on the ground is inscribed, but not
                // the one in inventory, then the inventory object
                // picks up the other's inscription.
                if (!(mitm[obj].inscription).empty()
                    && you.inv[m].inscription.empty())
                {
                    you.inv[m].inscription = mitm[obj].inscription;
                }

                // Remove god gift inscription unless both items have it.
                if (floor_god_gift && !inv_god_gift
                    || inv_god_gift && !floor_god_gift)
                {
                    you.inv[m].inscription
                        = replace_all(you.inv[m].inscription,
                                      "god gift, ", "");
                    you.inv[m].inscription
                        = replace_all(you.inv[m].inscription,
                                      "god gift", "");
                }

                // If only one of the stacks is identified,
                // identify the other to a similar extent.
                if (ident_flags(mitm[obj]) != ident_flags(you.inv[m]))
                {
                    if (!quiet)
                        mpr("These items seem quite similar.");
                    mitm[obj].flags |=
                        ident_flags(you.inv[m]) & you.inv[m].flags;
                    you.inv[m].flags |=
                        ident_flags(mitm[obj]) & mitm[obj].flags;
                }

                merge_item_stacks(mitm[obj], you.inv[m], quant_got);

                inc_inv_item_quantity(m, quant_got);
                dec_mitm_item_quantity(obj, quant_got);
                burden_change();

                _got_item(mitm[obj], quant_got);

                if (!quiet)
                {
                    mpr(get_menu_colour_prefix_tags(you.inv[m],
                                                    DESC_INVENTORY).c_str());
                }
                you.turn_is_over = true;

                you.last_pickup[m] = quant_got;
                return (retval);
            }
        }
    }

    // Can't combine, check for slot space.
    if (inv_count() >= ENDOFPACK)
        return (-1);

    if (!quiet && partial_pickup)
        mpr("You can only carry some of what is here.");

    int freeslot = find_free_slot(mitm[obj]);
    if (freeslot < 0 || freeslot >= ENDOFPACK
        || you.inv[freeslot].defined())
    {
        // Something is terribly wrong.
        return (-1);
    }

    if (mitm[obj].base_type == OBJ_ORBS
        && you.char_direction == GDT_DESCENDING)
    {
        // Take a note!
        _check_note_item(mitm[obj]);

        env.orb_pos = you.pos(); // can be wrong in wizmode
        orb_pickup_noise(you.pos(), 30);

        mpr("The lords of Pandemonium are not amused; beware!", MSGCH_WARN);
        if (you.religion == GOD_CHEIBRIADOS)
        {
            mprf(MSGCH_GOD, "%s tells them not to hurry.",
                            god_name(you.religion).c_str());
        }
        mpr("Now all you have to do is get back out of the dungeon!", MSGCH_ORB);

        you.char_direction = GDT_ASCENDING;
        xom_is_stimulated(200, XM_INTRIGUED);
        invalidate_agrid(true);
    }

    coord_def p = mitm[obj].pos;
    // If moving an item directly from a monster to the player without the
    // item having been on the grid, then it really isn't a position event.
    if (in_bounds(p))
    {
        dungeon_events.fire_position_event(
            dgn_event(DET_ITEM_PICKUP, p, 0, obj, -1), p);
    }
    item_def &item = you.inv[freeslot];
    // Copy item.
    item        = mitm[obj];
    item.link   = freeslot;
    item.pos.set(-1, -1);
    // Remove "dropped by ally" flag.
    // Also, remove "unobtainable" as it was just proven false.
    item.flags &= ~(ISFLAG_DROPPED_BY_ALLY | ISFLAG_UNOBTAINABLE);

    if (!item.slot)
        item.slot = index_to_letter(item.link);

    ash_id_item(item);

    note_inscribe_item(item);

    item.quantity = quant_got;
    if (is_blood_potion(mitm[obj]))
    {
        if (quant_got != mitm[obj].quantity)
        {
            // Remove oldest timers from original stack.
            for (int i = 0; i < quant_got; i++)
                remove_oldest_blood_potion(mitm[obj]);

            // ... and newest ones from picked up stack
            remove_newest_blood_potion(item);
        }
    }
    dec_mitm_item_quantity(obj, quant_got);
    you.m_quiver->on_inv_quantity_changed(freeslot, quant_got);
    burden_change();

    if (!quiet)
    {
        mpr(get_menu_colour_prefix_tags(you.inv[freeslot],
                                        DESC_INVENTORY).c_str());
    }
    if (crawl_state.game_is_hints())
    {
        taken_new_item(item.base_type);
        if (is_artefact(item) || get_equip_desc(item) != ISFLAG_NO_DESC)
            learned_something_new(HINT_SEEN_RANDART);
    }

    if (item.base_type == OBJ_ORBS && you.level_type == LEVEL_DUNGEON)
        unset_branch_flags(BFLAG_HAS_ORB);

    _got_item(item, item.quantity);

    you.turn_is_over = true;

    you.last_pickup[item.link] = retval;

    item_skills(item, you.start_train);

    return (retval);
}

void mark_items_non_pickup_at(const coord_def &pos)
{
    int item = igrd(pos);
    while (item != NON_ITEM)
    {
        mitm[item].flags |= ISFLAG_DROPPED;
        mitm[item].flags &= ~ISFLAG_THROWN;
        item = mitm[item].link;
    }
}

// Moves mitm[obj] to p... will modify the value of obj to
// be the index of the final object (possibly different).
//
// Done this way in the hopes that it will be obvious from
// calling code that "obj" is possibly modified.
//
// Returns false on error or level full - cases where you
// keep the item.
bool move_item_to_grid(int *const obj, const coord_def& p, bool silent)
{
    ASSERT(in_bounds(p));

    int& ob(*obj);
    // Must be a valid reference to a valid object.
    if (ob == NON_ITEM || !mitm[ob].defined())
        return (false);

    item_def& item(mitm[ob]);

    if (feat_destroys_item(grd(p), mitm[ob], !silenced(p) && !silent))
    {
        item_was_destroyed(item, NON_MONSTER);
        destroy_item(ob);
        ob = NON_ITEM;

        return (true);
    }

    if (you.religion == GOD_ASHENZARI && you.see_cell(p))
        ash_id_item(item);

    // If it's a stackable type...
    if (is_stackable_item(item))
    {
        // Look for similar item to stack:
        for (stack_iterator si(p); si; ++si)
        {
            // Check if item already linked here -- don't want to unlink it.
            if (ob == si->index())
                return (false);

            if (items_stack(item, *si))
            {
                // Add quantity to item already here, and dispose
                // of obj, while returning the found item. -- bwr
                inc_mitm_item_quantity(si->index(), item.quantity);
                merge_item_stacks(item, *si);
                destroy_item(ob);
                ob = si->index();
                return (true);
            }
        }
    }
    // Non-stackable item that's been fudge-stacked (monster throwing weapons).
    // Explode the stack when dropped. We have to special case chunks, ew.
    else if (item.quantity > 1
             && (item.base_type != OBJ_FOOD
                 || item.sub_type != FOOD_CHUNK))
    {
        while (item.quantity > 1)
        {
            // If we can't copy the items out, we lose the surplus.
            if (copy_item_to_grid(item, p, 1, false, true))
                --item.quantity;
            else
                item.quantity = 1;
        }
    }

    ASSERT(ob != NON_ITEM);

    // Need to actually move object, so first unlink from old position.
    unlink_item(ob);

    // Move item to coord.
    item.pos = p;

    // Link item to top of list.
    item.link = igrd(p);
    igrd(p) = ob;

    if (item.base_type == OBJ_ORBS && you.level_type == LEVEL_DUNGEON)
        set_branch_flags(BFLAG_HAS_ORB);

    return (true);
}

void move_item_stack_to_grid(const coord_def& from, const coord_def& to)
{
    if (igrd(from) == NON_ITEM)
        return;

    // Tell all items in stack what the new coordinate is.
    for (stack_iterator si(from); si; ++si)
    {
        si->pos = to;

        // Link last of the stack to the top of the old stack.
        if (si->link == NON_ITEM && igrd(to) != NON_ITEM)
        {
            si->link = igrd(to);
            break;
        }
    }

    igrd(to) = igrd(from);
    igrd(from) = NON_ITEM;
}


// Returns false if no items could be dropped.
bool copy_item_to_grid(const item_def &item, const coord_def& p,
                        int quant_drop, bool mark_dropped, bool silent)
{
    ASSERT(in_bounds(p));

    if (quant_drop == 0)
        return (false);

    if (feat_destroys_item(grd(p), item, !silenced(p) && !silent))
    {
        if (item_is_spellbook(item))
            destroy_spellbook(item);

        item_was_destroyed(item, NON_MONSTER);

        return (true);
    }

    // default quant_drop == -1 => drop all
    if (quant_drop < 0)
        quant_drop = item.quantity;

    // Loop through items at current location.
    if (is_stackable_item(item))
    {
        for (stack_iterator si(p); si; ++si)
        {
            if (items_stack(item, *si))
            {
                inc_mitm_item_quantity(si->index(), quant_drop);
                item_def copy = item;
                merge_item_stacks(copy, *si, quant_drop);

                if (mark_dropped)
                {
                    // If the items on the floor already have a nonzero slot,
                    // leave it as such, otherwise set the slot.
                    if (!si->slot)
                        si->slot = index_to_letter(item.link);

                    si->flags |= ISFLAG_DROPPED;
                    si->flags &= ~ISFLAG_THROWN;
                }
                return (true);
            }
        }
    }

    // Item not found in current stack, add new item to top.
    int new_item_idx = get_mitm_slot(10);
    if (new_item_idx == NON_ITEM)
        return (false);
    item_def& new_item = mitm[new_item_idx];

    // Copy item.
    new_item = item;

    // Set quantity, and set the item as unlinked.
    new_item.quantity = quant_drop;
    new_item.pos.reset();
    new_item.link = NON_ITEM;

    if (mark_dropped)
    {
        new_item.slot   = index_to_letter(item.link);
        new_item.flags |= ISFLAG_DROPPED;
        new_item.flags &= ~ISFLAG_THROWN;
        origin_set_unknown(new_item);
    }

    move_item_to_grid(&new_item_idx, p, true);
    if (is_blood_potion(item)
        && item.quantity != quant_drop) // partial drop only
    {
        // Since only the oldest potions have been dropped,
        // remove the newest ones.
        remove_newest_blood_potion(new_item);
    }

    return (true);
}


//---------------------------------------------------------------
//
// move_top_item -- moves the top item of a stack to a new
// location.
//
//---------------------------------------------------------------
bool move_top_item(const coord_def &pos, const coord_def &dest)
{
    int item = igrd(pos);
    if (item == NON_ITEM)
        return (false);

    dungeon_events.fire_position_event(
        dgn_event(DET_ITEM_MOVED, pos, 0, item, -1, dest), pos);

    // Now move the item to its new possition...
    move_item_to_grid(&item, dest);

    return (true);
}

const item_def* top_item_at(const coord_def& where)
{
    const int link = you.visible_igrd(where);
    return (link == NON_ITEM) ? NULL : &mitm[link];
}

item_def *corpse_at(coord_def pos, int *num_corpses)
{
    item_def *corpse = NULL;
    if (num_corpses)
        *num_corpses = 0;
    // Determine how many corpses are available.
    for (stack_iterator si(pos, true); si; ++si)
    {
        if (item_is_corpse(*si))
        {
            if (!corpse)
            {
                corpse = &*si;
                if (!num_corpses)
                    return (corpse);
            }
            if (num_corpses)
                ++*num_corpses;
        }
    }
    return (corpse);
}

bool multiple_items_at(const coord_def& where)
{
    int found_count = 0;

    for (stack_iterator si(where); si && found_count < 2; ++si)
        ++found_count;

    return (found_count > 1);
}

bool drop_item(int item_dropped, int quant_drop)
{
    if (quant_drop < 0 || quant_drop > you.inv[item_dropped].quantity)
        quant_drop = you.inv[item_dropped].quantity;

    if (item_dropped == you.equip[EQ_LEFT_RING]
     || item_dropped == you.equip[EQ_RIGHT_RING]
     || item_dropped == you.equip[EQ_AMULET]
     || item_dropped == you.equip[EQ_RING_ONE]
     || item_dropped == you.equip[EQ_RING_TWO]
     || item_dropped == you.equip[EQ_RING_THREE]
     || item_dropped == you.equip[EQ_RING_FOUR]
     || item_dropped == you.equip[EQ_RING_FIVE]
     || item_dropped == you.equip[EQ_RING_SIX]
     || item_dropped == you.equip[EQ_RING_SEVEN]
     || item_dropped == you.equip[EQ_RING_EIGHT])
    {
        if (!Options.easy_unequip)
        {
            mpr("You will have to take that off first.");
            return (false);
        }

        if (remove_ring(item_dropped, true))
            start_delay(DELAY_DROP_ITEM, 1, item_dropped, 1);

        return (false);
    }

    if (item_dropped == you.equip[EQ_WEAPON]
        && you.inv[item_dropped].base_type == OBJ_WEAPONS
        && you.inv[item_dropped].cursed())
    {
        mpr("That object is stuck to you!");
        return (false);
    }

    for (int i = EQ_MIN_ARMOUR; i <= EQ_MAX_ARMOUR; i++)
    {
        if (item_dropped == you.equip[i] && you.equip[i] != -1)
        {
            if (!Options.easy_unequip)
            {
                mpr("You will have to take that off first.");
            }
            else if (check_warning_inscriptions(you.inv[item_dropped],
                                                OPER_TAKEOFF))
            {
                // If we take off the item, cue up the item being dropped
                if (takeoff_armour(item_dropped))
                    start_delay(DELAY_DROP_ITEM, 1, item_dropped, 1);
            }

            // Regardless, we want to return here because either we're
            // aborting the drop, or the drop is delayed until after
            // the armour is removed. -- bwr
            return (false);
        }
    }

    if (you.manual_index == item_dropped)
        stop_studying_manual();

    // [ds] easy_unequip does not apply to weapons.
    //
    // Unwield needs to be done before copy in order to clear things
    // like temporary brands. -- bwr
    if (item_dropped == you.equip[EQ_WEAPON]
        && quant_drop >= you.inv[item_dropped].quantity)
    {
        if (!wield_weapon(true, SLOT_BARE_HANDS))
            return (false);
    }

    const dungeon_feature_type my_grid = grd(you.pos());

    if (!copy_item_to_grid(you.inv[item_dropped],
                            you.pos(), quant_drop, true, true))
    {
        mpr("Too many items on this level, not dropping the item.");
        return (false);
    }

    mprf("You drop %s.",
         quant_name(you.inv[item_dropped], quant_drop, DESC_A).c_str());

    bool quiet = silenced(you.pos());

    // If you drop an item in as a merfolk, it is below the water line and
    // makes no noise falling.
    if (you.swimming())
        quiet = true;

    if (feat_destroys_item(my_grid, you.inv[item_dropped], !quiet))
        ;
    else if (strstr(you.inv[item_dropped].inscription.c_str(), "=s") != 0)
        StashTrack.add_stash();

    if (is_blood_potion(you.inv[item_dropped])
        && you.inv[item_dropped].quantity != quant_drop)
    {
        // Oldest potions have been dropped.
        for (int i = 0; i < quant_drop; i++)
            remove_oldest_blood_potion(you.inv[item_dropped]);
    }

    dec_inv_item_quantity(item_dropped, quant_drop);
    you.turn_is_over = true;

    you.last_pickup.erase(item_dropped);

    return (true);
}

void drop_last()
{
    std::vector<SelItem> items_to_drop;

    for (std::map<int,int>::iterator it = you.last_pickup.begin();
        it != you.last_pickup.end(); ++it)
    {
        const item_def* item = &you.inv[it->first];
        if (item->quantity > 0)
            items_to_drop.push_back(SelItem(it->first, it->second, item));
    }

    if (items_to_drop.empty())
        mprf("No item to drop.");
    else
    {
        you.last_pickup.clear();
        _multidrop(items_to_drop);
    }
}

static std::string _drop_menu_invstatus(const Menu *menu)
{
    const int cap = carrying_capacity(BS_UNENCUMBERED);

    std::string s_newweight;
    std::vector<MenuEntry*> se = menu->selected_entries();
    if (!se.empty())
    {
        int newweight = you.burden;
        for (int i = 0, size = se.size(); i < size; ++i)
        {
            const item_def *item = static_cast<item_def *>(se[i]->data);
            newweight -= item_mass(*item) * se[i]->selected_qty;
        }

        s_newweight = make_stringf(">%.0f", newweight * BURDEN_TO_AUM);
    }

    return (make_stringf("(Inv: %.0f%s/%.0f aum)",
             you.burden * BURDEN_TO_AUM,
             s_newweight.c_str(),
             cap * BURDEN_TO_AUM));
}

static std::string _drop_menu_title(const Menu *menu, const std::string &oldt)
{
    std::string res = _drop_menu_invstatus(menu) + " " + oldt;
    if (menu->is_set(MF_MULTISELECT))
        res = "[Multidrop] " + res;

    return (res);
}

int get_equip_slot(const item_def *item)
{
    int worn = -1;
    if (item && in_inventory(*item))
    {
        for (int i = 0; i < NUM_EQUIP; ++i)
        {
            if (you.equip[i] == item->link)
            {
                worn = i;
                break;
            }
        }
    }
    return worn;
}

mon_inv_type get_mon_equip_slot(const monster* mon, const item_def &item)
{
    ASSERT(mon->alive());

    mon_inv_type slot = item_to_mslot(item);

    if (slot == NUM_MONSTER_SLOTS)
        return NUM_MONSTER_SLOTS;

    if (mon->mslot_item(slot) == &item)
        return slot;

    if (slot == MSLOT_WEAPON && mon->mslot_item(MSLOT_ALT_WEAPON) == &item)
        return MSLOT_ALT_WEAPON;

    return NUM_MONSTER_SLOTS;
}

static std::string _drop_selitem_text(const std::vector<MenuEntry*> *s)
{
    bool extraturns = false;

    if (s->empty())
        return "";

    for (int i = 0, size = s->size(); i < size; ++i)
    {
        const item_def *item = static_cast<item_def *>((*s)[i]->data);
        const int eq = get_equip_slot(item);
        if (eq > EQ_WEAPON && eq < NUM_EQUIP)
        {
            extraturns = true;
            break;
        }
    }

    return (make_stringf(" (%u%s turn%s)",
                (unsigned int)s->size(),
                extraturns? "+" : "",
                s->size() > 1? "s" : ""));
}

std::vector<SelItem> items_for_multidrop;

// Arrange items that have been selected for multidrop so that
// equipped items are dropped after other items, and equipped items
// are dropped in the same order as their EQ_ slots are numbered.
static bool _drop_item_order(const SelItem &first, const SelItem &second)
{
    const item_def &i1 = you.inv[first.slot];
    const item_def &i2 = you.inv[second.slot];

    const int slot1 = get_equip_slot(&i1),
              slot2 = get_equip_slot(&i2);

    if (slot1 != -1 && slot2 != -1)
        return (slot1 < slot2);
    else if (slot1 != -1 && slot2 == -1)
        return (false);
    else if (slot2 != -1 && slot1 == -1)
        return (true);

    return (first.slot < second.slot);
}

//---------------------------------------------------------------
//
// drop
//
// Prompts the user for an item to drop
//
//---------------------------------------------------------------
void drop()
{
    if (inv_count() < 1 && you.gold == 0)
    {
        canned_msg(MSG_NOTHING_CARRIED);
        return;
    }

    std::vector<SelItem> tmp_items;
    tmp_items = prompt_invent_items("Drop what? (Press _ for help)", MT_DROP,
                                     -1, _drop_menu_title, true, true, 0,
                                     &Options.drop_filter, _drop_selitem_text,
                                     &items_for_multidrop);

    if (tmp_items.empty())
    {
        canned_msg(MSG_OK);
        return;
    }

    _multidrop(tmp_items);
}

static void _multidrop(std::vector<SelItem> tmp_items)
{
    // Sort the dropped items so we don't see weird behaviour when
    // dropping a worn robe before a cloak (old behaviour: remove
    // cloak, remove robe, wear cloak, drop robe, remove cloak, drop
    // cloak).
    std::sort(tmp_items.begin(), tmp_items.end(), _drop_item_order);

    // If the user answers "no" to an item an with a warning inscription,
    // then remove it from the list of items to drop by not copying it
    // over to items_for_multidrop.
    items_for_multidrop.clear();
    for (unsigned int i = 0; i < tmp_items.size(); ++i)
    {
        SelItem& si(tmp_items[i]);

        const int item_quant = si.item->quantity;

        // EVIL HACK: Fix item quantity to match the quantity we will drop,
        // in order to prevent misleading messages when dropping
        // 15 of 25 arrows inscribed with {!d}.
        if (si.quantity && si.quantity != item_quant)
            const_cast<item_def*>(si.item)->quantity = si.quantity;

        // Check if we can add it to the multidrop list.
        bool warning_ok = check_warning_inscriptions(*(si.item), OPER_DROP);

        // Restore the item quantity if we mangled it.
        if (item_quant != si.item->quantity)
            const_cast<item_def*>(si.item)->quantity = item_quant;

        if (warning_ok)
            items_for_multidrop.push_back(si);
    }

    if (items_for_multidrop.empty()) // no items.
    {
        canned_msg(MSG_OK);
        return;
    }

    if (items_for_multidrop.size() == 1) // only one item
    {
        drop_item(items_for_multidrop[0].slot, items_for_multidrop[0].quantity);
        items_for_multidrop.clear();
    }
    else
        start_delay(DELAY_MULTIDROP, items_for_multidrop.size());
}

static void _autoinscribe_item(item_def& item)
{
    // If there's an inscription already, do nothing - except
    // for automatically generated inscriptions
    if (!item.inscription.empty() && item.inscription != "god gift")
        return;
    const std::string old_inscription = item.inscription;
    item.inscription.clear();

    std::string iname = _autopickup_item_name(item);

    for (unsigned i = 0; i < Options.autoinscriptions.size(); ++i)
    {
        if (Options.autoinscriptions[i].first.matches(iname))
        {
            // Don't autoinscribe dropped items on ground with
            // "=g".  If the item matches a rule which adds "=g",
            // "=g" got added to it before it was dropped, and
            // then the user explictly removed it because they
            // don't want to autopickup it again.
            std::string str = Options.autoinscriptions[i].second;
            if ((item.flags & ISFLAG_DROPPED) && !in_inventory(item))
                str = replace_all(str, "=g", "");

            // Note that this might cause the item inscription to
            // pass 80 characters.
            item.inscription += str;
        }
    }
    if (!old_inscription.empty())
    {
        if (item.inscription.empty())
            item.inscription = old_inscription;
        else
            item.inscription = old_inscription + ", " + item.inscription;
    }
}

static void _autoinscribe_floor_items()
{
    for (stack_iterator si(you.pos()); si; ++si)
        _autoinscribe_item(*si);
}

static void _autoinscribe_inventory()
{
    for (int i = 0; i < ENDOFPACK; i++)
        if (you.inv[i].defined())
            _autoinscribe_item(you.inv[i]);
}

bool need_to_autoinscribe()
{
    return will_autoinscribe;
}

void request_autoinscribe(bool do_inscribe)
{
    will_autoinscribe = do_inscribe;
}

void autoinscribe()
{
    _autoinscribe_floor_items();
    _autoinscribe_inventory();

    will_autoinscribe = false;
}

static inline std::string _autopickup_item_name(const item_def &item)
{
    return userdef_annotate_item(STASH_LUA_SEARCH_ANNOTATE, &item, true)
           + menu_colour_item_prefix(item, false) + " "
           + item.name(DESC_PLAIN);
}

static bool _is_option_autopickup(const item_def &item, std::string &iname)
{
    if (iname.empty())
        iname = _autopickup_item_name(item);

    for (unsigned i = 0, size = Options.force_autopickup.size(); i < size; ++i)
        if (Options.force_autopickup[i].first.matches(iname))
            return Options.force_autopickup[i].second;

#ifdef CLUA_BINDINGS
    bool res = clua.callbooleanfn(false, "ch_force_autopickup", "is",
                                        &item, iname.c_str());
    if (!clua.error.empty())
        mprf(MSGCH_ERROR, "ch_force_autopickup failed: %s",
             clua.error.c_str());

    if (res)
        return (true);

    res = clua.callbooleanfn(false, "ch_deny_autopickup", "is",
                             &item, iname.c_str());
    if (!clua.error.empty())
        mprf(MSGCH_ERROR, "ch_deny_autopickup failed: %s",
             clua.error.c_str());

    if (res)
        return (false);
#endif

    return (Options.autopickups & (1L << item.base_type));
}

bool item_needs_autopickup(const item_def &item)
{
    if (item_is_stationary(item))
        return (false);

    if (item.inscription.find("=g") != std::string::npos)
        return (true);

    if ((item.flags & ISFLAG_THROWN) && Options.pickup_thrown)
        return (true);

    if ((item.flags & ISFLAG_DROPPED) && !Options.pickup_dropped)
        return (false);

    if (item.props.exists("needs_autopickup"))
        return (true);

    std::string itemname;
    return _is_option_autopickup(item, itemname);
}

bool can_autopickup()
{
    // [ds] Checking for autopickups == 0 is a bad idea because
    // autopickup is still possible with inscriptions and
    // pickup_thrown.
    if (Options.autopickup_on <= 0)
        return (false);

    if (you.flight_mode() == FL_LEVITATE)
        return (false);

    if (!i_feel_safe())
        return (false);

    return (true);
}

typedef bool (*item_comparer)(const item_def& pickup_item,
                              const item_def& inv_item);

static bool _identical_types(const item_def& pickup_item,
                             const item_def& inv_item)
{
    return ((pickup_item.base_type == inv_item.base_type)
            && (pickup_item.sub_type == inv_item.sub_type));
}

static bool _edible_food(const item_def& pickup_item,
                         const item_def& inv_item)
{
    return (inv_item.base_type == OBJ_FOOD && !is_inedible(inv_item));
}

static bool _similar_equip(const item_def& pickup_item,
                           const item_def& inv_item)
{
    const equipment_type inv_slot = get_item_slot(inv_item);

    if (inv_slot == EQ_NONE)
        return (false);

    // If it's an unequipped cursed item the player might be looking
    // for a replacement.
    if (item_known_cursed(inv_item) && !item_is_equipped(inv_item))
        return (false);

    if (get_item_slot(pickup_item) != inv_slot)
        return (false);

    // Just filling the same slot is enough for armour to be considered
    // similar.
    if (pickup_item.base_type == OBJ_ARMOUR)
        return (true);

    // Launchers of the same type are similar.
    if ((pickup_item.sub_type >= WPN_BLOWGUN
         && pickup_item.sub_type <= WPN_LONGBOW)
             || pickup_item.sub_type == WPN_SLING)
    {
        return (pickup_item.sub_type != inv_item.sub_type);
    }

    return ((weapon_skill(pickup_item) == weapon_skill(inv_item))
            && (get_damage_type(pickup_item) == get_damage_type(inv_item)));
}

static bool _similar_wands(const item_def& pickup_item,
                           const item_def& inv_item)
{
    if (inv_item.base_type != OBJ_WANDS)
        return (false);

    if (pickup_item.sub_type != inv_item.sub_type)
        return (false);

    // Not similar if wand in inventory is known to be empty.
    return (inv_item.plus2 != ZAPCOUNT_EMPTY
            || (item_ident(inv_item, ISFLAG_KNOW_PLUSES)
                && inv_item.plus > 0));
}

static bool _similar_jewellery(const item_def& pickup_item,
                               const item_def& inv_item)
{
    if (inv_item.base_type != OBJ_JEWELLERY)
        return (false);

    if (pickup_item.sub_type != inv_item.sub_type)
        return (false);

    // For jewellery of the same sub-type, unidentified jewellery is
    // always considered similar, as is identified jewellery whose
    // effect doesn't stack.
    return (!item_type_known(inv_item)
            || (!jewellery_is_amulet(inv_item)
                && !ring_has_stackable_effect(inv_item)));
}

static bool _item_different_than_inv(const item_def& pickup_item,
                                     item_comparer comparer)
{
    for (int i = 0; i < ENDOFPACK; i++)
    {
        const item_def& inv_item(you.inv[i]);

        if (!inv_item.defined())
            continue;

        if ((*comparer)(pickup_item, inv_item))
            return (false);
    }

    return (true);
}

static bool _interesting_explore_pickup(const item_def& item)
{
    if (!(Options.explore_stop & ES_GREEDY_PICKUP_MASK))
        return (false);

    if (item.base_type == OBJ_GOLD)
        return (Options.explore_stop & ES_GREEDY_PICKUP_GOLD);

    if ((Options.explore_stop & ES_GREEDY_PICKUP_THROWN)
        && (item.flags & ISFLAG_THROWN))
    {
        return (true);
    }

    std::vector<text_pattern> &ignore = Options.explore_stop_pickup_ignore;
    if (!ignore.empty())
    {
        const std::string name = item.name(DESC_PLAIN);

        for (unsigned int i = 0; i < ignore.size(); i++)
            if (ignore[i].matches(name))
                return (false);
    }

    if (!(Options.explore_stop & ES_GREEDY_PICKUP_SMART))
        return (true);
    // "Smart" code follows.

    // If ES_GREEDY_PICKUP_THROWN isn't set, then smart greedy pickup
    // will ignore thrown items.
    if (item.flags & ISFLAG_THROWN)
        return (false);

    if (is_artefact(item))
        return (true);

    // Possbible ego items.
    if (!item_type_known(item) & (item.flags & ISFLAG_COSMETIC_MASK))
        return (true);

    switch(item.base_type)
    {
    case OBJ_WEAPONS:
    case OBJ_MISSILES:
    case OBJ_ARMOUR:
        // Ego items.
        if (item.special != 0)
            return (true);
        break;

    default:
        break;
    }

    switch(item.base_type)
    {
    case OBJ_WEAPONS:
    case OBJ_ARMOUR:
        return _item_different_than_inv(item, _similar_equip);

    case OBJ_WANDS:
        return _item_different_than_inv(item, _similar_wands);

    case OBJ_JEWELLERY:
        return _item_different_than_inv(item, _similar_jewellery);

    case OBJ_FOOD:
        if (you.religion == GOD_FEDHAS && is_fruit(item))
            return (true);

        if (is_inedible(item))
            return (false);

        // Interesting if we don't have any other edible food.
        return _item_different_than_inv(item, _edible_food);

    case OBJ_STAVES:
        // Rods are always interesting, even if you already have one of
        // the same type, since each rod has its own mana.
        if (item_is_rod(item))
            return (true);

        // Intentional fall-through.
    case OBJ_MISCELLANY:
        // Runes are always interesting.
        if (item_is_rune(item))
            return (true);

        // Decks always start out unidentified.
        if (is_deck(item))
            return (true);

        // Intentional fall-through.
    case OBJ_SCROLLS:
    case OBJ_POTIONS:
        // Item is boring only if there's an identical one in inventory.
        return _item_different_than_inv(item, _identical_types);

    case OBJ_BOOKS:
        // Books always start out unidentified.
        return (true);

    case OBJ_ORBS:
        // Orb is always interesting.
        return (true);

    default:
        break;
    }

    return (false);
}

static void _do_autopickup()
{
    bool did_pickup     = false;
    int  n_did_pickup   = 0;
    int  n_tried_pickup = 0;

    will_autopickup = false;

    if (!can_autopickup())
    {
        item_check(false);
        return;
    }

    // Store last_pickup in case we need to restore it.
    // Then clear it to fill with items picked up.
    std::map<int,int> tmp_l_p = you.last_pickup;
    you.last_pickup.clear();

    int o = you.visible_igrd(you.pos());

    std::string pickup_warning;
    while (o != NON_ITEM)
    {
        const int next = mitm[o].link;

        if (item_needs_autopickup(mitm[o]))
        {
            int num_to_take = mitm[o].quantity;
            if (Options.autopickup_no_burden && item_mass(mitm[o]) != 0)
            {
                int num_can_take =
                    (carrying_capacity(you.burden_state) - you.burden) /
                        item_mass(mitm[o]);

                if (num_can_take < num_to_take)
                {
                    if (!n_tried_pickup)
                    {
                        mpr("You can't pick everything up without burdening "
                            "yourself.");
                    }
                    n_tried_pickup++;
                    num_to_take = num_can_take;
                }

                if (num_can_take == 0)
                {
                    o = next;
                    continue;
                }
            }

            // Do this before it's picked up, otherwise the picked up
            // item will be in inventory and _interesting_explore_pickup()
            // will always return false.
            const bool interesting_pickup
                = _interesting_explore_pickup(mitm[o]);

            const iflags_t iflags(mitm[o].flags);
            if ((iflags & ISFLAG_THROWN))
                learned_something_new(HINT_AUTOPICKUP_THROWN);

            mitm[o].flags &= ~(ISFLAG_THROWN | ISFLAG_DROPPED);

            const int result = move_item_to_player(o, num_to_take);

            if (result == 0 || result == -1)
            {
                n_tried_pickup++;
                if (result == 0)
                    pickup_warning = "You can't carry any more.";
                else
                    pickup_warning = "Your pack is full.";
                mitm[o].flags = iflags;
            }
            else
            {
                did_pickup = true;
                if (interesting_pickup)
                    n_did_pickup++;
            }
        }

        o = next;
    }

    if (!pickup_warning.empty())
        mpr(pickup_warning.c_str());

    if (did_pickup)
        you.turn_is_over = true;

    if (you.last_pickup.empty())
        you.last_pickup = tmp_l_p;

    item_check(false);

    explore_pickup_event(n_did_pickup, n_tried_pickup);
}

void autopickup()
{
    _autoinscribe_floor_items();
    _do_autopickup();
}

int inv_count(void)
{
    int count = 0;

    for (int i = 0; i < ENDOFPACK; i++)
        if (you.inv[i].defined())
            count++;

    return count;
}

item_def *find_floor_item(object_class_type cls, int sub_type)
{
    for (int y = 0; y < GYM; ++y)
        for (int x = 0; x < GXM; ++x)
            for (stack_iterator si(coord_def(x,y)); si; ++si)
                if (si->defined()
                    && si->base_type == cls && si->sub_type == sub_type)
                {
                    return (& (*si));
                }

    return (NULL);
}

int item_on_floor(const item_def &item, const coord_def& where)
{
    // Check if the item is on the floor and reachable.
    for (int link = igrd(where); link != NON_ITEM; link = mitm[link].link)
        if (&mitm[link] == &item)
            return (link);

    return (NON_ITEM);
}

static bool _find_subtype_by_name(item_def &item,
                                  object_class_type base_type, int ntypes,
                                  const std::string &name)
{
    // In order to get the sub-type, we'll fill out the base type...
    // then we're going to iterate over all possible subtype values
    // and see if we get a winner. -- bwr

    item.base_type = base_type;
    item.sub_type  = OBJ_RANDOM;
    item.plus      = 0;
    item.plus2     = 0;
    item.special   = 0;
    item.flags     = 0;
    item.quantity  = 1;
    // Don't use set_ident_flags in order to avoid triggering notes.
    // FIXME - is this the proper solution?
    item.flags |= (ISFLAG_KNOW_TYPE | ISFLAG_KNOW_PROPERTIES);

    int type_wanted = -1;

    for (int i = 0; i < ntypes; i++)
    {
        item.sub_type = i;

        int npluses = 1;
        if (base_type == OBJ_BOOKS && i == BOOK_MANUAL)
            npluses = NUM_SKILLS;
        else if (base_type == OBJ_MISCELLANY && i == MISC_RUNE_OF_ZOT)
            npluses = NUM_RUNE_TYPES;

        for (int j = 0; j < npluses; ++j)
        {
            item.plus = j;

            if (name == lowercase_string(item.name(DESC_PLAIN, false, false, false)))
            {
                type_wanted = i;
                i = ntypes;
                break;
            }
        }
    }

    if (type_wanted != -1)
        item.sub_type = type_wanted;
    else
        item.sub_type = OBJ_RANDOM;

    return (item.sub_type != OBJ_RANDOM);
}

int get_max_subtype(object_class_type base_type)
{
    static int max_subtype[] =
    {
        NUM_WEAPONS,
        NUM_MISSILES,
        NUM_ARMOURS,
        NUM_WANDS,
        NUM_FOODS,
#if TAG_MAJOR_VERSION == 32
        0,              // unknown I
#endif
        NUM_SCROLLS,
        NUM_JEWELLERY,
        NUM_POTIONS,
#if TAG_MAJOR_VERSION == 32
        0,              // unknown II
#endif
        NUM_BOOKS,
        NUM_STAVES,
        1,              // Orbs         -- only one
        NUM_MISCELLANY,
        -1,              // corpses     -- handled specially
        1,              // gold         -- handled specially
#if TAG_MAJOR_VERSION == 32
        0,              // "gemstones"  -- no items of type
#endif
    };
    COMPILE_CHECK(sizeof(max_subtype)/sizeof(int) == NUM_OBJECT_CLASSES);

    ASSERT(base_type < NUM_OBJECT_CLASSES);

    return (max_subtype[base_type]);
}

// Returns an incomplete item_def with base_type and sub_type set correctly
// for the given item name. If the name is not found, sets sub_type to
// OBJ_RANDOM.
item_def find_item_type(object_class_type base_type, std::string name)
{
    item_def item;
    item.base_type = OBJ_RANDOM;
    item.sub_type  = OBJ_RANDOM;
    lowercase(name);

    if (base_type == OBJ_RANDOM || base_type == OBJ_UNASSIGNED)
        base_type = OBJ_UNASSIGNED;

    if (base_type == OBJ_UNASSIGNED)
    {
        for (unsigned i = 0; i < NUM_OBJECT_CLASSES; ++i)
        {
            object_class_type cls = static_cast<object_class_type>(i);
            if (get_max_subtype(cls) == 0)
                continue;

            if (_find_subtype_by_name(item, cls, get_max_subtype(cls), name))
            {
                break;
            }
        }
    }
    else
    {
        _find_subtype_by_name(item, base_type,
                              get_max_subtype(base_type), name);
    }

    return (item);
}

equipment_type item_equip_slot(const item_def& item)
{
    if (!in_inventory(item))
        return (EQ_NONE);

    for (int i = 0; i < NUM_EQUIP; i++)
        if (item.link == you.equip[i])
            return (static_cast<equipment_type>(i));

    return (EQ_NONE);
}

// Includes melded items.
bool item_is_equipped(const item_def &item, bool quiver_too)
{
    return (item_equip_slot(item) != EQ_NONE
            || quiver_too && in_inventory(item)
               && item.link == you.m_quiver->get_fire_item());
}

bool item_is_melded(const item_def& item)
{
    equipment_type eq = item_equip_slot(item);
    return (eq != EQ_NONE && you.melded[eq]);
}

////////////////////////////////////////////////////////////////////////
// item_def functions.

bool item_def::has_spells() const
{
    return (item_is_spellbook(*this) && item_type_known(*this)
            || count_staff_spells(*this, true) > 1);
}

int item_def::book_number() const
{
    return (base_type == OBJ_BOOKS  ? sub_type                             :
            base_type == OBJ_STAVES ? sub_type + NUM_BOOKS - STAFF_FIRST_ROD + 1
                                    : -1);
}

bool item_def::cursed() const
{
    return (flags & ISFLAG_CURSED);
}

bool item_def::launched_by(const item_def &launcher) const
{
    if (base_type != OBJ_MISSILES)
        return (false);
    const missile_type mt = fires_ammo_type(launcher);
    return (sub_type == mt || (mt == MI_STONE && sub_type == MI_SLING_BULLET));
}

zap_type item_def::zap() const
{
    if (base_type != OBJ_WANDS)
        return (ZAP_DEBUGGING_RAY);

    zap_type result = ZAP_DEBUGGING_RAY;
    switch (static_cast<wand_type>(sub_type))
    {
    case WAND_FLAME:           result = ZAP_FLAME;           break;
    case WAND_FROST:           result = ZAP_FROST;           break;
    case WAND_SLOWING:         result = ZAP_SLOWING;         break;
    case WAND_HASTING:         result = ZAP_HASTING;         break;
    case WAND_MAGIC_DARTS:     result = ZAP_MAGIC_DARTS;     break;
    case WAND_HEAL_WOUNDS:     result = ZAP_HEAL_WOUNDS;     break;
    case WAND_PARALYSIS:       result = ZAP_PARALYSIS;       break;
    case WAND_FIRE:            result = ZAP_FIRE;            break;
    case WAND_COLD:            result = ZAP_COLD;            break;
    case WAND_CONFUSION:       result = ZAP_CONFUSION;       break;
    case WAND_INVISIBILITY:    result = ZAP_INVISIBILITY;    break;
    case WAND_DIGGING:         result = ZAP_DIGGING;         break;
    case WAND_FIREBALL:        result = ZAP_FIREBALL;        break;
    case WAND_TELEPORTATION:   result = ZAP_TELEPORTATION;   break;
    case WAND_LIGHTNING:       result = ZAP_LIGHTNING;       break;
    case WAND_POLYMORPH_OTHER: result = ZAP_POLYMORPH_OTHER; break;
    case WAND_ENSLAVEMENT:     result = ZAP_ENSLAVEMENT;     break;
    case WAND_DRAINING:        result = ZAP_NEGATIVE_ENERGY; break;
    case WAND_DISINTEGRATION:  result = ZAP_DISINTEGRATION;  break;
    case WAND_RANDOM_EFFECTS:
        result = static_cast<zap_type>(random2(ZAP_LAST_RANDOM + 1));
        if (one_chance_in(20))
            result = ZAP_NEGATIVE_ENERGY;
        if (one_chance_in(17))
            result = ZAP_ENSLAVEMENT;
        break;

    case NUM_WANDS: break;
    }
    return (result);
}

int item_def::index() const
{
    return (this - mitm.buffer());
}

int item_def::armour_rating() const
{
    if (!this->defined() || base_type != OBJ_ARMOUR)
        return (0);

    return (property(*this, PARM_AC) + plus);
}

monster* item_def::holding_monster() const
{
    if (!pos.equals(-2, -2))
        return (NULL);
    const int midx = link - NON_ITEM - 1;
    if (invalid_monster_index(midx))
        return (NULL);

    return (&menv[midx]);
}

void item_def::set_holding_monster(int midx)
{
    ASSERT(midx != NON_MONSTER);
    pos.set(-2, -2);
    link = NON_ITEM + 1 + midx;
}

bool item_def::held_by_monster() const
{
    return (pos.equals(-2, -2) && !invalid_monster_index(link - NON_ITEM - 1));
}

// Note:  This function is to isolate all the checks to see if
//        an item is valid (often just checking the quantity).
//
//        It shouldn't be used a a substitute for those cases
//        which actually want to check the quantity (as the
//        rules for unused objects might change).
bool item_def::defined() const
{
    return (base_type != OBJ_UNASSIGNED && quantity > 0);
}

// Checks whether the item is actually a good one.
// TODO: check brands, etc.
bool item_def::is_valid() const
{
    if (!defined())
        return (false);
    const int max_sub = get_max_subtype(base_type);
    if (max_sub != -1 && sub_type >= max_sub)
        return (false);
    if (colour == 0)
        return (false); // No black items.
    return (true);
}

// The Orb of Zot and unique runes are considered critical.
bool item_def::is_critical() const
{
    if (!defined())
        return (false);

    if (base_type == OBJ_ORBS)
        return (true);

    return (base_type == OBJ_MISCELLANY
            && sub_type == MISC_RUNE_OF_ZOT
            && plus != RUNE_DEMONIC
            && plus != RUNE_ABYSSAL);
}

// Is item something that no one would usually bother enchanting?
bool item_def::is_mundane() const
{
    switch (base_type)
    {
    case OBJ_WEAPONS:
        if (sub_type == WPN_CLUB
            || sub_type == WPN_GIANT_CLUB
            || sub_type == WPN_GIANT_SPIKED_CLUB)
        {
            return (true);
        }
        break;

    case OBJ_ARMOUR:
        if (sub_type == ARM_ANIMAL_SKIN)
            return (true);
        break;

    default:
        break;
    }

    return (false);
}

static void _rune_from_specs(const char* _specs, item_def &item)
{
    char specs[80];

    item.sub_type = MISC_RUNE_OF_ZOT;

    if (strstr(_specs, "rune of zot"))
        strlcpy(specs, _specs, std::min(strlen(_specs) - strlen(" of zot") + 1,
                                        sizeof(specs)));
    else
        strlcpy(specs, _specs, sizeof(specs));

    if (strlen(specs) > 4)
    {
        for (int i = 0; i < NUM_RUNE_TYPES; ++i)
        {
            item.plus = i;

            if (lowercase_string(item.name(DESC_PLAIN)).find(specs) != std::string::npos)
                return;
        }
    }

    while (true)
    {
        std::string line;
        for (int i = 0; i < NUM_RUNE_TYPES; i++)
        {
            line += make_stringf("[%c] %-10s ", i + 'a', rune_type_name(i));
            if (i % 5 == 4 || i == NUM_RUNE_TYPES - 1)
            {
                mpr(line, MSGCH_PROMPT);
                line.clear();
            }
        }
        mpr("Which rune (ESC to exit)? ", MSGCH_PROMPT);

        int keyin = tolower(get_ch());

        if (key_is_escape(keyin) || keyin == ' '
            || keyin == '\r' || keyin == '\n')
        {
            canned_msg(MSG_OK);
            item.base_type = OBJ_UNASSIGNED;
            return;
        }

        if (keyin < 'a' || keyin >= 'a' + NUM_RUNE_TYPES)
            continue;

        item.plus = keyin - 'a';

        return;
    }
}

static void _deck_from_specs(const char* _specs, item_def &item)
{
    std::string specs    = _specs;
    std::string type_str = "";

    trim_string(specs);

    if (specs.find(" of ") != std::string::npos)
    {
        type_str = specs.substr(specs.find(" of ") + 4);

        if (type_str.find("card") != std::string::npos
            || type_str.find("deck") != std::string::npos)
        {
            type_str = "";
        }

        trim_string(type_str);
    }

    misc_item_type types[] = {
        MISC_DECK_OF_ESCAPE,
        MISC_DECK_OF_DESTRUCTION,
        MISC_DECK_OF_DUNGEONS,
        MISC_DECK_OF_SUMMONING,
        MISC_DECK_OF_WONDERS,
        MISC_DECK_OF_PUNISHMENT,
        MISC_DECK_OF_WAR,
        MISC_DECK_OF_CHANGES,
        MISC_DECK_OF_DEFENCE,
        NUM_MISCELLANY
    };

    item.special  = DECK_RARITY_COMMON;
    item.sub_type = NUM_MISCELLANY;

    if (!type_str.empty())
    {
        for (int i = 0; types[i] != NUM_MISCELLANY; ++i)
        {
            item.sub_type = types[i];
            item.plus     = 1;
            init_deck(item);
            // Remove "plain " from front.
            std::string name = item.name(DESC_PLAIN).substr(6);
            item.props.clear();

            if (name.find(type_str) != std::string::npos)
                break;
        }
    }

    if (item.sub_type == NUM_MISCELLANY)
    {
        while (true)
        {
            mpr(
"[a] escape     [b] destruction [c] dungeons [d] summoning [e] wonders",
                MSGCH_PROMPT);
            mpr(
"[f] punishment [g] war         [h] changes  [i] defence",
                MSGCH_PROMPT);
            mpr("Which deck (ESC to exit)? ");

            const int keyin = tolower(get_ch());

            if (key_is_escape(keyin) || keyin == ' '
                || keyin == '\r' || keyin == '\n')
            {
                canned_msg(MSG_OK);
                item.base_type = OBJ_UNASSIGNED;
                return;
            }

            if (keyin < 'a' || keyin > 'i')
                continue;

            item.sub_type = types[keyin - 'a'];
            break;
        }
    }

    const char* rarities[] = {
        "plain",
        "ornate",
        "legendary",
        NULL
    };

    int rarity_val = -1;

    for (int i = 0; rarities[i] != NULL; ++i)
        if (specs.find(rarities[i]) != std::string::npos)
        {
            rarity_val = i;
            break;
        }

    if (rarity_val == -1)
    {
        while (true)
        {
            mpr("[a] plain [b] ornate [c] legendary? (ESC to exit)",
                MSGCH_PROMPT);

            int keyin = tolower(get_ch());

            if (key_is_escape(keyin) || keyin == ' '
                || keyin == '\r' || keyin == '\n')
            {
                canned_msg(MSG_OK);
                item.base_type = OBJ_UNASSIGNED;
                return;
            }

            switch (keyin)
            {
            case 'p': keyin = 'a'; break;
            case 'o': keyin = 'b'; break;
            case 'l': keyin = 'c'; break;
            }

            if (keyin < 'a' || keyin > 'c')
                continue;

            rarity_val = keyin - 'a';
            break;
        }
    }

    const deck_rarity_type rarity =
        static_cast<deck_rarity_type>(DECK_RARITY_COMMON + rarity_val);
    item.special = rarity;

    int num = prompt_for_int("How many cards? ", false);

    if (num <= 0)
    {
        canned_msg(MSG_OK);
        item.base_type = OBJ_UNASSIGNED;
        return;
    }

    item.plus = num;

    init_deck(item);
}

static void _rune_or_deck_from_specs(const char* specs, item_def &item)
{
    if (strstr(specs, "rune"))
        _rune_from_specs(specs, item);
    else if (strstr(specs, "deck") || strstr(specs, "card"))
        _deck_from_specs(specs, item);
}

static bool _book_from_spell(const char* specs, item_def &item)
{
    spell_type type = spell_by_name(specs, true);

    if (type == SPELL_NO_SPELL)
        return (false);

    for (int i = 0; i < NUM_FIXED_BOOKS; ++i)
        for (int j = 0; j < 8; ++j)
            if (which_spell_in_book(i, j) == type)
            {
                item.sub_type = i;
                return (true);
            }

    return (false);
}

bool get_item_by_name(item_def *item, char* specs,
                      object_class_type class_wanted, bool create_for_real)
{
    int            type_wanted    = -1;
    int            special_wanted = 0;

    // In order to get the sub-type, we'll fill out the base type...
    // then we're going to iterate over all possible subtype values
    // and see if we get a winner. -- bwr
    item->base_type = class_wanted;
    item->sub_type  = 0;
    item->plus      = 0;
    item->plus2     = 0;
    item->special   = 0;
    item->flags     = 0;
    item->quantity  = 1;
    // Don't use set_ident_flags(), to avoid getting a spurious ID note.
    item->flags    |= ISFLAG_IDENT_MASK;

    if (class_wanted == OBJ_MISCELLANY)
    {
        // Leaves object unmodified if it wasn't a rune or deck.
        _rune_or_deck_from_specs(specs, *item);

        if (item->base_type == OBJ_UNASSIGNED)
        {
            // Rune or deck creation canceled, clean up item->
            return (false);
        }
    }

    if (!item->sub_type)
    {
        type_wanted = -1;
        size_t best_index  = 10000;

        for (int i = 0; i < get_max_subtype(item->base_type); ++i)
        {
            item->sub_type = i;
            size_t pos = lowercase_string(item->name(DESC_PLAIN)).find(specs);
            if (pos != std::string::npos)
            {
                // Earliest match is the winner.
                if (pos < best_index)
                {
                    if (create_for_real)
                        mpr(item->name(DESC_PLAIN).c_str());
                    type_wanted = i;
                    best_index = pos;
                }
            }
        }

        if (type_wanted != -1)
        {
            item->sub_type = type_wanted;
            if (!create_for_real)
                return (true);
        }
        else
        {
            switch (class_wanted)
            {
            case OBJ_BOOKS:
                // Try if we get a match against a spell.
                if (_book_from_spell(specs, *item))
                    type_wanted = item->sub_type;
                break;

            // Search for a matching unrandart.
            case OBJ_WEAPONS:
            case OBJ_ARMOUR:
            case OBJ_JEWELLERY:
            {
                for (int unrand = 0; unrand < NO_UNRANDARTS; ++unrand)
                {
                    int index = unrand + UNRAND_START;
                    unrandart_entry* entry = get_unrand_entry(index);

                    size_t pos = lowercase_string(entry->name).find(specs);
                    if (pos != std::string::npos && entry->base_type == class_wanted)
                    {
                        make_item_unrandart(*item, index);
                        if (create_for_real)
                        {
                            mprf("%s (%s)", entry->name,
                                 debug_art_val_str(*item).c_str());
                        }
                        return true;
                    }
                }

                // Reset base type to class_wanted, if nothing found.
                item->base_type = class_wanted;
                item->sub_type  = 0;
                break;
            }

            default:
                break;
            }
        }

        if (type_wanted == -1)
        {
            // ds -- If specs is a valid int, try using that.
            //       Since zero is atoi's copout, the wizard
            //       must enter (subtype + 1).
            if (!(type_wanted = atoi(specs)))
                return (false);

            type_wanted--;

            item->sub_type = type_wanted;
        }
    }

    if (!create_for_real)
        return (true);

    switch (item->base_type)
    {
    case OBJ_MISSILES:
        item->quantity = 30;
        // intentional fall-through
    case OBJ_WEAPONS:
    case OBJ_ARMOUR:
    {
        char buf[80];
        msgwin_get_line_autohist("What ego type? ", buf, sizeof(buf));

        if (buf[0] != '\0')
        {
            std::string buf_lwr = lowercase_string(buf);
            special_wanted = 0;
            size_t best_index = 10000;

            for (int i = SPWPN_NORMAL + 1; i < SPWPN_DEBUG_RANDART; ++i)
            {
                item->special = i;
                size_t pos = lowercase_string(item->name(DESC_PLAIN)).find(buf_lwr);
                if (pos != std::string::npos)
                {
                    // earliest match is the winner
                    if (pos < best_index)
                    {
                        if (create_for_real)
                            mpr(item->name(DESC_PLAIN).c_str());
                        special_wanted = i;
                        best_index = pos;
                    }
                }
            }

            item->special = special_wanted;
        }
        break;
    }

    case OBJ_BOOKS:
        if (item->sub_type == BOOK_MANUAL)
        {
            skill_type skill =
                    debug_prompt_for_skill("A manual for which skill? ");

            if (skill != SK_NONE)
            {
                item->plus  = skill;
                item->plus2 = random_range(2000, 3000);
            }
            else
                mpr("Sorry, no books on that skill today.");
        }
        else if (type_wanted == BOOK_RANDART_THEME)
            make_book_theme_randart(*item, 0, 0, 5 + coinflip(), 20);
        else if (type_wanted == BOOK_RANDART_LEVEL)
        {
            int level = random_range(1, 9);
            int max_spells = 5 + level/3;
            make_book_level_randart(*item, level, max_spells);
        }
        break;

    case OBJ_WANDS:
        item->plus = 24;
        break;

    case OBJ_STAVES:
        if (item_is_rod(*item))
        {
            item->plus  = MAX_ROD_CHARGE * ROD_CHARGE_MULT;
            item->plus2 = MAX_ROD_CHARGE * ROD_CHARGE_MULT;
            init_rod_mp(*item);
        }
        break;

    case OBJ_MISCELLANY:
        if (!item_is_rune(*item) && !is_deck(*item))
            item->plus = 50;
        break;

    case OBJ_POTIONS:
        item->quantity = 12;
        if (is_blood_potion(*item))
        {
            const char* prompt;
            if (item->sub_type == POT_BLOOD)
            {
                prompt = "# turns away from coagulation? "
                         "[ENTER for fully fresh] ";
            }
            else
            {
                prompt = "# turns away from rotting? "
                         "[ENTER for fully fresh] ";
            }
            int age = prompt_for_int(prompt, false);

            if (age <= 0)
                age = -1;
            else if (item->sub_type == POT_BLOOD)
                age += 500;

            init_stack_blood_potions(*item, age);
        }
        break;

    case OBJ_FOOD:
    case OBJ_SCROLLS:
        item->quantity = 12;
        break;

    case OBJ_JEWELLERY:
        if (jewellery_is_amulet(*item))
            break;

        switch (item->sub_type)
        {
        case RING_SLAYING:
            item->plus2 = 5;
            // intentional fall-through
        case RING_PROTECTION:
        case RING_EVASION:
        case RING_STRENGTH:
        case RING_DEXTERITY:
        case RING_INTELLIGENCE:
            item->plus = 5;
        default:
            break;
        }

    default:
        break;
    }

    item_set_appearance(*item);

    return (true);
}

// Returns the position of the Orb on the floor, or
// coord_def() if not present
coord_def orb_position()
{
    item_def* orb = find_floor_item(OBJ_ORBS, ORB_ZOT);
    return (orb ? orb->pos: coord_def());
}

void move_items(const coord_def r, const coord_def p)
{
    ASSERT(in_bounds(r));
    ASSERT(in_bounds(p));

    int it = igrd(r);
    while (it != NON_ITEM)
    {
        mitm[it].pos.x = p.x;
        mitm[it].pos.y = p.y;
        if (mitm[it].link == NON_ITEM)
        {
            // Link to the stack on the target grid p,
            // or NON_ITEM, if empty.
            mitm[it].link = igrd(p);
            break;
        }
        it = mitm[it].link;
    }

    // Move entire stack over to p.
    igrd(p) = igrd(r);
    igrd(r) = NON_ITEM;
}

// erase everything the player doesn't know
item_info get_item_info(const item_def& item)
{
    item_info ii;

    ii.base_type = item.base_type;
    ii.quantity = item.quantity;
    ii.colour = item.colour;
    ii.inscription = item.inscription;
    ii.flags = item.flags & (0
            | ISFLAG_IDENT_MASK | ISFLAG_BLESSED_WEAPON | ISFLAG_SEEN_CURSED
            | ISFLAG_ARTEFACT_MASK | ISFLAG_DROPPED | ISFLAG_THROWN
            | ISFLAG_COSMETIC_MASK | ISFLAG_RACIAL_MASK);

    if (in_inventory(item))
    {
        ii.link = item.link;
        ii.slot = item.slot;
        ii.pos = coord_def(-1, -1);
    }
    else
        ii.pos = grid2player(item.pos);

    // keep god number
    if (item.orig_monnum < 0)
        ii.orig_monnum = item.orig_monnum;

    switch (item.base_type)
    {
    case OBJ_WEAPONS:
    case OBJ_MISSILES:
        ii.sub_type = item.sub_type;
        if (item_ident(ii, ISFLAG_KNOW_PLUSES))
        {
            ii.plus = item.plus;
            ii.plus2 = item.plus2;
        }
        if (item_type_known(item))
            ii.special = item.special; // brand
        break;
    case OBJ_ARMOUR:
        ii.sub_type = item.sub_type;
        ii.plus2    = item.plus2;      // sub-subtype (gauntlets, etc)
        if (item_ident(ii, ISFLAG_KNOW_PLUSES))
            ii.plus = item.plus;
        if (item_type_known(item))
            ii.special = item.special; // brand
        break;
    case OBJ_WANDS:
        if (item_type_known(item))
            ii.sub_type = item.sub_type;
        ii.special = item.special; // appearance
        if (item_ident(ii, ISFLAG_KNOW_PLUSES))
            ii.plus = item.plus; // charges
        ii.plus2 = item.plus2; // num zapped/recharged or empty
        break;
    case OBJ_POTIONS:
        if (item_type_known(item))
            ii.sub_type = item.sub_type;
        ii.plus = item.plus; // appearance
        break;
    case OBJ_FOOD:
        ii.sub_type = item.sub_type;
        if (ii.sub_type == FOOD_CHUNK)
        {
            ii.plus = item.plus; // monster
            ii.special = food_is_rotten(item) ? 99 : 100;
        }
        break;
    case OBJ_CORPSES:
        ii.sub_type = item.sub_type;
        ii.plus = item.plus; // monster
        ii.special = food_is_rotten(item) ? 99 : 100;
        break;
    case OBJ_SCROLLS:
        if (item_type_known(item))
            ii.sub_type = item.sub_type;
        ii.special = item.special; // name seed, part 1
        ii.plus = item.plus;  // name seed, part 2
        break;
    case OBJ_JEWELLERY:
        if (item_type_known(item))
            ii.sub_type = item.sub_type;
        else
        {
            ii.sub_type = jewellery_is_amulet(item) ? AMU_FIRST_AMULET : RING_FIRST_RING;
            if (item_ident(ii, ISFLAG_KNOW_PLUSES))
                ii.plus = item.plus; // str/dex/int/ac/ev ring plus
        }
        ii.special = item.special; // appearance
        break;
    case OBJ_BOOKS:
        if (item_type_known(item) || !item_is_spellbook(item))
            ii.sub_type = item.sub_type;
        ii.special = item.special; // appearance
        break;
    case OBJ_STAVES:
        if (item_type_known(item))
        {
            ii.sub_type = item.sub_type;
            if (item_ident(ii, ISFLAG_KNOW_PLUSES))
            {
                if (item.props.exists("rod_enchantment"))
                    ii.props["rod_enchantment"] = item.props["rod_enchantment"];
                ii.plus = item.plus;
                ii.plus2 = item.plus2;
            }
        }
        else
            ii.sub_type = item_is_rod(item) ? STAFF_FIRST_ROD : 0;
        ii.special = item.special; // appearance
        break;
    case OBJ_MISCELLANY:
        if (item_type_known(item))
            ii.sub_type = item.sub_type;
        else
        {
            if (item.sub_type >= MISC_DECK_OF_ESCAPE && item.sub_type <= MISC_DECK_OF_DEFENCE)
                ii.sub_type = MISC_DECK_OF_ESCAPE;
            else
                ii.sub_type = item.sub_type;
        }

        if (ii.sub_type == MISC_RUNE_OF_ZOT)
            ii.plus = item.plus; // which rune

        if (ii.sub_type == MISC_DECK_OF_ESCAPE)
        {
            const int num_cards = cards_in_deck(item);
            CrawlVector info_cards;
            CrawlVector info_card_flags;
            bool found_unmarked = false;
            for (int i = 0; i < num_cards; ++i)
            {
                uint8_t flags;
                const card_type card = get_card_and_flags(item, -i-1, flags);
                if (flags & CFLAG_MARKED)
                {
                    info_cards.push_back((char)card);
                    info_card_flags.push_back((char)flags);
                }
                else if (!found_unmarked)
                {
                    // special card to tell at which point cards are no longer continuous
                    info_cards.push_back((char)0);
                    info_card_flags.push_back((char)0);
                    found_unmarked = true;
                }
            }
            // TODO: this leaks both whether the seen cards are still there and their order: the representation needs to be fixed
            for (int i = 0; i < num_cards; ++i)
            {
                uint8_t flags;
                const card_type card = get_card_and_flags(item, -i-1, flags);
                if (flags & CFLAG_SEEN && !(flags & CFLAG_MARKED))
                {
                    info_cards.push_back((char)card);
                    info_card_flags.push_back((char)flags);
                }
            }
            ii.props["cards"] = info_cards;
            ii.props["card_flags"] = info_card_flags;
        }
        break;
    case OBJ_ORBS:
    case OBJ_GOLD:
    default:
        ii.sub_type = item.sub_type;
    }

    if (item_ident(item, ISFLAG_KNOW_CURSE))
        ii.flags |= (item.flags & ISFLAG_CURSED);

    if (item_type_known(item))
    {
        if (item.props.exists(ARTEFACT_NAME_KEY))
            ii.props[ARTEFACT_NAME_KEY] = item.props[ARTEFACT_NAME_KEY];
    }

    const char* copy_props[] = {ARTEFACT_APPEAR_KEY, KNOWN_PROPS_KEY,
                                CORPSE_NAME_KEY, CORPSE_NAME_TYPE_KEY,
                                "jewellery_tried", "drawn_cards"};
    for (unsigned i = 0; i < (sizeof(copy_props) / sizeof(copy_props[0])); ++i)
    {
        if (item.props.exists(copy_props[i]))
            ii.props[copy_props[i]] = item.props[copy_props[i]];
    }

    if (item.props.exists(ARTEFACT_PROPS_KEY))
    {
        CrawlVector props = item.props[ARTEFACT_PROPS_KEY].get_vector();
        const CrawlVector &known = item.props[KNOWN_PROPS_KEY].get_vector();

        for (unsigned i = 0; i < props.size(); ++i)
        {
            if (i >= known.size() || !known[i].get_bool())
                props[i] = (short)0;
        }

        ii.props[ARTEFACT_PROPS_KEY] = props;
    }

    return ii;
}

int runes_in_pack()
{
    int num_runes = 0;

    for (int i = 0; i < NUM_RUNE_TYPES; i++)
        if (you.runes[i])
            num_runes++;

    return num_runes;
}

bool player_has_orb()
{
    if (you.char_direction != GDT_ASCENDING)
        return false;

    for (int i = 0; i < ENDOFPACK; i++)
    {
        if (you.inv[i].defined()
            && you.inv[i].base_type == OBJ_ORBS
            && you.inv[i].sub_type == ORB_ZOT)
        {
            return (true);
        }
    }
    return false;
}

static const object_class_type _mimic_item_classes[] =
{
    OBJ_GOLD,
    OBJ_WEAPONS,
    OBJ_ARMOUR,
    OBJ_SCROLLS,
    OBJ_POTIONS,
    OBJ_BOOKS,
    OBJ_STAVES,
};

object_class_type get_random_item_mimic_type()
{
    return _mimic_item_classes[random2(ARRAYSZ(_mimic_item_classes))];
}

object_class_type get_item_mimic_type()
{
    mesclr();
    std::map<char, object_class_type> choices;
    char letter = 'a';
    for (unsigned int i = 0; i < ARRAYSZ(_mimic_item_classes); ++i)
    {
        mprf("[%c] %s ", letter,
             item_class_name(_mimic_item_classes[i], true).c_str());
        choices[letter++] = _mimic_item_classes[i];
    }
    mprf("[%c] random", letter);
    choices[letter] = OBJ_RANDOM;
    mpr("\nWhat kind of item mimic? ", MSGCH_PROMPT);
    const int keyin = tolower(get_ch());

    if (choices.find(keyin) == choices.end())
        return OBJ_UNASSIGNED;
    else if (choices[keyin] == OBJ_RANDOM)
        return get_random_item_mimic_type();
    else
        return choices[keyin];
}

bool is_valid_mimic_item(object_class_type type)
{
    for (unsigned int i = 0; i < ARRAYSZ(_mimic_item_classes); ++i)
        if (type == _mimic_item_classes[i])
            return true;
    return false;
}<|MERGE_RESOLUTION|>--- conflicted
+++ resolved
@@ -1068,15 +1068,9 @@
     const int monnum = item.orig_monnum - 1;
     if (monnum == MONS_PLAYER_GHOST)
         return ("a player ghost");
-<<<<<<< HEAD
-    else if (monnum == MONS_PANDEMONIUM_DEMON)
-        return ("a demon");
-    return mons_type_name(monnum, DESC_A);
-=======
     else if (monnum == MONS_PANDEMONIUM_LORD)
         return ("a pandemonium lord");
-    return mons_type_name(monnum, DESC_NOCAP_A);
->>>>>>> 5efc2ebb
+    return mons_type_name(monnum, DESC_A);
 }
 
 static std::string _origin_place_desc(const item_def &item)
@@ -1222,11 +1216,7 @@
     {
         const std::string prompt
                 = make_stringf("Pick up how many of %s (; or enter for all)? ",
-<<<<<<< HEAD
-                               mitm[link].name(DESC_THE,
-=======
-                               item->name(DESC_NOCAP_THE,
->>>>>>> 5efc2ebb
+                               item->name(DESC_THE,
                                     false, false, false).c_str());
 
         qty = prompt_for_quantity(prompt.c_str());
