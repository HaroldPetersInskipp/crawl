/*
 *  File:       syscalls.cc
 *  Summary:    Wrappers for sys/libc calls, mostly for charset purposes.
 *  Written by: Adam Borowski
 */

#include "AppHdr.h"
#include <dirent.h>

#ifdef TARGET_OS_WINDOWS
<<<<<<< HEAD
# ifdef TARGET_COMPILER_VC
#  include <direct.h>
# endif
# define WIN32_LEAN_AND_MEAN
# include <windows.h>
# include <io.h>
#endif

#include "syscalls.h"
#include "unicode.h"

bool lock_file(int fd, bool write)
=======

// FIXME!  This file doesn't yet use rename() (but we'll redefine it anyway once
// charset handling comes).
#undef rename

#include <io.h>
#else
#include <unistd.h>
#include <fcntl.h>
#include <sys/types.h>
#include <sys/stat.h>
#endif

bool lock_file(int fd, bool write, bool wait)
>>>>>>> 9d8151a7
{
#ifdef TARGET_OS_WINDOWS
    OVERLAPPED pos;
    pos.hEvent     = 0;
    pos.Offset     = 0;
    pos.OffsetHigh = 0;
    return !!LockFileEx((HANDLE)_get_osfhandle(fd),
                        (write ? LOCKFILE_EXCLUSIVE_LOCK : 0) |
                        (wait ? 0 : LOCKFILE_FAIL_IMMEDIATELY),
                        0, -1, -1, &pos);
#else
    struct flock fl;
    fl.l_type = write ? F_WRLCK : F_RDLCK;
    fl.l_whence = SEEK_SET;
    fl.l_start = 0;
    fl.l_len = 0;

    return !fcntl(fd, wait ? F_SETLKW : F_SETLK, &fl);
#endif
}

bool unlock_file(int fd)
{
#ifdef TARGET_OS_WINDOWS
    return !!UnlockFile((HANDLE)_get_osfhandle(fd), 0, 0, -1, -1);
#else
    struct flock fl;
    fl.l_type = F_UNLCK;
    fl.l_whence = SEEK_SET;
    fl.l_start = 0;
    fl.l_len = 0;

    return !fcntl(fd, F_SETLK, &fl);
#endif
}

bool file_exists(const std::string &name)
{
#ifdef TARGET_OS_WINDOWS
    DWORD lAttr = GetFileAttributesW(utf8_to_16(name.c_str()).c_str());
    return (lAttr != INVALID_FILE_ATTRIBUTES
            && !(lAttr & FILE_ATTRIBUTE_DIRECTORY));
#else
    struct stat st;
    const int err = ::stat(utf8_to_mb(name).c_str(), &st);
    return (!err && S_ISREG(st.st_mode));
#endif
}

// Low-tech existence check.
bool dir_exists(const std::string &dir)
{
#ifdef TARGET_OS_WINDOWS
    DWORD lAttr = GetFileAttributesW(utf8_to_16(dir.c_str()).c_str());
    return (lAttr != INVALID_FILE_ATTRIBUTES
            && (lAttr & FILE_ATTRIBUTE_DIRECTORY));
#elif defined(HAVE_STAT)
    struct stat st;
    const int err = ::stat(utf8_to_mb(dir).c_str(), &st);
    return (!err && S_ISDIR(st.st_mode));
#else
    DIR *d = opendir(utf8_to_mb(dir).c_str());
    const bool exists = !!d;
    if (d)
        closedir(d);

    return (exists);
#endif
}

static inline bool _is_good_filename(const std::string &s)
{
    return (s != "." && s != "..");
}

// Returns the names of all files in the given directory. Note that the
// filenames returned are relative to the directory.
std::vector<std::string> get_dir_files(const std::string &dirname)
{
    std::vector<std::string> files;

#ifdef TARGET_OS_WINDOWS
    WIN32_FIND_DATAW lData;
    std::string dir = dirname;
    if (!dir.empty() && dir[dir.length() - 1] != FILE_SEPARATOR)
        dir += FILE_SEPARATOR;
    dir += "*";
    HANDLE hFind = FindFirstFileW(utf8_to_16(dir.c_str()).c_str(), &lData);
    if (hFind != INVALID_HANDLE_VALUE)
    {
        do
        {
            if (_is_good_filename(utf16_to_8(lData.cFileName)))
                files.push_back(utf16_to_8(lData.cFileName));
        } while (FindNextFileW(hFind, &lData));
        FindClose(hFind);
    }
#else

    DIR *dir = opendir(utf8_to_mb(dirname).c_str());
    if (!dir)
        return (files);

    while (dirent *entry = readdir(dir))
    {
        std::string name = mb_to_utf8(entry->d_name);
        if (_is_good_filename(name))
            files.push_back(name);
    }
    closedir(dir);
#endif

    return (files);
}

int rename_u(const char *oldpath, const char *newpath)
{
#ifdef TARGET_OS_WINDOWS
    return !MoveFileExW(utf8_to_16(oldpath).c_str(),
                        utf8_to_16(newpath).c_str(),
                        MOVEFILE_REPLACE_EXISTING);
#else
    return rename(utf8_to_mb(oldpath).c_str(), utf8_to_mb(newpath).c_str());
#endif
}

int unlink_u(const char *pathname)
{
#ifdef TARGET_OS_WINDOWS
    return _wunlink(utf8_to_16(pathname).c_str());
#else
    return unlink(utf8_to_mb(pathname).c_str());
#endif
}

int chmod_u(const char *path, mode_t mode)
{
#ifdef TARGET_OS_WINDOWS
    return _wchmod(utf8_to_16(path).c_str(), mode);
#else
    return chmod(utf8_to_mb(path).c_str(), mode);
#endif
}

FILE *fopen_u(const char *path, const char *mode)
{
#ifdef TARGET_OS_WINDOWS
    // Why it wants the mode string as double-byte is beyond me.
    return _wfopen(utf8_to_16(path).c_str(), utf8_to_16(mode).c_str());
#else
    return fopen(utf8_to_mb(path).c_str(), mode);
#endif
}

int mkdir_u(const char *pathname, mode_t mode)
{
#ifdef TARGET_OS_WINDOWS
    return _wmkdir(utf8_to_16(pathname).c_str());
#else
    return mkdir(utf8_to_mb(pathname).c_str(), mode);
#endif
}

int open_u(const char *pathname, int flags, mode_t mode)
{
#ifdef TARGET_OS_WINDOWS
    return _wopen(utf8_to_16(pathname).c_str(), flags, mode);
#else
    return open(utf8_to_mb(pathname).c_str(), flags, mode);
#endif
}<|MERGE_RESOLUTION|>--- conflicted
+++ resolved
@@ -8,26 +8,12 @@
 #include <dirent.h>
 
 #ifdef TARGET_OS_WINDOWS
-<<<<<<< HEAD
 # ifdef TARGET_COMPILER_VC
 #  include <direct.h>
 # endif
 # define WIN32_LEAN_AND_MEAN
 # include <windows.h>
 # include <io.h>
-#endif
-
-#include "syscalls.h"
-#include "unicode.h"
-
-bool lock_file(int fd, bool write)
-=======
-
-// FIXME!  This file doesn't yet use rename() (but we'll redefine it anyway once
-// charset handling comes).
-#undef rename
-
-#include <io.h>
 #else
 #include <unistd.h>
 #include <fcntl.h>
@@ -35,8 +21,10 @@
 #include <sys/stat.h>
 #endif
 
+#include "syscalls.h"
+#include "unicode.h"
+
 bool lock_file(int fd, bool write, bool wait)
->>>>>>> 9d8151a7
 {
 #ifdef TARGET_OS_WINDOWS
     OVERLAPPED pos;
