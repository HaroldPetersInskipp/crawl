--- conflicted
+++ resolved
@@ -382,15 +382,12 @@
         }
     }
 
+    chance2 -= 7 * player_mutation_level(MUT_PLACID_MAGIC);
+    chance2 -= 7 * player_mutation_level(MUT_CONTEMPLATIVE);
     chance2 += 7 * player_mutation_level(MUT_WILD_MAGIC);
-<<<<<<< HEAD
-    chance2 -= 7 * player_mutation_level(MUT_CONTEMPLATIVE);
     chance2 += 4 * player_mutation_level(MUT_ANTI_WIZARDRY);
     if (you.duration[DUR_HORROR])
         chance2 += 3 * you.props["horror_penalty"].get_int();
-=======
-    chance2 -= 7 * player_mutation_level(MUT_PLACID_MAGIC);
->>>>>>> 0ee87428
 
     if (player_equip_unrand(UNRAND_HIGH_COUNCIL))
         chance2 += 7;
