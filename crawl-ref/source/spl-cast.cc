--- conflicted
+++ resolved
@@ -27,11 +27,8 @@
 #include "godabil.h"
 #include "godconduct.h"
 #include "goditem.h"
-<<<<<<< HEAD
+#include "godpassive.h" // passive_t::shadow_spells
 #include "godwrath.h"
-=======
-#include "godpassive.h" // passive_t::shadow_spells
->>>>>>> dc24ac1b
 #include "hints.h"
 #include "item_use.h"
 #include "libutil.h"
@@ -1160,11 +1157,7 @@
 {
     double miscast_prot = 0;
 
-<<<<<<< HEAD
-    if (in_good_standing(GOD_SIF_MUNA, 1))
-=======
     if (have_passive(passive_t::miscast_protection))
->>>>>>> dc24ac1b
         miscast_prot = (double) you.piety/piety_breakpoint(5);
 
     return min(1.0, miscast_prot);
