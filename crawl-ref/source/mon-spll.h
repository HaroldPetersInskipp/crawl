--- conflicted
+++ resolved
@@ -1440,7 +1440,28 @@
       }
     },
 
-<<<<<<< HEAD
+    {  MST_MENNAS,
+      {
+       SPELL_NO_SPELL,
+       SPELL_CONFUSE,
+       SPELL_SILENCE,
+       SPELL_NO_SPELL,
+       SPELL_MINOR_HEALING,
+       SPELL_MINOR_HEALING
+      }
+    },
+
+    {  MST_JUMPING_SPIDER,
+      {
+       SPELL_BLINK_CLOSE,
+       SPELL_BLINK_CLOSE,
+       SPELL_BLINK_CLOSE,
+       SPELL_BLINK_CLOSE,
+       SPELL_BLINK_CLOSE,
+       SPELL_BLINK_AWAY
+      }
+    },
+
     {  MST_HOLY_DRAGON,
       {
        SPELL_HOLY_BREATH,
@@ -1470,31 +1491,10 @@
        SPELL_BLINK_AWAY,
        SPELL_BLINK_AWAY,
        SPELL_BLINK_AWAY,
-=======
-    {  MST_MENNAS,
-      {
-       SPELL_NO_SPELL,
-       SPELL_CONFUSE,
-       SPELL_SILENCE,
-       SPELL_NO_SPELL,
-       SPELL_MINOR_HEALING,
-       SPELL_MINOR_HEALING
-      }
-    },
-
-    {  MST_JUMPING_SPIDER,
-      {
-       SPELL_BLINK_CLOSE,
-       SPELL_BLINK_CLOSE,
-       SPELL_BLINK_CLOSE,
-       SPELL_BLINK_CLOSE,
-       SPELL_BLINK_CLOSE,
->>>>>>> d247c107
        SPELL_BLINK_AWAY
       }
     },
 
-<<<<<<< HEAD
     {  MST_OPHAN,
       {
        SPELL_BOLT_OF_FIRE,
@@ -1506,8 +1506,6 @@
       }
     },
 
-=======
->>>>>>> d247c107
     {  MST_TEST_SPAWNER,
       {
        SPELL_SHADOW_CREATURES,
