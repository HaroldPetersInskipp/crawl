--- conflicted
+++ resolved
@@ -1820,13 +1820,8 @@
             doodad.quantity = 1;
 
             // Output some text since otherwise snakes will disappear silently.
-<<<<<<< HEAD
             mprf("%s reforms as %s", mi->name(DESC_THE).c_str(),
                  doodad.name(DESC_A).c_str());
-=======
-            mprf("%s reforms as %s.", mi->name(DESC_CAP_THE).c_str(),
-                 doodad.name(DESC_NOCAP_A).c_str());
->>>>>>> 5efc2ebb
 
             // Dismiss monster silently.
             move_item_to_grid(&thing_created, mi->pos());
