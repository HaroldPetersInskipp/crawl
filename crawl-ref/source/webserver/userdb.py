--- conflicted
+++ resolved
@@ -8,16 +8,11 @@
 
 from base64 import urlsafe_b64encode
 
-<<<<<<< HEAD
-from config import (max_passwd_length, nick_regex, password_db, settings_db,
+from config import (max_passwd_length, nick_regex, password_db,
                     crypt_algorithm, crypt_salt_length,
                     lobby_url)
 
 from util import (send_email, validate_email_address)
-=======
-from config import (max_passwd_length, nick_regex, password_db,
-                    crypt_algorithm, crypt_salt_length)
->>>>>>> 101988f9
 
 def setup_settings_path():
     global settings_db
