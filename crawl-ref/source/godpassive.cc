--- conflicted
+++ resolved
@@ -1133,7 +1133,6 @@
         return DO_NOTHING;
 }
 
-<<<<<<< HEAD
 /**
  * ID the charges of wands and rods in the player's possession.
  */
@@ -1156,7 +1155,8 @@
                    get_menu_colour_prefix_tags(you.inv[which_item],
                                                DESC_INVENTORY).c_str());
     }
-=======
+}
+
 static bool _shadow_acts(bool spell)
 {
     const passive_t pasv = spell ? passive_t::shadow_spells
@@ -1371,5 +1371,4 @@
     mons_cast(mon, beem, shadow_spell, MON_SPELL_WIZARD, false);
 
     shadow_monster_reset(mon);
->>>>>>> dc24ac1b
 }