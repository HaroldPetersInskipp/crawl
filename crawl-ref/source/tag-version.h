#pragma once

// Character info has its own top-level tag, mismatching majors don't break
// compatibility there.
// DO NOT BUMP THIS UNLESS YOU KNOW WHAT YOU'RE DOING. This would break
// the save browser across versions, possibly leading to overwritten games.
// It's only there in case there's no way out.
#define TAG_CHR_FORMAT 0
COMPILE_CHECK(TAG_CHR_FORMAT < 256);

// Let CDO updaters know if the syntax changes.
// Really, really, REALLY _never_ ever bump this and clean up old #ifdefs
// in a single commit, please. Making clean-up and actual code changes,
// especially of this size, separated is vital for sanity.
#ifndef TAG_MAJOR_VERSION
#define TAG_MAJOR_VERSION 34
#endif
COMPILE_CHECK(TAG_MAJOR_VERSION < 256);

// Minor version will be reset to zero when major version changes.
enum tag_minor_version
{
    TAG_MINOR_INVALID         = -1,
    TAG_MINOR_RESET           = 0, // Minor tags were reset
#if TAG_MAJOR_VERSION == 34
    TAG_MINOR_BRANCHES_LEFT,       // Note the first time branches are left
    TAG_MINOR_VAULT_LIST,          // Don't try to store you.vault_list as prop
    TAG_MINOR_TRAPS_DETERM,        // Searching for traps is deterministic.
    TAG_MINOR_ACTION_THROW,        // Store base type of throw objects.
    TAG_MINOR_TEMP_MUTATIONS,      // Enable transient mutations
    TAG_MINOR_AUTOINSCRIPTIONS,    // Artefact inscriptions are added on the fly
    TAG_MINOR_UNCANCELLABLES,      // Restart uncancellable questions upon save load
    TAG_MINOR_DEEP_ABYSS,          // Multi-level abyss
    TAG_MINOR_COORD_SERIALIZER,    // Serialize coord_def as int
    TAG_MINOR_REMOVE_ABYSS_SEED,   // Remove the abyss seed.
    TAG_MINOR_REIFY_SUBVAULTS,     // Save subvaults with level for attribution
    TAG_MINOR_VEHUMET_SPELL_GIFT,  // Vehumet gift spells instead of books
    TAG_MINOR_LUA_DUMMY_0,         // dummy to unbreak util/gen-luatags.pl
    TAG_MINOR_LUA_DUMMY_1,         // dummy to unbreak util/gen-luatags.pl
    TAG_MINOR_LUA_DUMMY_2,         // dummy to unbreak util/gen-luatags.pl
    TAG_MINOR_LUA_DUMMY_3,         // dummy to unbreak util/gen-luatags.pl
    TAG_MINOR_0_11,                 // 0.11 final saves
    TAG_MINOR_0_12,                // (no change)
    TAG_MINOR_BATTLESPHERE_MID,    // Monster battlesphere (mid of creator)
    TAG_MINOR_MALMUTATE,           // Convert Polymorph to Malmutate on old monsters
    TAG_MINOR_VEHUMET_MULTI_GIFTS, // Vehumet can offer multiple spells at once
    TAG_MINOR_ADD_ABYSS_SEED,      // Reinstate abyss seed. Mistakes were made.
    TAG_MINOR_COMPANION_LIST,      // Added companion list
    TAG_MINOR_INCREMENTAL_RECALL,  // Made recall incremental
    TAG_MINOR_GOD_GIFT,            // Remove {god gift} from inscriptions.
    TAG_MINOR_NOME_NO_MORE,        // Remove unused gnome variable.
    TAG_MINOR_NO_SPLINT,           // Remove splint mail
    TAG_MINOR_ORIG_MONNUM,         // orig_monnum is type rather than type+1.
    TAG_MINOR_SPRINT_SCORES,       // Separate score lists for each sprint map
    TAG_MINOR_FOOD_AUTOPICKUP,     // Separate meat, fruit, others in \ menu.
    TAG_MINOR_LORC_TEMPERATURE,    // Save lava orc temperature
    TAG_MINOR_GARGOYLE_DR,         // Gargoyle damage reduction
    TAG_MINOR_TRAVEL_ALLY_PACE,    // Pace travel to slowest ally setting
    TAG_MINOR_AUTOMATIC_MANUALS,   // Manuals are now always studied
    TAG_MINOR_RM_GARGOYLE_DR,      // Gargoyle DR is redundant.
    TAG_MINOR_STAT_ZERO,           // Stat zero doesn't cause death.
    TAG_MINOR_BOX_OF_BEASTS_CHARGES, // Box of Beasts counts its charges.
    TAG_MINOR_WAR_DOG_REMOVAL,     // War dogs become wolves, then disappear
    TAG_MINOR_CANARIES,            // Canaries in save files.
    TAG_MINOR_CHIMERA_GHOST_DEMON, // Use ghost demon
    TAG_MINOR_MONSTER_PARTS,       // Flag the presence of ghost_demon (and more)
    TAG_MINOR_OPTIONAL_PARTS,      // Make three big monster structs optional.
    TAG_MINOR_SHORT_SPELL_TYPE,    // Spell types changed to short instead of byte
    TAG_MINOR_FORGOTTEN_MAP,       // X^F can be undone.
    TAG_MINOR_CONTAM_SCALE,        // Scale the magic contamination by a factor of 1000
    TAG_MINOR_SUMMONER,            // Store summoner data.
    TAG_MINOR_STAT_MUT,            // Flag for converting stat mutations
    TAG_MINOR_MAP_ORDER,           // map_def::order added to des cache
    TAG_MINOR_FIXED_CONSTRICTION,  // Corrected a constricting marshalling bug.
    TAG_MINOR_SEEDS,               // Per-game seeds for deterministic stuff.
    TAG_MINOR_ABYSS_BRANCHES,      // Spawn abyss monsters from other branches.
    TAG_MINOR_BRANCH_ENTRY,        // Store branch entry point (rather than just depth).
    TAG_MINOR_16_BIT_TABLE,        // Increase the limit for CrawlVector/HashTable to 65535.
    TAG_MINOR_ABIL_1000,           // Start god ability enums at 1000.
    TAG_MINOR_CLASS_HP_0,          // Base class maxhp at 0.
    TAG_MINOR_NOISES,              // Save incompat recovery wrt ATTR_NOISES.
    TAG_MINOR_ABIL_GOD_FIXUP,      // Movement of some non-god-specific abils.
    TAG_MINOR_NEMELEX_DUNGEONS,    // Make nemelex not give/track decks of dungeons.
    TAG_MINOR_DEMONSPAWN,          // Save compat wrt demonspawn enemies.
    TAG_MINOR_EVENT_TIMERS,        // "Every 20 turn" effects are less determinstic.
    TAG_MINOR_EVENT_TIMER_FIX,     // Correct event timers in transferred games
    TAG_MINOR_MONINFO_ENERGY,      // Energy usage in monster_info
    TAG_MINOR_BOOK_ID,             // Track spellbooks you've identified
    TAG_MINOR_MISC_SHOP_CHANGE,    // Wand and gadget shops merged
    TAG_MINOR_HORN_GERYON_CHANGE,  // Horn of geryon changed to an xp-evoker
    TAG_MINOR_NEMELEX_WEIGHTS,     // Nemelex deck weighting removed
    TAG_MINOR_UNSEEN_MONSTER,      // Invis indicators for monsters going from seen to unseen
    TAG_MINOR_MR_ITEM_RESCALE,     // Rescaled MR property on items.
    TAG_MINOR_MANGROVES,           // Turn all mangroves into trees.
    TAG_MINOR_FIX_FEAT_SHIFT,      // Fix feature shifts from the last tag.
    TAG_MINOR_FUNGUS_FORM,         // Removed confusing touch duration from fungus form.
    TAG_MINOR_STEALTH_RESCALE,     // Item properties: rescaled Stealth, removed Hunger.
    TAG_MINOR_ATTACK_DESCS,        // Added attacks to monster_info.
    TAG_MINOR_BRIBE_BRANCH,        // Bribe branch tracking
    TAG_MINOR_CLOUD_OWNER,         // Track owners of clouds in map knowledge
    TAG_MINOR_NO_POTION_HEAL,      // Made MUT_NO_POTION_HEAL a normal bad mutation.
    TAG_MINOR_DIET_MUT,            // Remove carnivore/herbivore muts from random generation.
    TAG_MINOR_SAGE_REMOVAL,        // Removed the Sage card and status.
    TAG_MINOR_CALC_UNRAND_REACTS,  // Compute you.unrand_reacts on load
    TAG_MINOR_SAPROVOROUS,         // Remove Saprovorous from several species
    TAG_MINOR_CE_HA_DIET,          // Remove intrinsic diet muts from Ce & Ha
    TAG_MINOR_NO_POT_FOOD,         // Remove Royal Jellies & Ambrosia
    TAG_MINOR_ROT_IMMUNITY,        // Make rot immunity an intrinsic mutation.
    TAG_MINOR_FOUL_STENCH,         // Remove Saprovore from the Foul Stench DS Facet
    TAG_MINOR_FOOD_PURGE,          // Cleaning up old types of food.
    TAG_MINOR_FOOD_PURGE_AP_FIX,   // Correctly carry over old fruit autopickup.
    TAG_MINOR_WEIGHTLESS,          // Removal of player burden.
    TAG_MINOR_DS_CLOUD_MUTATIONS,  // Change Ds conservation muts to cloud immunities.
    TAG_MINOR_FRIENDLY_PICKUP,     // Remove the friendly_pickup setting.
    TAG_MINOR_STICKY_FLAME,        // Change the name of you.props "napalmer" & "napalm_aux"
    TAG_MINOR_SLAYRING_PLUSES,     // Combine Acc/Dam on rings of slaying and artefacts.
    TAG_MINOR_MERGE_EW,            // Combine enchant weapons scrolls.
    TAG_MINOR_WEAPON_PLUSES,       // Combine to-hit/to-dam enchantment on weapons.
    TAG_MINOR_SAVE_TERRAIN_COLOUR, // Save colour in terrain-change markers.
    TAG_MINOR_REMOVE_BASE_MP,      // Remove base MP bonus.
    TAG_MINOR_METABOLISM,          // Remove random fast/slow meta mutations
    TAG_MINOR_RU_SACRIFICES,       // Store Ru sacrifices in an array for coloration
    TAG_MINOR_IS_UNDEAD,           // Remove the old "is_undead" player field
    TAG_MINOR_REMOVE_MON_AC_EV,    // Remove the old "ac" & "ev" monster fields
    TAG_MINOR_DISPLAY_MON_AC_EV,   // Marshall & unmarshall ac/ev in monster_info
    TAG_MINOR_PLACE_UNPACK,        // Some packed places are level_ids.
    TAG_MINOR_NO_JUMP,             // Removal of jump-attack.
    TAG_MINOR_MONSTER_SPELL_SLOTS, // Introduce monster spell slot flags/freqs
    TAG_MINOR_ARB_SPELL_SLOTS,     // Arbitrary number of monster spell slots.
    TAG_MINOR_CUT_CUTLASSES,       // Turn crummy cutlasses into real rapiers.
    TAG_MINOR_NO_GHOST_SPELLCASTER,// Remove an unused field in ghost_demon
    TAG_MINOR_MID_BEHOLDERS,       // you.beholders and fearmongers store mids
    TAG_MINOR_REMOVE_ITEM_COLOUR,  // don't store item colour as state
    TAG_MINOR_CORPSE_CRASH,        // don't crash when loading corpses
    TAG_MINOR_INIT_RND,            // initialize rnd in more places
    TAG_MINOR_RING_PLUSSES,        // don't generate +144 rings
    TAG_MINOR_BLESSED_WPNS,        // Remove blessed long blade base types
    TAG_MINOR_MON_COLOUR_LOOKUP,   // monster colour lookup when possible
    TAG_MINOR_CONSUM_APPEARANCE,   // Stop storing item appearance in .plus
    TAG_MINOR_NEG_IDESC,           // Fix a sign conversion error
    TAG_MINOR_GHOST_ENERGY,        // ghost_demon has move_energy field
    TAG_MINOR_TENTACLE_MID,        // Use mids for tentacle code
    TAG_MINOR_CORPSE_COLOUR,       // Fix corpses with invalid colour.
    TAG_MINOR_MANGLE_CORPSES,      // Turn NEVER_HIDE corpses into MANGLED_CORPSEs
    TAG_MINOR_ZOT_OPEN,            // Don't store whether you opened Zot
    TAG_MINOR_EXPLORE_MODE,        // Store whether you are in explore mode
    TAG_MINOR_RANDLICHES,          // Liches are now GHOST_DEMONs
    TAG_MINOR_ISFLAG_HANDLED,      // Game tracks which items player has handled
    TAG_MINOR_SHOP_HACK,           // The shop hack is dead!
    TAG_MINOR_STACKABLE_EVOKERS,   // XP evokers stack
    TAG_MINOR_REALLY_16_BIT_VEC,   // CrawlVector size really saved as 16-bit
    TAG_MINOR_FIX_8_BIT_VEC_MAX,   // Fix up bad CrawlVector max size
    TAG_MINOR_TRACK_BANISHER,      // Persist the name of the last thing that banished the player
    TAG_MINOR_SHOALS_LITE,         // Remove deep water from old Shoals
    TAG_MINOR_FIX_EXPLORE_MODE,    // Fix char selection screen on old versions
    TAG_MINOR_UNSTACKABLE_EVOKERS, // XP evokers no longer stack
    TAG_MINOR_NO_NEGATIVE_VULN,    // Remove negative energy vulnerability
    TAG_MINOR_MAX_XL,              // Store max XL instead of hardcoding it
    TAG_MINOR_NO_RPOIS_MINUS,      // Remove rPois- artefacts
    TAG_MINOR_XP_PENANCE,          // Let gods other than Ash use xp penance
    TAG_MINOR_SPIT_POISON,         // Give Nagas MUT_SPIT_POISON
    TAG_MINOR_REAL_MUTS,           // Give some species proper mutations
    TAG_MINOR_NO_FORLORN,          // Remove Forlorn mutation
    TAG_MINOR_MP_WANDS,            // Make MP wands a single-level mutation
    TAG_MINOR_TELEPORTITIS,        // Rescale teleportitis on artefacts
    TAG_MINOR_ROTTING,             // Remove rot-over-time
    TAG_MINOR_STAT_ZERO_DURATION,  // Stat zero uses a duration
    TAG_MINOR_INT_REGEN,           // hp/mp regen are ints
    TAG_MINOR_NAGA_METABOLISM,     // nagas have slow metabolism
    TAG_MINOR_BOOL_FLIGHT,         // flight is just a bool
    TAG_MINOR_STAT_LOSS_XP,        // Stat loss recovers with XP
    TAG_MINOR_DETERIORATION,       // 2-level deterioration mutation
    TAG_MINOR_RU_DELAY_STACKING,   // Let Ru delay timers stack again
    TAG_MINOR_NO_TWISTER,          // Remove ARTP_TWISTER
    TAG_MINOR_NO_ZOTDEF,           // remove zotdef, along with zot_points and zotdef_wave_name
    TAG_MINOR_SAVED_PIETY,         // allowed good-god piety to survive through an atheist period
    TAG_MINOR_GHOST_SINV,          // marshall ghost_demon sinv
    TAG_MINOR_ID_STATES,           // turn item_type_id_state_type into a bool
    TAG_MINOR_MON_HD_INFO,         // store player-known monster HD info
    TAG_MINOR_NO_LEVEL_FLAGS,      // remove a field of env
    TAG_MINOR_EXORCISE,            // liches, a. liches, & spellforged servitors are no longer ghost_demons
    TAG_MINOR_BLINK_MUT,           // 1-level blink mutation
    TAG_MINOR_RUNE_TYPE,           // runes became a base type
    TAG_MINOR_ZIGFIGS,             // let characters from before ziggurat changes continue zigging
    TAG_MINOR_RU_PIETY_CONSISTENCY,// make Ru piety constant once determined.
    TAG_MINOR_SAC_PIETY_LEN,       // marshall length with sacrifice piety
    TAG_MINOR_MULTI_HOLI,          // Turn monster holiness into a bitfield.
    TAG_MINOR_SHOPINFO,            // ShopInfo has a real shop
    TAG_MINOR_UNSHOPINFO,          // Fixup after revert of previous
    TAG_MINOR_UNUNSHOPINFO,        // Restoration of the tag two before
    TAG_MINOR_MESSAGE_REPEATS,     // Rewrite the way message repeats work
    TAG_MINOR_GHOST_NOSINV,        // don't marshall ghost_demon sinv
    TAG_MINOR_NO_DRACO_TYPE,       // don't marshall mon-info draco_type
    TAG_MINOR_DEMONIC_SPELLS,      // merge demonic spells into magical spells
    TAG_MINOR_MUMMY_RESTORATION,   // remove mummy self-restoration ability
    TAG_MINOR_DECUSTOM_CLOUDS,     // remove support for custom clouds
    TAG_MINOR_PAKELLAS_WRATH,      // fix Pakellas passive wrath not expiring
    TAG_MINOR_GLOBAL_BR_INFO,      // move global branch info to a reserved location
    TAG_MINOR_SPIT_POISON_AGAIN,   // Make Naga poison spit a 2-level mutation.
    TAG_MINOR_HIDE_TO_SCALE,       // Rename dragon hides to scales.
    TAG_MINOR_NO_PRIORITY,         // Remove CHANCE priority in map definitions.
    TAG_MINOR_MOTTLED_REMOVAL,     // Mottled dracos get breathe fire
    TAG_MINOR_NEMELEX_WRATH,       // Nemelex loses the passive wrath component
    TAG_MINOR_SLIME_WALL_CLEAR,    // Turn existing Slime:$ walls clear, so they'll be removed on TRJ death.
<<<<<<< HEAD
    TAG_MINOR_MONSTER_TRACKING,    // Move monster turns spent tracking player into monster class
    TAG_MINOR_TRACKING_AMNESTY,    // Add the ability to defer bezotting on a monster for a while.
=======
    TAG_MINOR_FOOD_PURGE_RELOADED, // The exciting sequel, removing pizza/jerky.
    TAG_MINOR_ELYVILON_WRATH,      // Make Elyvilon wrath expire with XP gain.
    TAG_MINOR_DESOLATION_GLOBAL,   // Recover from saves where desolation is incorrectly marked as global
    TAG_MINOR_NO_MORE_LORC,        // Don't save lava orc temperature (or anything else). LO/Dj removal.
    TAG_MINOR_NO_ITEM_TRANSIT,     // Remove code to transit items across levels.
>>>>>>> 47ad1fdc
#endif
    NUM_TAG_MINORS,
    TAG_MINOR_VERSION = NUM_TAG_MINORS - 1
};

// Marshalled as a byte in several places.
COMPILE_CHECK(TAG_MINOR_VERSION <= 0xff);<|MERGE_RESOLUTION|>--- conflicted
+++ resolved
@@ -202,17 +202,13 @@
     TAG_MINOR_MOTTLED_REMOVAL,     // Mottled dracos get breathe fire
     TAG_MINOR_NEMELEX_WRATH,       // Nemelex loses the passive wrath component
     TAG_MINOR_SLIME_WALL_CLEAR,    // Turn existing Slime:$ walls clear, so they'll be removed on TRJ death.
-<<<<<<< HEAD
     TAG_MINOR_MONSTER_TRACKING,    // Move monster turns spent tracking player into monster class
     TAG_MINOR_TRACKING_AMNESTY,    // Add the ability to defer bezotting on a monster for a while.
-=======
     TAG_MINOR_FOOD_PURGE_RELOADED, // The exciting sequel, removing pizza/jerky.
     TAG_MINOR_ELYVILON_WRATH,      // Make Elyvilon wrath expire with XP gain.
     TAG_MINOR_DESOLATION_GLOBAL,   // Recover from saves where desolation is incorrectly marked as global
     TAG_MINOR_NO_MORE_LORC,        // Don't save lava orc temperature (or anything else). LO/Dj removal.
     TAG_MINOR_NO_ITEM_TRANSIT,     // Remove code to transit items across levels.
->>>>>>> 47ad1fdc
-#endif
     NUM_TAG_MINORS,
     TAG_MINOR_VERSION = NUM_TAG_MINORS - 1
 };
