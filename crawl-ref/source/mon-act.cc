/*
 *  File:       mon-act.cc
 *  Summary:    Monsters doing stuff (monsters acting).
 *  Written by: Linley Henzell
 */

#include "AppHdr.h"
#include "mon-act.h"

#include "areas.h"
#include "arena.h"
#include "artefact.h"
#include "attitude-change.h"
#include "beam.h"
#include "cloud.h"
#include "coordit.h"
#include "dbg-scan.h"
#include "delay.h"
#include "directn.h"
#include "dungeon.h"
#include "effects.h"
#include "env.h"
#include "map_knowledge.h"
#include "food.h"
#include "fprop.h"
#include "fight.h"
<<<<<<< HEAD
#include "fineff.h"
#include "godpassive.h"
=======
>>>>>>> 4080d7d1
#include "godprayer.h"
#include "itemname.h"
#include "itemprop.h"
#include "items.h"
#include "item_use.h"
#include "libutil.h"
#include "mapmark.h"
#include "message.h"
#include "misc.h"
#include "mon-abil.h"
#include "mon-behv.h"
#include "mon-cast.h"
#include "mon-iter.h"
#include "mon-place.h"
#include "mon-project.h"
#include "mgen_data.h"
#include "coord.h"
#include "mon-stuff.h"
#include "mon-util.h"
#include "mutation.h"
#include "notes.h"
#include "player.h"
#include "random.h"
#include "religion.h"
#include "shopping.h" // for item values
#include "spl-book.h"
#include "spl-util.h"
#include "state.h"
#include "stuff.h"
#include "terrain.h"
#include "traps.h"
#include "hints.h"
#include "view.h"
#include "shout.h"
#include "viewchar.h"

static bool _handle_pickup(monster* mons);
static void _mons_in_cloud(monster* mons);
static bool _mon_can_move_to_pos(const monster* mons,
                                 const coord_def& delta,
                                 bool just_check = false);
static bool _is_trap_safe(const monster* mons, const coord_def& where,
                          bool just_check = false);
static bool _monster_move(monster* mons);
static spell_type _map_wand_to_mspell(int wand_type);

// [dshaligram] Doesn't need to be extern.
static coord_def mmov;

static const coord_def mon_compass[8] = {
    coord_def(-1,-1), coord_def(0,-1), coord_def(1,-1), coord_def(1,0),
    coord_def(1, 1), coord_def(0, 1), coord_def(-1,1), coord_def(-1,0)
};

static int _compass_idx(const coord_def& mov)
{
    for (int i = 0; i < 8; i++)
        if (mon_compass[i] == mov)
            return (i);
    return (-1);
}

static bool immobile_monster[MAX_MONSTERS];

// A probably needless optimization: convert the C string "just seen" to
// a C++ string just once, instead of twice every time a monster moves.
static const std::string _just_seen("just seen");

static inline bool _mons_natural_regen_roll(monster* mons)
{
    const int regen_rate = mons_natural_regen_rate(mons);
    return (x_chance_in_y(regen_rate, 25));
}

// Do natural regeneration for monster.
static void _monster_regenerate(monster* mons)
{
    if (mons->has_ench(ENCH_SICK) ||
        (!mons_can_regenerate(mons) && !(mons->has_ench(ENCH_REGENERATION))))
    {
        return;
    }

    // Non-land creatures out of their element cannot regenerate.
    if (mons_primary_habitat(mons) != HT_LAND
        && !monster_habitable_grid(mons, grd(mons->pos())))
    {
        return;
    }

    if (monster_descriptor(mons->type, MDSC_REGENERATES)
        || (mons->type == MONS_FIRE_ELEMENTAL
            && (grd(mons->pos()) == DNGN_LAVA
                || cloud_type_at(mons->pos()) == CLOUD_FIRE))

        || (mons->type == MONS_WATER_ELEMENTAL
            && feat_is_watery(grd(mons->pos())))

        || (mons->type == MONS_AIR_ELEMENTAL
            && env.cgrid(mons->pos()) == EMPTY_CLOUD
            && one_chance_in(3))

        || mons->has_ench(ENCH_REGENERATION)

        || mons->has_ench(ENCH_WITHDRAWN)

        || _mons_natural_regen_roll(mons))
    {
        mons->heal(1);
    }
}

static bool _swap_monsters(monster* mover, monster* moved)
{
    // Can't swap with a stationary monster.
    // Although nominally stationary kraken tentacles can be swapped
    // with the main body.
    if (mons_is_stationary(moved)
        && moved->type != MONS_KRAKEN_TENTACLE)
        return (false);

    // Swapping is a purposeful action.
    if (mover->confused())
        return (false);

    // Right now just happens in sanctuary.
    if (!is_sanctuary(mover->pos()) || !is_sanctuary(moved->pos()))
        return (false);

    // A friendly or good-neutral monster moving past a fleeing hostile
    // or neutral monster, or vice versa.
    if (mover->wont_attack() == moved->wont_attack()
        || mons_is_fleeing(mover) == mons_is_fleeing(moved))
    {
        return (false);
    }

    // Don't swap places if the player explicitly ordered their pet to
    // attack monsters.
    if ((mover->friendly() || moved->friendly())
        && you.pet_target != MHITYOU && you.pet_target != MHITNOT)
    {
        return (false);
    }

    if (!mover->can_pass_through(moved->pos())
        || !moved->can_pass_through(mover->pos()))
    {
        return (false);
    }

    if (!monster_habitable_grid(mover, grd(moved->pos()))
        || !monster_habitable_grid(moved, grd(mover->pos())))
    {
        return (false);
    }

    // Okay, we can do the swap.
    const coord_def mover_pos = mover->pos();
    const coord_def moved_pos = moved->pos();

    mover->set_position(moved_pos);
    moved->set_position(mover_pos);

    mgrd(mover->pos()) = mover->mindex();
    mgrd(moved->pos()) = moved->mindex();

    if (you.can_see(mover) && you.can_see(moved))
    {
        mprf("%s and %s swap places.", mover->name(DESC_CAP_THE).c_str(),
             moved->name(DESC_NOCAP_THE).c_str());
    }

    return (true);
}

static bool _do_mon_spell(monster* mons, bolt &beem)
{
    // Shapeshifters don't get spells.
    if (!mons->is_shapeshifter() || !mons->is_actual_spellcaster())
    {
        if (handle_mon_spell(mons, beem))
        {
            mmov.reset();
            return (true);
        }
    }

    return (false);
}

static void _swim_or_move_energy(monster* mon)
{
    const dungeon_feature_type feat = grd(mon->pos());

    // FIXME: Replace check with mons_is_swimming()?
    mon->lose_energy((feat >= DNGN_LAVA && feat <= DNGN_SHALLOW_WATER
                      && !(mon->airborne() || mon->is_wall_clinging())) ? EUT_SWIM
                                                                        : EUT_MOVE);
}

// Check up to eight grids in the given direction for whether there's a
// monster of the same alignment as the given monster that happens to
// have a ranged attack. If this is true for the first monster encountered,
// returns true. Otherwise returns false.
static bool _ranged_allied_monster_in_dir(monster* mon, coord_def p)
{
    coord_def pos = mon->pos();

    for (int i = 1; i <= LOS_RADIUS; i++)
    {
        pos += p;
        if (!in_bounds(pos))
            break;

        const monster* ally = monster_at(pos);
        if (ally == NULL)
            continue;

        if (mons_aligned(mon, ally))
        {
            // Hostile monsters of normal intelligence only move aside for
            // monsters of the same type.
            if (mons_intel(mon) <= I_NORMAL && !mon->wont_attack()
                && mons_genus(mon->type) != mons_genus(ally->type))
            {
                return (false);
            }

            if (mons_has_ranged_attack(ally)
                || mons_has_ranged_spell(ally, true))
            {
                return (true);
            }
        }
        break;
    }
    return (false);
}

// Check whether there's a monster of the same type and alignment adjacent
// to the given monster in at least one of three given directions (relative to
// the monster position).
static bool _allied_monster_at(monster* mon, coord_def a, coord_def b,
                               coord_def c)
{
    std::vector<coord_def> pos;
    pos.push_back(mon->pos() + a);
    pos.push_back(mon->pos() + b);
    pos.push_back(mon->pos() + c);

    for (unsigned int i = 0; i < pos.size(); i++)
    {
        if (!in_bounds(pos[i]))
            continue;

        const monster* ally = monster_at(pos[i]);
        if (ally == NULL)
            continue;

        if (mons_is_stationary(ally))
            continue;

        // Hostile monsters of normal intelligence only move aside for
        // monsters of the same genus.
        if (mons_intel(mon) <= I_NORMAL && !mon->wont_attack()
            && mons_genus(mon->type) != mons_genus(ally->type))
        {
            continue;
        }

        if (mons_aligned(mon, ally))
            return (true);
    }

    return (false);
}

// Altars as well as branch entrances are considered interesting for
// some monster types.
static bool _mon_on_interesting_grid(monster* mon)
{
    // Patrolling shouldn't happen all the time.
    if (one_chance_in(4))
        return (false);

    const dungeon_feature_type feat = grd(mon->pos());

    switch (feat)
    {
    // Holy beings will tend to patrol around altars to the good gods.
    case DNGN_ALTAR_ELYVILON:
        if (!one_chance_in(3))
            return (false);
        // else fall through
    case DNGN_ALTAR_ZIN:
    case DNGN_ALTAR_SHINING_ONE:
        return (mon->is_holy());

    // Orcs will tend to patrol around altars to Beogh, and guard the
    // stairway from and to the Orcish Mines.
    case DNGN_ALTAR_BEOGH:
    case DNGN_ENTER_ORCISH_MINES:
    case DNGN_RETURN_FROM_ORCISH_MINES:
        return (mons_is_native_in_branch(mon, BRANCH_ORCISH_MINES));

    // Same for elves and the Elven Halls.
    case DNGN_ENTER_ELVEN_HALLS:
    case DNGN_RETURN_FROM_ELVEN_HALLS:
        return (mons_is_native_in_branch(mon, BRANCH_ELVEN_HALLS));

    // Same for dwarves and the Dwarf Hall.
    case DNGN_ENTER_DWARF_HALL:
    case DNGN_RETURN_FROM_DWARF_HALL:
        return (mons_is_native_in_branch(mon, BRANCH_DWARF_HALL));

    // Killer bees always return to their hive.
    case DNGN_ENTER_HIVE:
        return (mons_is_native_in_branch(mon, BRANCH_HIVE));

    default:
        return (false);
    }
}

// If a hostile monster finds itself on a grid of an "interesting" feature,
// while unoccupied, it will remain in that area, and try to return to it
// if it left it for fighting, seeking etc.
static void _maybe_set_patrol_route(monster* mons)
{
    if (mons_is_wandering(mons)
        && !mons->friendly()
        && !mons->is_patrolling()
        && _mon_on_interesting_grid(mons))
    {
        mons->patrol_point = mons->pos();
    }
}

static void _set_mons_move_dir(const monster* mons,
                               coord_def* dir, coord_def* delta)
{
    ASSERT(dir && delta);

    // Some calculations.
    if (mons_class_flag(mons->type, M_BURROWS) && mons->foe == MHITYOU)
    {
        // Boring beetles always move in a straight line in your
        // direction.
        *delta = you.pos() - mons->pos();
    }
    else
        *delta = mons->target - mons->pos();

    // Move the monster.
    *dir = delta->sgn();

    if (mons_is_fleeing(mons) && mons->travel_target != MTRAV_WALL
        && (!mons->friendly()
            || mons->target != you.pos()))
    {
        *dir *= -1;
    }
}

static void _tweak_wall_mmov(const coord_def& monpos)
{
    // The rock worm will try to move along through rock for as long as
    // possible. If the player is walking through a corridor, for example,
    // moving along in the wall beside him is much preferable to actually
    // leaving the wall.
    // This might cause the rock worm to take detours but it still
    // comes off as smarter than otherwise.

    int dir = _compass_idx(mmov);
    ASSERT(dir != -1);

    int count = 0;
    int choice = dir; // stick with mmov if none are good
    for (int i = -1; i <= 1; ++i)
    {
        const int altdir = (dir + i + 8) % 8;
        const coord_def t = monpos + mon_compass[altdir];
        const bool good = in_bounds(t) && feat_is_rock(grd(t))
                          && !feat_is_permarock(grd(t));
        if (good && one_chance_in(++count))
            choice = altdir;
    }
    mmov = mon_compass[choice];
}

typedef FixedArray< bool, 3, 3 > move_array;

static void _fill_good_move(const monster* mons, move_array* good_move)
{
    for (int count_x = 0; count_x < 3; count_x++)
        for (int count_y = 0; count_y < 3; count_y++)
        {
            const int targ_x = mons->pos().x + count_x - 1;
            const int targ_y = mons->pos().y + count_y - 1;

            // Bounds check: don't consider moving out of grid!
            if (!in_bounds(targ_x, targ_y))
            {
                (*good_move)[count_x][count_y] = false;
                continue;
            }

            (*good_move)[count_x][count_y] =
                _mon_can_move_to_pos(mons, coord_def(count_x-1, count_y-1));
        }
}

// This only tracks movement, not whether hitting an
// adjacent monster is a possible move.
bool mons_can_move_towards_target(const monster* mon)
{
    coord_def mov, delta;
    _set_mons_move_dir(mon, &mov, &delta);

    move_array good_move;
    _fill_good_move(mon, &good_move);

    int dir = _compass_idx(mov);
    for (int i = -1; i <= 1; ++i)
    {
        const int altdir = (dir + i + 8) % 8;
        const coord_def p = mon_compass[altdir] + coord_def(1, 1);
        if (good_move(p))
            return (true);
    }

    return (false);
}


//---------------------------------------------------------------
//
// handle_movement
//
// Move the monster closer to its target square.
//
//---------------------------------------------------------------
static void _handle_movement(monster* mons)
{
    _maybe_set_patrol_route(mons);

    // Monsters will try to flee out of a sanctuary.
    if (is_sanctuary(mons->pos())
        && mons_is_influenced_by_sanctuary(mons)
        && !mons_is_fleeing_sanctuary(mons))
    {
        mons_start_fleeing_from_sanctuary(mons);
    }
    else if (mons_is_fleeing_sanctuary(mons)
             && !is_sanctuary(mons->pos()))
    {
        // Once outside there's a chance they'll regain their courage.
        // Nonliving and berserking monsters always stop immediately,
        // since they're only being forced out rather than actually
        // scared.
        if (mons->holiness() == MH_NONLIVING
            || mons->berserk()
            || x_chance_in_y(2, 5))
        {
            mons_stop_fleeing_from_sanctuary(mons);
        }
    }

    coord_def delta;
    _set_mons_move_dir(mons, &mmov, &delta);

    // Don't allow monsters to enter a sanctuary or attack you inside a
    // sanctuary, even if you're right next to them.
    if (is_sanctuary(mons->pos() + mmov)
        && (!is_sanctuary(mons->pos())
            || mons->pos() + mmov == you.pos()))
    {
        mmov.reset();
    }

    // Bounds check: don't let fleeing monsters try to run off the grid.
    const coord_def s = mons->pos() + mmov;
    if (!in_bounds_x(s.x))
        mmov.x = 0;
    if (!in_bounds_y(s.y))
        mmov.y = 0;

    if (delta.rdist() > 3)
    {
        // Reproduced here is some semi-legacy code that makes monsters
        // move somewhat randomly along oblique paths.  It is an
        // exceedingly good idea, given crawl's unique line of sight
        // properties.
        //
        // Added a check so that oblique movement paths aren't used when
        // close to the target square. -- bwr

        // Sometimes we'll just move parallel the x axis.
        if (abs(delta.x) > abs(delta.y) && coinflip())
            mmov.y = 0;

        // Sometimes we'll just move parallel the y axis.
        if (abs(delta.y) > abs(delta.x) && coinflip())
            mmov.x = 0;
    }

    // Now quit if we can't move.
    if (mmov.origin())
        return;

    const coord_def newpos(mons->pos() + mmov);

    move_array good_move;
    _fill_good_move(mons, &good_move);

    // Make rock worms prefer wall.
    if (mons_wall_shielded(mons) && mons->target != mons->pos() + mmov)
        _tweak_wall_mmov(mons->pos());

    // If the monster is moving in your direction, whether to attack or
    // protect you, or towards a monster it intends to attack, check
    // whether we first need to take a step to the side to make sure the
    // reinforcement can follow through. Only do this with 50% chance,
    // though, so it's not completely predictable.

    // First, check whether the monster is smart enough to even consider
    // this.
    if ((newpos == you.pos()
           || monster_at(newpos) && mons->foe == mgrd(newpos))
        && mons_intel(mons) >= I_ANIMAL
        && coinflip()
        && !mons_is_confused(mons) && !mons->caught()
        && !mons->berserk())
    {
        // If the monster is moving parallel to the x or y axis, check
        // whether
        //
        // a) the neighbouring grids are blocked
        // b) there are other unblocked grids adjacent to the target
        // c) there's at least one allied monster waiting behind us.
        //
        // (For really smart monsters, also check whether there's a
        // monster farther back in the corridor that has some kind of
        // ranged attack.)
        if (mmov.y == 0)
        {
            if (!good_move[1][0] && !good_move[1][2]
                && (good_move[mmov.x+1][0] || good_move[mmov.x+1][2])
                && (_allied_monster_at(mons, coord_def(-mmov.x, -1),
                                       coord_def(-mmov.x, 0),
                                       coord_def(-mmov.x, 1))
                    || mons_intel(mons) >= I_NORMAL
                       && !mons->wont_attack()
                       && _ranged_allied_monster_in_dir(mons,
                                                        coord_def(-mmov.x, 0))))
            {
                if (good_move[mmov.x+1][0])
                    mmov.y = -1;
                if (good_move[mmov.x+1][2] && (mmov.y == 0 || coinflip()))
                    mmov.y = 1;
            }
        }
        else if (mmov.x == 0)
        {
            if (!good_move[0][1] && !good_move[2][1]
                && (good_move[0][mmov.y+1] || good_move[2][mmov.y+1])
                && (_allied_monster_at(mons, coord_def(-1, -mmov.y),
                                       coord_def(0, -mmov.y),
                                       coord_def(1, -mmov.y))
                    || mons_intel(mons) >= I_NORMAL
                       && !mons->wont_attack()
                       && _ranged_allied_monster_in_dir(mons,
                                                        coord_def(0, -mmov.y))))
            {
                if (good_move[0][mmov.y+1])
                    mmov.x = -1;
                if (good_move[2][mmov.y+1] && (mmov.x == 0 || coinflip()))
                    mmov.x = 1;
            }
        }
        else // We're moving diagonally.
        {
            if (good_move[mmov.x+1][1])
            {
                if (!good_move[1][mmov.y+1]
                    && (_allied_monster_at(mons, coord_def(-mmov.x, -1),
                                           coord_def(-mmov.x, 0),
                                           coord_def(-mmov.x, 1))
                        || mons_intel(mons) >= I_NORMAL
                           && !mons->wont_attack()
                           && _ranged_allied_monster_in_dir(mons,
                                                coord_def(-mmov.x, -mmov.y))))
                {
                    mmov.y = 0;
                }
            }
            else if (good_move[1][mmov.y+1]
                     && (_allied_monster_at(mons, coord_def(-1, -mmov.y),
                                            coord_def(0, -mmov.y),
                                            coord_def(1, -mmov.y))
                         || mons_intel(mons) >= I_NORMAL
                            && !mons->wont_attack()
                            && _ranged_allied_monster_in_dir(mons,
                                                coord_def(-mmov.x, -mmov.y))))
            {
                mmov.x = 0;
            }
        }
    }

    // Now quit if we can't move.
    if (mmov.origin())
        return;

    // Try to stay in sight of the player if we're moving towards
    // him/her, in order to avoid the monster coming into view,
    // shouting, and then taking a step in a path to the player which
    // temporarily takes it out of view, which can lead to the player
    // getting "comes into view" and shout messages with no monster in
    // view.

    // Doesn't matter for arena mode.
    if (crawl_state.game_is_arena())
        return;

    // Did we just come into view?
    if (mons->seen_context != _just_seen)
        return;

    mons->seen_context.clear();

    // If the player can't see us, it doesn't matter.
    if (!(mons->flags & MF_WAS_IN_VIEW))
        return;

    const coord_def old_pos  = mons->pos();
    const int       old_dist = grid_distance(you.pos(), old_pos);

    // We're not moving towards the player.
    if (grid_distance(you.pos(), old_pos + mmov) >= old_dist)
    {
        // Give a message if we move back out of view.
        mons->seen_context = _just_seen;
        return;
    }

    // We're already staying in the player's LOS.
    if (you.see_cell(old_pos + mmov))
        return;

    // Try to find a move that brings us closer to the player while
    // keeping us in view.
    int matches = 0;
    for (int i = 0; i < 3; i++)
        for (int j = 0; j < 3; j++)
        {
            if (i == 0 && j == 0)
                continue;

            if (!good_move[i][j])
                continue;

            coord_def d(i - 1, j - 1);
            coord_def tmp = old_pos + d;

            if (grid_distance(you.pos(), tmp) < old_dist && you.see_cell(tmp))
            {
                if (one_chance_in(++matches))
                    mmov = d;
                break;
            }
        }

    // The only way to get closer to the player is to step out of view;
    // give a message so they player isn't confused about its being
    // announced as coming into view but not being seen.
    mons->seen_context = _just_seen;
}

//---------------------------------------------------------------
//
// _handle_potion
//
// Give the monster a chance to quaff a potion. Returns true if
// the monster imbibed.
//
//---------------------------------------------------------------
static bool _handle_potion(monster* mons, bolt & beem)
{
    if (mons->asleep()
        || mons->inv[MSLOT_POTION] == NON_ITEM
        || !one_chance_in(3))
    {
        return (false);
    }

    if (mons_itemuse(mons) < MONUSE_STARTING_EQUIPMENT)
        return (false);

    // Make sure the item actually is a potion.
    if (mitm[mons->inv[MSLOT_POTION]].base_type != OBJ_POTIONS)
        return (false);

    bool rc = false;

    const int potion_idx = mons->inv[MSLOT_POTION];
    item_def& potion = mitm[potion_idx];
    const potion_type ptype = static_cast<potion_type>(potion.sub_type);

    if (mons->can_drink_potion(ptype) && mons->should_drink_potion(ptype))
    {
        const bool was_visible = you.can_see(mons);

        // Drink the potion.
        const item_type_id_state_type id = mons->drink_potion_effect(ptype);

        // Give ID if necessary.
        if (was_visible && id != ID_UNKNOWN_TYPE)
            set_ident_type(OBJ_POTIONS, ptype, id);

        // Remove it from inventory.
        if (dec_mitm_item_quantity(potion_idx, 1))
            mons->inv[MSLOT_POTION] = NON_ITEM;
        else if (is_blood_potion(potion))
            remove_oldest_blood_potion(potion);

        mons->lose_energy(EUT_ITEM);
        rc = true;
    }

    return (rc);
}

static bool _handle_reaching(monster* mons)
{
    bool       ret = false;
    const reach_type range = mons->reach_range();
    actor *foe = mons->get_foe();

    if (!foe || !range)
        return (false);

    if (mons->submerged())
        return (false);

    if (mons_aligned(mons, foe))
        return (false);

    const coord_def foepos(foe->pos());
    const coord_def delta(foepos - mons->pos());
    const int grid_distance(delta.rdist());
    const coord_def middle(mons->pos() + delta / 2);

    if (grid_distance == 2
        // The monster has to be attacking the correct position.
        && mons->target == foepos
        // With a reaching weapon OR ...
        && (range > REACH_KNIGHT
            // ... with a native reaching attack, provided the attack
            // is not on a full diagonal.
            || delta.abs() <= 5)
        // And with no dungeon furniture in the way of the reaching
        // attack; if the middle square is empty, skip the LOS check.
        && (grd(middle) > DNGN_MAX_NONREACH
            || mons->see_cell_no_trans(foepos)))
    {
        ret = true;
        monster_attack_actor(mons, foe, false);

        if (mons->alive())
        {
            // Player saw the item reach.
            item_def *wpn = mons->weapon(0);
            if (wpn && !is_artefact(*wpn) && you.can_see(mons))
                set_ident_flags(*wpn, ISFLAG_KNOW_TYPE);
        }
    }

    return (ret);
}

//---------------------------------------------------------------
//
// handle_scroll
//
// Give the monster a chance to read a scroll. Returns true if
// the monster read something.
//
//---------------------------------------------------------------
static bool _handle_scroll(monster* mons)
{
    // Yes, there is a logic to this ordering {dlb}:
    if (mons->asleep()
        || mons_is_confused(mons)
        || mons->submerged()
        || mons->inv[MSLOT_SCROLL] == NON_ITEM
        || !one_chance_in(3))
    {
        return (false);
    }

    if (mons_itemuse(mons) < MONUSE_STARTING_EQUIPMENT)
        return (false);

    // Make sure the item actually is a scroll.
    if (mitm[mons->inv[MSLOT_SCROLL]].base_type != OBJ_SCROLLS)
        return (false);

    bool                    read        = false;
    item_type_id_state_type ident       = ID_UNKNOWN_TYPE;
    bool                    was_visible = you.can_see(mons);

    // Notice how few cases are actually accounted for here {dlb}:
    const int scroll_type = mitm[mons->inv[MSLOT_SCROLL]].sub_type;
    switch (scroll_type)
    {
    case SCR_TELEPORTATION:
        if (!mons->has_ench(ENCH_TP))
        {
            if (mons->caught() || mons_is_fleeing(mons)
                || mons->pacified())
            {
                simple_monster_message(mons, " reads a scroll.");
                monster_teleport(mons, false);
                read  = true;
                ident = ID_KNOWN_TYPE;
            }
        }
        break;

    case SCR_BLINKING:
        if (mons->caught() || mons_is_fleeing(mons)
            || mons->pacified())
        {
            if (mons_near(mons))
            {
                simple_monster_message(mons, " reads a scroll.");
                monster_blink(mons);
                read  = true;
                ident = ID_KNOWN_TYPE;
            }
        }
        break;

    case SCR_SUMMONING:
        if (mons_near(mons))
        {
            simple_monster_message(mons, " reads a scroll.");
            const int mon = create_monster(
                mgen_data(MONS_ABOMINATION_SMALL, SAME_ATTITUDE(mons),
                          mons, 0, 0, mons->pos(), mons->foe,
                          MG_FORCE_BEH));

            read = true;
            if (mon != -1)
            {
                if (you.can_see(&menv[mon]))
                {
                    mprf("%s appears!", menv[mon].name(DESC_CAP_A).c_str());
                    ident = ID_KNOWN_TYPE;
                }
                player_angers_monster(&menv[mon]);
            }
            else if (you.can_see(mons))
                canned_msg(MSG_NOTHING_HAPPENS);
        }
        break;
    }

    if (read)
    {
        if (dec_mitm_item_quantity(mons->inv[MSLOT_SCROLL], 1))
            mons->inv[MSLOT_SCROLL] = NON_ITEM;

        if (ident != ID_UNKNOWN_TYPE && was_visible)
            set_ident_type(OBJ_SCROLLS, scroll_type, ident);

        mons->lose_energy(EUT_ITEM);
    }

    return read;
}

static int _generate_rod_power(monster *mons, int overriding_power = 0)
{
    // power is actually 5 + Evocations + 2d(Evocations)
    // modified by shield and shield skill

    // subsection: evocation skill and shield skill equivalents for monsters
    int evoc_num = 1;
    int evoc_den = 1;

    if (mons->type == MONS_DEEP_DWARF_ARTIFICER)
        evoc_num++;

    int shield_num = 1;
    int shield_den = 1;

    int shield_base = 1;
    if (mons->inv[MSLOT_SHIELD] != NON_ITEM)
    {
        item_def *shield = mons->mslot_item(MSLOT_SHIELD);
        switch (shield->sub_type)
        {
        case ARM_BUCKLER:
            shield_base = 5;
            break;
        case ARM_SHIELD:
            shield_base = 3;
            break;
        case ARM_LARGE_SHIELD:
            shield_base = 2;
            break;
        default:
            shield_base = 1;
            break;
        }
    }

    const int power_base = (mons->hit_dice * evoc_num) / evoc_den;
    int power            = 5 + power_base + (2 * random2(power_base));
    if (shield_base > 1)
    {
        const int shield_mod = ((power / shield_base) * shield_num) / shield_den;
        power -= shield_mod;
    }

    if (overriding_power > 0)
        power = overriding_power;

    return power;
}

static bolt& _generate_item_beem(bolt &beem, bolt& from, monster* mons)
{
    beem.name         = from.name;
    beem.beam_source  = mons->mindex();
    beem.source       = mons->pos();
    beem.colour       = from.colour;
    beem.range        = from.range;
    beem.damage       = from.damage;
    beem.ench_power   = from.ench_power;
    beem.hit          = from.hit;
    beem.glyph        = from.glyph;
    beem.flavour      = from.flavour;
    beem.thrower      = from.thrower;
    beem.is_beam      = from.is_beam;
    beem.is_explosion = from.is_explosion;
    return beem;
}

static void _rod_fired_pre(monster* mons, bool nice_spell)
{
    if (!nice_spell)
        make_mons_stop_fleeing(mons);

    if (!simple_monster_message(mons, " zaps a rod.")
        && !silenced(you.pos()))
    {
        mpr("You hear a zap.", MSGCH_SOUND);
    }
}

static bool _rod_fired_post(monster* mons, item_def &rod, int idx, bolt &beem,
    int rate, bool was_visible)
{
    rod.plus -= rate;
    dprf("rod charge: %d, %d", rod.plus, rod.plus2);

    if (was_visible)
    {
        if (!beem.is_enchantment() || beem.obvious_effect)
            set_ident_type(OBJ_STAVES, mitm[idx].sub_type, ID_KNOWN_TYPE);
        else
            set_ident_type(OBJ_STAVES, mitm[idx].sub_type, ID_MON_TRIED_TYPE);
    }

    mons->lose_energy(EUT_ITEM);
    return (true);
}

static bool _get_rod_spell_and_cost(const item_def& rod, spell_type& spell,
                                    int& cost)
{
    bool success = false;

    for (int i = 0; i < SPELLBOOK_SIZE; ++i)
    {
        spell_type s = which_spell_in_book(rod, i);
        int c = spell_difficulty(spell) * ROD_CHARGE_MULT;

        if (s == SPELL_NO_SPELL || rod.plus < c)
            continue;

        success = true;

        spell = s;
        cost = c;

        if (one_chance_in(SPELLBOOK_SIZE - i + 1))
            break;
    }

    return (success);
}

// handle_rod
// -- implemented as a dependent to handle_wand currently
// (no wand + rod turns this way)
// notes:
// shamelessly repurposing handle_wand code
// not one word about the name of this function!
static bool _handle_rod(monster *mons, bolt &beem)
{
    const int weapon = mons->inv[MSLOT_WEAPON];
    item_def &rod(mitm[weapon]);

    // Make sure the item actually is a rod.
    if (!item_is_rod(rod))
        return (false);

    // was the player visible when we started?
    bool was_visible = you.can_see(mons);

    int overriding_power  = 0;
    bool nice_spell       = false;
    bool check_validity   = true;
    bool is_direct_effect = false;
    spell_type mzap       = SPELL_NO_SPELL;
    int rate              = 0;

    if (!_get_rod_spell_and_cost(rod, mzap, rate))
        return (false);

    // XXX: There should be a better way to do this than hardcoding
    // monster-castable rod spells!
    switch (mzap)
    {
    case SPELL_BOLT_OF_COLD:
    case SPELL_BOLT_OF_FIRE:
    case SPELL_BOLT_OF_INACCURACY:
    case SPELL_BOLT_OF_MAGMA:
    case SPELL_IRON_SHOT:
    case SPELL_LIGHTNING_BOLT:
    case SPELL_POISON_ARROW:
    case SPELL_THROW_FLAME:
    case SPELL_THROW_FROST:
    case SPELL_VENOM_BOLT:
        break;

    case SPELL_STRIKING:
    case SPELL_FIREBALL:
        if (mons->foe_distance() < 2)
            return (false);
        break;

    case SPELL_FREEZING_CLOUD:
    case SPELL_POISONOUS_CLOUD:
        if (mons->foe_distance() <= 2)
            return (false);
        break;

    case SPELL_SMITING:
        overriding_power = 1;
        nice_spell = true;
        is_direct_effect = true;
        break;

    case SPELL_CALL_IMP:
    case SPELL_SUMMON_DEMON:
    case SPELL_SUMMON_ELEMENTAL:
    case SPELL_SUMMON_SWARM:
        _rod_fired_pre(mons, nice_spell);
        mons_cast(mons, beem, mzap, false);
        _rod_fired_post(mons, rod, weapon, beem, rate, was_visible);
        return (true);

    default:
        return (false);
    }

    bool zap = false;

    // set up the beam
    const int power = std::max(_generate_rod_power(mons, overriding_power), 1);

    dprf("using rod with power %d", power);

    bolt theBeam = mons_spells(mons, mzap, power, check_validity);
    beem         = _generate_item_beem(beem, theBeam, mons);

    if (mons->confused())
    {
        beem.target = dgn_random_point_from(mons->pos(), LOS_RADIUS);
        if (beem.target.origin())
            return (false);
        zap = true;
    }
    else if (!nice_spell)
    {
        fire_tracer(mons, beem);
        zap = mons_should_fire(beem);
    }

    if (is_direct_effect)
    {
        actor* foe = mons->get_foe();
        if (!foe)
            return (false);
        _rod_fired_pre(mons, nice_spell);
        direct_effect(mons, mzap, beem, foe);
        return (_rod_fired_post(mons, rod, weapon, beem, rate, was_visible));
    }
    else if (nice_spell || zap)
    {
        _rod_fired_pre(mons, nice_spell);
        beem.is_tracer = false;
        beem.fire();
        return (_rod_fired_post(mons, rod, weapon, beem, rate, was_visible));
    }

    return (false);
}

//---------------------------------------------------------------
//
// handle_wand
//
// Give the monster a chance to zap a wand or rod. Returns true
// if the monster zapped.
//
//---------------------------------------------------------------
static bool _handle_wand(monster* mons, bolt &beem)
{
    // Yes, there is a logic to this ordering {dlb}:
    // FIXME: monsters should be able to use wands or rods
    //        out of sight of the player [rob]
    if (!mons_near(mons)
        || mons->asleep()
        || mons->has_ench(ENCH_SUBMERGED)
        || coinflip())
    {
        return (false);
    }

    if (mons_itemuse(mons) < MONUSE_STARTING_EQUIPMENT)
        return (false);

    if (mons->inv[MSLOT_WEAPON] != NON_ITEM
        && item_is_rod(mitm[mons->inv[MSLOT_WEAPON]]))
    {
        return (_handle_rod(mons, beem));
    }

    if (mons->inv[MSLOT_WAND] == NON_ITEM
        || mitm[mons->inv[MSLOT_WAND]].plus <= 0)
    {
        return (false);
    }

    // Make sure the item actually is a wand.
    if (mitm[mons->inv[MSLOT_WAND]].base_type != OBJ_WANDS)
        return (false);

    bool niceWand    = false;
    bool zap         = false;
    bool was_visible = you.can_see(mons);

    item_def &wand(mitm[mons->inv[MSLOT_WAND]]);

    // map wand type to monster spell type
    const spell_type mzap = _map_wand_to_mspell(wand.sub_type);
    if (mzap == SPELL_NO_SPELL)
        return (false);

    // set up the beam
    int power         = 30 + mons->hit_dice;
    bolt theBeam      = mons_spells(mons, mzap, power);
    beem = _generate_item_beem(beem, theBeam, mons);

#ifdef HISCORE_WEAPON_DETAIL
    beem.aux_source =
        wand.name(DESC_QUALNAME, false, true, false, false);
#else
    beem.aux_source =
        wand.name(DESC_QUALNAME, false, true, false, false,
                  ISFLAG_KNOW_CURSE | ISFLAG_KNOW_PLUSES);
#endif

    const int wand_type = wand.sub_type;
    switch (wand_type)
    {
    case WAND_DISINTEGRATION:
        // Dial down damage from wands of disintegration, since
        // disintegration beams can do large amounts of damage.
        beem.damage.size = beem.damage.size * 2 / 3;
        break;

    case WAND_ENSLAVEMENT:
    case WAND_DIGGING:
    case WAND_RANDOM_EFFECTS:
        // These have been deemed "too tricky" at this time {dlb}:
        return (false);

    case WAND_POLYMORPH_OTHER:
         // Monsters can be very trigger happy with wands, reduce this
         // for polymorph.
         if (!one_chance_in(5))
             return (false);
         break;

    // These are wands that monsters will aim at themselves {dlb}:
    case WAND_HASTING:
        if (!mons->has_ench(ENCH_HASTE))
        {
            beem.target = mons->pos();
            niceWand = true;
            break;
        }
        return (false);

    case WAND_HEALING:
        if (mons->hit_points <= mons->max_hit_points / 2)
        {
            beem.target = mons->pos();
            niceWand = true;
            break;
        }
        return (false);

    case WAND_INVISIBILITY:
        if (!mons->has_ench(ENCH_INVIS)
            && !mons->has_ench(ENCH_SUBMERGED)
            && !mons->glows_naturally()
            && (!mons->friendly() || you.can_see_invisible(false)))
        {
            beem.target = mons->pos();
            niceWand = true;
            break;
        }
        return (false);

    case WAND_TELEPORTATION:
        if (mons->hit_points <= mons->max_hit_points / 2
            || mons->caught())
        {
            if (!mons->has_ench(ENCH_TP)
                && !one_chance_in(20))
            {
                beem.target = mons->pos();
                niceWand = true;
                break;
            }
            // This break causes the wand to be tried on the player.
            break;
        }
        return (false);
    }

    if (mons->confused())
    {
        beem.target = dgn_random_point_from(mons->pos(), LOS_RADIUS);
        if (beem.target.origin())
            return (false);
        zap = true;
    }
    else if (!niceWand)
    {
        // Fire tracer, if necessary.
        fire_tracer(mons, beem);

        // Good idea?
        zap = mons_should_fire(beem);
    }

    if (niceWand || zap)
    {
        if (!niceWand)
            make_mons_stop_fleeing(mons);

        if (!simple_monster_message(mons, " zaps a wand."))
        {
            if (!silenced(you.pos()))
                mpr("You hear a zap.", MSGCH_SOUND);
        }

        // charge expenditure {dlb}
        wand.plus--;
        beem.is_tracer = false;
        beem.fire();

        if (was_visible)
        {
            if (niceWand || !beem.is_enchantment() || beem.obvious_effect)
                set_ident_type(OBJ_WANDS, wand_type, ID_KNOWN_TYPE);
            else
                set_ident_type(OBJ_WANDS, wand_type, ID_MON_TRIED_TYPE);

            // Increment zap count.
            if (wand.plus2 >= 0)
                wand.plus2++;
        }

        mons->lose_energy(EUT_ITEM);

        return (true);
    }

    return (false);
}

static void _setup_generic_throw(monster* mons, struct bolt &pbolt)
{
    // FIXME we should use a sensible range here
    pbolt.range = LOS_RADIUS;
    pbolt.beam_source = mons->mindex();

    pbolt.glyph   = dchar_glyph(DCHAR_FIRED_MISSILE);
    pbolt.flavour = BEAM_MISSILE;
    pbolt.thrower = KILL_MON_MISSILE;
    pbolt.aux_source.clear();
    pbolt.is_beam = false;
}

// msl is the item index of the thrown missile (or weapon).
static bool _mons_throw(monster* mons, struct bolt &pbolt, int msl)
{
    std::string ammo_name;

    bool returning = false;

    int baseHit = 0, baseDam = 0;       // from thrown or ammo
    int ammoHitBonus = 0, ammoDamBonus = 0;     // from thrown or ammo
    int lnchHitBonus = 0, lnchDamBonus = 0;     // special add from launcher
    int exHitBonus   = 0, exDamBonus = 0; // 'extra' bonus from skill/dex/str
    int lnchBaseDam  = 0;

    int hitMult = 0;
    int damMult  = 0;
    int diceMult = 100;

    // Some initial convenience & initializations.
    const int wepClass  = mitm[msl].base_type;
    const int wepType   = mitm[msl].sub_type;

    const int weapon    = mons->inv[MSLOT_WEAPON];
    const int lnchType  = (weapon != NON_ITEM) ? mitm[weapon].sub_type : 0;

    mon_inv_type slot = get_mon_equip_slot(mons, mitm[msl]);
    ASSERT(slot != NUM_MONSTER_SLOTS);

    const bool skilled = mons->flags & MF_FIGHTER;
    const bool archer  = mons->flags & MF_ARCHER;

    mons->lose_energy(EUT_MISSILE);
    const int throw_energy = mons->action_energy(EUT_MISSILE);

    // Dropping item copy, since the launched item might be different.
    item_def item = mitm[msl];
    item.quantity = 1;
    if (mons->friendly())
        item.flags |= ISFLAG_DROPPED_BY_ALLY;

    // FIXME we should actually determine a sensible range here
    pbolt.range         = LOS_RADIUS;

    if (setup_missile_beam(mons, pbolt, item, ammo_name, returning))
        return (false);

    pbolt.aimed_at_spot = returning;

    const launch_retval projected =
        is_launched(mons, mons->mslot_item(MSLOT_WEAPON),
                    mitm[msl]);

    // extract launcher bonuses due to magic
    if (projected == LRET_LAUNCHED)
    {
        lnchHitBonus = mitm[weapon].plus;
        lnchDamBonus = mitm[weapon].plus2;
        lnchBaseDam  = property(mitm[weapon], PWPN_DAMAGE);
    }

    // extract weapon/ammo bonuses due to magic
    ammoHitBonus = item.plus;
    ammoDamBonus = item.plus2;

    // Archers get a boost from their melee attack.
    if (archer)
    {
        const mon_attack_def attk = mons_attack_spec(mons, 0);
        if (attk.type == AT_SHOOT)
        {
            if (projected == LRET_THROWN && wepClass == OBJ_MISSILES)
                ammoHitBonus += random2avg(attk.damage, 2);
            else
                ammoDamBonus += random2avg(attk.damage, 2);
        }
    }

    if (projected == LRET_THROWN)
    {
        // Darts are easy.
        if (wepClass == OBJ_MISSILES && wepType == MI_DART)
        {
            baseHit = 11;
            hitMult = 40;
            damMult = 25;
        }
        else
        {
            baseHit = 6;
            hitMult = 30;
            damMult = 25;
        }

        baseDam = property(item, PWPN_DAMAGE);

        if (wepClass == OBJ_MISSILES)   // throw missile
        {
            // ammo damage needs adjusting here - OBJ_MISSILES
            // don't get separate tohit/damage bonuses!
            ammoDamBonus = ammoHitBonus;

            // [dshaligram] Thrown stones/darts do only half the damage of
            // launched stones/darts. This matches 4.0 behaviour.
            if (wepType == MI_DART || wepType == MI_STONE
                || wepType == MI_SLING_BULLET)
            {
                baseDam = div_rand_round(baseDam, 2);
            }
        }

        // give monster "skill" bonuses based on HD
        exHitBonus = (hitMult * mons->hit_dice) / 10 + 1;
        exDamBonus = (damMult * mons->hit_dice) / 10 + 1;
    }

    // Monsters no longer gain unfair advantages with weapons of
    // fire/ice and incorrect ammo.  They now have the same restrictions
    // as players.

          int  bow_brand  = SPWPN_NORMAL;
    const int  ammo_brand = get_ammo_brand(item);

    if (projected == LRET_LAUNCHED)
    {
        bow_brand = get_weapon_brand(mitm[weapon]);

        switch (lnchType)
        {
        case WPN_BLOWGUN:
            baseHit = 12;
            hitMult = 60;
            damMult = 0;
            lnchDamBonus = 0;
            break;
        case WPN_BOW:
        case WPN_LONGBOW:
            baseHit = 0;
            hitMult = 60;
            damMult = 35;
            // monsters get half the launcher damage bonus,
            // which is about as fair as I can figure it.
            lnchDamBonus = (lnchDamBonus + 1) / 2;
            break;
        case WPN_CROSSBOW:
            baseHit = 4;
            hitMult = 70;
            damMult = 30;
            break;
        case WPN_SLING:
            baseHit = 10;
            hitMult = 40;
            damMult = 20;
            // monsters get half the launcher damage bonus,
            // which is about as fair as I can figure it.
            lnchDamBonus /= 2;
            break;
        }

        // Launcher is now more important than ammo for base damage.
        baseDam = property(item, PWPN_DAMAGE);
        if (lnchBaseDam)
            baseDam = lnchBaseDam + random2(1 + baseDam);

        // missiles don't have pluses2;  use hit bonus
        ammoDamBonus = ammoHitBonus;

        exHitBonus = (hitMult * mons->hit_dice) / 10 + 1;
        exDamBonus = (damMult * mons->hit_dice) / 10 + 1;

        if (!baseDam && elemental_missile_beam(bow_brand, ammo_brand))
            baseDam = 4;

        // [dshaligram] This is a horrible hack - we force beam.cc to
        // consider this beam "needle-like".
        if (wepClass == OBJ_MISSILES && wepType == MI_NEEDLE)
            pbolt.ench_power = AUTOMATIC_HIT;

        // elven bow w/ elven arrow, also orcish
        if (get_equip_race(mitm[weapon])
                == get_equip_race(mitm[msl]))
        {
            baseHit++;
            baseDam++;

            if (get_equip_race(mitm[weapon]) == ISFLAG_ELVEN)
                pbolt.hit++;
        }

        // Vorpal brand increases damage dice size.
        if (bow_brand == SPWPN_VORPAL)
            diceMult = diceMult * 130 / 100;

        // As do steel ammo.
        if (ammo_brand == SPMSL_STEEL)
            diceMult = diceMult * 150 / 100;

        // Note: we already have throw_energy taken off.  -- bwr
        int speed_delta = 0;
        if (lnchType == WPN_CROSSBOW)
        {
            if (bow_brand == SPWPN_SPEED)
            {
                // Speed crossbows take 50% less time to use than
                // ordinary crossbows.
                speed_delta = div_rand_round(throw_energy * 2, 5);
            }
            else
            {
                // Ordinary crossbows take 20% more time to use
                // than ordinary bows.
                speed_delta = -div_rand_round(throw_energy, 5);
            }
        }
        else if (bow_brand == SPWPN_SPEED)
        {
            // Speed bows take 50% less time to use than
            // ordinary bows.
            speed_delta = div_rand_round(throw_energy, 2);
        }

        mons->speed_increment += speed_delta;
    }

    // Chaos overides flame and frost
    if (pbolt.flavour != BEAM_MISSILE)
    {
        baseHit    += 2;
        exDamBonus += 6;
    }

    // monster intelligence bonus
    if (mons_intel(mons) == I_HIGH)
        exHitBonus += 10;

    // Identify before throwing, so we don't get different
    // messages for first and subsequent missiles.
    if (mons->observable())
    {
        if (projected == LRET_LAUNCHED
               && item_type_known(mitm[weapon])
            || projected == LRET_THROWN
               && mitm[msl].base_type == OBJ_MISSILES)
        {
            set_ident_flags(mitm[msl], ISFLAG_KNOW_TYPE);
            set_ident_flags(item, ISFLAG_KNOW_TYPE);
        }
    }

    // Now, if a monster is, for some reason, throwing something really
    // stupid, it will have baseHit of 0 and damage of 0.  Ah well.
    std::string msg = mons->name(DESC_CAP_THE);
    msg += ((projected == LRET_LAUNCHED) ? " shoots " : " throws ");

    if (!pbolt.name.empty() && projected == LRET_LAUNCHED)
        msg += article_a(pbolt.name);
    else
    {
        // build shoot message
        msg += item.name(DESC_NOCAP_A, false, false, false);

        // build beam name
        pbolt.name = item.name(DESC_PLAIN, false, false, false);
    }
    msg += ".";

    if (mons->observable())
        mpr(msg.c_str());

    throw_noise(mons, pbolt, item);

    // Store misled values here, as the setting up of the aux source
    // will use the wrong monster name.
    int misled = you.duration[DUR_MISLED];
    you.duration[DUR_MISLED] = 0;

    // Store misled values here, as the setting up of the aux source
    // will use the wrong monster name.
    int misled = you.duration[DUR_MISLED];
    you.duration[DUR_MISLED] = 0;

    // [dshaligram] When changing bolt names here, you must edit
    // hiscores.cc (scorefile_entry::terse_missile_cause()) to match.
    if (projected == LRET_LAUNCHED)
    {
        pbolt.aux_source = make_stringf("Shot with a%s %s by %s",
                 (is_vowel(pbolt.name[0]) ? "n" : ""), pbolt.name.c_str(),
                 mons->name(DESC_NOCAP_A).c_str());
    }
    else
    {
        pbolt.aux_source = make_stringf("Hit by a%s %s thrown by %s",
                 (is_vowel(pbolt.name[0]) ? "n" : ""), pbolt.name.c_str(),
                 mons->name(DESC_NOCAP_A).c_str());
    }

    // And restore it here.
    you.duration[DUR_MISLED] = misled;

    // Add everything up.
    pbolt.hit = baseHit + random2avg(exHitBonus, 2) + ammoHitBonus;
    pbolt.damage =
        dice_def(1, baseDam + random2avg(exDamBonus, 2) + ammoDamBonus);

    if (projected == LRET_LAUNCHED)
    {
        pbolt.damage.size += lnchDamBonus;
        pbolt.hit += lnchHitBonus;
    }
    pbolt.damage.size = diceMult * pbolt.damage.size / 100;

    if (mons->has_ench(ENCH_BATTLE_FRENZY))
    {
        const mon_enchant ench = mons->get_ench(ENCH_BATTLE_FRENZY);

#ifdef DEBUG_DIAGNOSTICS
        const dice_def orig_damage = pbolt.damage;
#endif

        pbolt.damage.size = pbolt.damage.size * (115 + ench.degree * 15) / 100;

#ifdef DEBUG_DIAGNOSTICS
        mprf(MSGCH_DIAGNOSTICS, "%s frenzy damage: %dd%d -> %dd%d",
             mons->name(DESC_PLAIN).c_str(),
             orig_damage.num, orig_damage.size,
             pbolt.damage.num, pbolt.damage.size);
#endif
    }

    // Skilled archers get better to-hit and damage.
    if (skilled)
    {
        pbolt.hit         = pbolt.hit * 120 / 100;
        pbolt.damage.size = pbolt.damage.size * 120 / 100;
    }

    scale_dice(pbolt.damage);

    // decrease inventory
    bool really_returns;
    if (returning && !one_chance_in(mons_power(mons->type) + 3))
        really_returns = true;
    else
        really_returns = false;

    pbolt.drop_item = !really_returns;

    // Redraw the screen before firing, in case the monster just
    // came into view and the screen hasn't been updated yet.
    viewwindow();
    pbolt.fire();

    // The item can be destroyed before returning.
    if (really_returns && thrown_object_destroyed(&item, pbolt.target))
    {
        really_returns = false;
    }

    if (really_returns)
    {
        // Fire beam in reverse.
        pbolt.setup_retrace();
        viewwindow();
        pbolt.fire();
        msg::stream << "The weapon returns "
                    << (you.can_see(mons)?
                          ("to " + mons->name(DESC_NOCAP_THE))
                        : "whence it came from")
                    << "!" << std::endl;

        // Player saw the item return.
        if (!is_artefact(item))
        {
            // Since this only happens for non-artefacts, also mark properties
            // as known.
            set_ident_flags(mitm[msl],
                            ISFLAG_KNOW_TYPE | ISFLAG_KNOW_PROPERTIES);
        }
    }
<<<<<<< HEAD
    else if (dec_mitm_item_quantity(msl, 1))
        mons->inv[slot] = NON_ITEM;
=======
    else if (dec_mitm_item_quantity(hand_used, 1))
        monster->inv[slot] = NON_ITEM;
>>>>>>> 4080d7d1

    if (pbolt.special_explosion != NULL)
        delete pbolt.special_explosion;

    return (true);
}

<<<<<<< HEAD
static bool _mons_has_launcher(const monster* mons)
=======
static bool _mons_has_launcher(const monsters *mons)
>>>>>>> 4080d7d1
{
    for (int i = MSLOT_WEAPON; i <= MSLOT_ALT_WEAPON; ++i)
    {
        if (item_def *item = mons->mslot_item(static_cast<mon_inv_type>(i)))
        {
            if (is_range_weapon(*item))
                return (true);
        }
    }
    return (false);
}

//---------------------------------------------------------------
//
// handle_throw
//
// Give the monster a chance to throw something. Returns true if
// the monster hurled.
//
//---------------------------------------------------------------
static bool _handle_throw(monster* mons, bolt & beem)
{
    // Yes, there is a logic to this ordering {dlb}:
    if (mons->incapacitated()
        || mons->asleep()
        || mons->submerged())
    {
        return (false);
    }

    if (mons_itemuse(mons) < MONUSE_STARTING_EQUIPMENT)
        return (false);

    const bool archer = mons->flags & MF_ARCHER;

    // Highly-specialised archers are more likely to shoot than talk. (?)
    if (one_chance_in(archer? 9 : 5))
        return (false);

    // Don't allow offscreen throwing for now.
    if (mons->foe == MHITYOU && !mons_near(mons))
        return (false);

    // Monsters won't shoot in melee range, largely for balance reasons.
    // Specialist archers are an exception to this rule.
    if (!archer && adjacent(beem.target, mons->pos()))
        return (false);

    // If the monster is a spellcaster, don't bother throwing stuff.
    // Exception: Spellcasters that already start out with some kind
    // ranged weapon. Seeing how monsters are disallowed from picking
    // up launchers if they have ranged spells, this will only apply
    // to very few monsters.
<<<<<<< HEAD
    if (mons_has_ranged_spell(mons, true, false)
        && !_mons_has_launcher(mons))
=======
    if (mons_has_ranged_spell(monster, true, false)
        && !_mons_has_launcher(monster))
>>>>>>> 4080d7d1
    {
        return (false);
    }

    // Greatly lowered chances if the monster is fleeing or pacified and
    // leaving the level.
    if ((mons_is_fleeing(mons) || mons->pacified())
        && !one_chance_in(8))
    {
        return (false);
    }

    item_def *launcher = NULL;
    const item_def *weapon = NULL;
    const int mon_item = mons_pick_best_missile(mons, &launcher);

    if (mon_item == NON_ITEM || !mitm[mon_item].defined())
        return (false);

    if (player_or_mon_in_sanct(mons))
        return (false);

    item_def *missile = &mitm[mon_item];

    // Throwing a net at a target that is already caught would be
    // completely useless, so bail out.
    const actor *act = actor_at(beem.target);
    if (missile->base_type == OBJ_MISSILES
        && missile->sub_type == MI_THROWING_NET
        && act && act->caught())
    {
        return (false);
    }

    // If the attack needs a launcher that we can't wield, bail out.
    if (launcher)
    {
        weapon = mons->mslot_item(MSLOT_WEAPON);
        if (weapon && weapon != launcher && weapon->cursed())
            return (false);
    }

    // Ok, we'll try it.
    _setup_generic_throw(mons, beem);

    // Set fake damage for the tracer.
    beem.damage = dice_def(10, 10);

    // Set item for tracer, even though it probably won't be used
    beem.item = missile;

    // Fire tracer.
    fire_tracer(mons, beem);

    // Clear fake damage (will be set correctly in mons_throw).
    beem.damage = 0;

    // Good idea?
    if (mons_should_fire(beem))
    {
        // Monsters shouldn't shoot if fleeing, so let them "turn to attack".
        make_mons_stop_fleeing(mons);

        if (launcher && launcher != weapon)
            mons->swap_weapons();

        beem.name.clear();
        return (_mons_throw(mons, beem, mon_item));
    }

    return (false);
}

// Give the monster its action energy (aka speed_increment).
static void _monster_add_energy(monster* mons)
{
    if (mons->speed > 0)
    {
        // Randomise to make counting off monster moves harder:
        const int energy_gained =
            std::max(1, div_rand_round(mons->speed * you.time_taken, 10));
        mons->speed_increment += energy_gained;
    }
}

#ifdef DEBUG
#    define DEBUG_ENERGY_USE(problem) \
    if (mons->speed_increment == old_energy && mons->alive()) \
             mprf(MSGCH_DIAGNOSTICS, \
                  problem " for monster '%s' consumed no energy", \
                  mons->name(DESC_PLAIN).c_str(), true);
#else
#    define DEBUG_ENERGY_USE(problem) ((void) 0)
#endif

void handle_monster_move(monster* mons)
{
    mons->hit_points = std::min(mons->max_hit_points,
                                   mons->hit_points);

    fedhas_neutralise(mons);

    // Monster just summoned (or just took stairs), skip this action.
    if (testbits(mons->flags, MF_JUST_SUMMONED))
    {
        mons->flags &= ~MF_JUST_SUMMONED;
        return;
    }

    mon_acting mact(mons);

    _monster_add_energy(mons);

    // Handle clouds on nonmoving monsters.
    if (mons->speed == 0)
        _mons_in_cloud(mons);

    // Apply monster enchantments once for every normal-speed
    // player turn.
    mons->ench_countdown -= you.time_taken;
    while (mons->ench_countdown < 0)
    {
        mons->ench_countdown += 10;
        mons->apply_enchantments();

        // If the monster *merely* died just break from the loop
        // rather than quit altogether, since we have to deal with
        // giant spores and ball lightning exploding at the end of the
        // function, but do return if the monster's data has been
        // reset, since then the monster type is invalid.
        if (mons->type == MONS_NO_MONSTER)
            return;
        else if (mons->hit_points < 1)
            break;
    }

    // Memory is decremented here for a reason -- we only want it
    // decrementing once per monster "move".
    if (mons->foe_memory > 0)
        mons->foe_memory--;

    // Otherwise there are potential problems with summonings.
    if (mons->type == MONS_GLOWING_SHAPESHIFTER)
        mons->add_ench(ENCH_GLOWING_SHAPESHIFTER);

    if (mons->type == MONS_SHAPESHIFTER)
        mons->add_ench(ENCH_SHAPESHIFTER);

    // We reset batty monsters from wander to seek here, instead
    // of in handle_behaviour() since that will be called with
    // every single movement, and we want these monsters to
    // hit and run. -- bwr
    if (mons->foe != MHITNOT && mons_is_wandering(mons)
        && mons_is_batty(mons))
    {
        mons->behaviour = BEH_SEEK;
    }

    mons->check_speed();

    monsterentry* entry = get_monster_data(mons->type);
    if (!entry)
        return;

    int old_energy      = INT_MAX;
    int non_move_energy = std::min(entry->energy_usage.move,
                                   entry->energy_usage.swim);

#ifdef DEBUG_MONS_SCAN
    bool monster_was_floating = mgrd(mons->pos()) != mons->mindex();
#endif
    coord_def old_pos = mons->pos();

    coord_def kraken_last_update = mons->pos();
    bool just_once = true;
    while (mons->has_action_energy())
    {
        if (just_once)
        {
            move_demon_tentacle(mons);
            just_once = false;
        }

        // The continues & breaks are WRT this.
        if (!mons->alive())
            break;

        if (old_pos != mons->pos()
            && mons_base_type(mons) == MONS_KRAKEN)
        {
            move_kraken_tentacles(mons);
            kraken_last_update = mons->pos();
        }

        old_pos = mons->pos();

#ifdef DEBUG_MONS_SCAN
        if (!monster_was_floating
            && mgrd(mons->pos()) != mons->mindex())
        {
            mprf(MSGCH_ERROR, "Monster %s became detached from mgrd "
                              "in handle_monster_move() loop",
                 mons->name(DESC_PLAIN, true).c_str());
            mpr("[[[[[[[[[[[[[[[[[[", MSGCH_WARN);
            debug_mons_scan();
            mpr("]]]]]]]]]]]]]]]]]]", MSGCH_WARN);
            monster_was_floating = true;
        }
        else if (monster_was_floating
                 && mgrd(mons->pos()) == mons->mindex())
        {
            mprf(MSGCH_DIAGNOSTICS, "Monster %s re-attached itself to mgrd "
                                    "in handle_monster_move() loop",
                 mons->name(DESC_PLAIN, true).c_str());
            monster_was_floating = false;
        }
#endif

        if (mons->speed_increment >= old_energy)
        {
#ifdef DEBUG
            if (mons->speed_increment == old_energy)
            {
                mprf(MSGCH_DIAGNOSTICS, "'%s' has same energy as last loop",
                     mons->name(DESC_PLAIN, true).c_str());
            }
            else
            {
                mprf(MSGCH_DIAGNOSTICS, "'%s' has MORE energy than last loop",
                     mons->name(DESC_PLAIN, true).c_str());
            }
#endif
            mons->speed_increment = old_energy - 10;
            old_energy               = mons->speed_increment;
            continue;
        }
        old_energy = mons->speed_increment;

        if (mons_is_projectile(mons->type))
        {
            if (iood_act(*mons))
                return;
            mons->lose_energy(EUT_MOVE);
            continue;
        }

        mons->shield_blocks = 0;

        const int  cloud_num   = env.cgrid(mons->pos());
        const bool avoid_cloud = mons_avoids_cloud(mons, cloud_num);

        _mons_in_cloud(mons);
        if (!mons->alive())
            break;

        slime_wall_damage(mons, speed_to_duration(mons->speed));
        if (!mons->alive())
            break;

        if (mons->type == MONS_TIAMAT && one_chance_in(3))
            draconian_change_colour(mons);

        _monster_regenerate(mons);

        if (mons->cannot_act()
            || mons->type == MONS_SIXFIRHY // these move only 4 of 12 turns
               && ++mons->number / 4 % 3 != 2)  // but are not helpless
        {
            mons->speed_increment -= non_move_energy;
            continue;
        }

        handle_behaviour(mons);

        // handle_behaviour() could make the monster leave the level.
        if (!mons->alive())
            break;

        ASSERT(!crawl_state.game_is_arena() || mons->foe != MHITYOU);
        ASSERT(in_bounds(mons->target) || mons->target.origin());

        // Submerging monsters will hide from clouds.
        if (avoid_cloud
            && monster_can_submerge(mons, grd(mons->pos()))
            && !mons->caught()
            && !mons->submerged())
        {
            mons->add_ench(ENCH_SUBMERGED);
            mons->speed_increment -= ENERGY_SUBMERGE(entry);
            continue;
        }

        if (mons->speed >= 100)
        {
            mons->speed_increment -= non_move_energy;
            continue;
        }

        if (igrd(mons->pos()) != NON_ITEM
            && (mons_itemuse(mons) >= MONUSE_WEAPONS_ARMOUR
                || mons_itemeat(mons) != MONEAT_NOTHING))
        {
            // Keep neutral and charmed monsters from picking up stuff.
            // Same for friendlies if friendly_pickup is set to "none".
            if (!mons->neutral() && !mons->has_ench(ENCH_CHARM)
                || (you.religion == GOD_JIYVA && mons_is_slime(mons))
                && (!mons->friendly()
                    || you.friendly_pickup != FRIENDLY_PICKUP_NONE))
            {
                if (_handle_pickup(mons))
                {
                    DEBUG_ENERGY_USE("handle_pickup()");
                    continue;
                }
            }
        }

        // Lurking monsters only stop lurking if their target is right
        // next to them, otherwise they just sit there.
        // However, if the monster is involuntarily submerged but
        // still alive (e.g., nonbreathing which had water poured
        // on top of it), this doesn't apply.
        if (mons_is_lurking(mons) || mons->has_ench(ENCH_SUBMERGED))
        {
            if (mons->foe != MHITNOT
                && grid_distance(mons->target, mons->pos()) <= 1)
            {
                if (mons->submerged())
                {
                    // Don't unsubmerge if the monster is avoiding the
                    // cloud on top of the water.
                    if (avoid_cloud)
                    {
                        mons->speed_increment -= non_move_energy;
                        continue;
                    }

                    if (!mons->del_ench(ENCH_SUBMERGED))
                    {
                        // Couldn't unsubmerge.
                        mons->speed_increment -= non_move_energy;
                        continue;
                    }
                }
                mons->behaviour = BEH_SEEK;
            }
            else
            {
                mons->speed_increment -= non_move_energy;
                continue;
            }
        }

        if (mons->caught())
        {
            // Struggling against the net takes time.
            _swim_or_move_energy(mons);
        }
        else if (!mons->petrified())
        {
            // Calculates mmov based on monster target.
            _handle_movement(mons);

            if (mons_is_confused(mons)
                || mons->type == MONS_AIR_ELEMENTAL
                   && mons->submerged())
            {
                mmov.reset();
                int pfound = 0;
                for (adjacent_iterator ai(mons->pos(), false); ai; ++ai)
                    if (mons->can_pass_through(*ai))
                        if (one_chance_in(++pfound))
                            mmov = *ai - mons->pos();

                // OK, mmov determined.
                const coord_def newcell = mmov + mons->pos();
                monster* enemy = monster_at(newcell);
                if (enemy
                    && newcell != mons->pos()
                    && !is_sanctuary(mons->pos()))
                {
                    if (monsters_fight(mons, enemy))
                    {
                        mmov.reset();
                        DEBUG_ENERGY_USE("monsters_fight()");
                        continue;
                    }
                    else
                    {
                        // FIXME: None of these work!
                        // Instead run away!
                        if (mons->add_ench(mon_enchant(ENCH_FEAR)))
                        {
                            behaviour_event(mons, ME_SCARE,
                                            MHITNOT, newcell);
                        }
                        break;
                    }
                }
            }
        }
        mon_nearby_ability(mons);

        if (!mons->asleep() && !mons_is_wandering(mons)
            && !mons->withdrawn()
            // Berserking monsters are limited to running up and
            // hitting their foes.
            && !mons->berserk()
                // Slime creatures can split while wandering or resting.
                || mons->type == MONS_SLIME_CREATURE)
        {
            bolt beem;

            beem.source      = mons->pos();
            beem.target      = mons->target;
            beem.beam_source = mons->mindex();

            // Prevents unfriendlies from nuking you from offscreen.
            // How nice!
            const bool friendly_or_near =
                mons->friendly() || mons->near_foe();
            if (friendly_or_near
                || mons->type == MONS_TEST_SPAWNER
                // Slime creatures can split when offscreen.
                || mons->type == MONS_SLIME_CREATURE)
            {
                // [ds] Special abilities shouldn't overwhelm
                // spellcasting in monsters that have both.  This aims
                // to give them both roughly the same weight.
                if (coinflip() ? mon_special_ability(mons, beem)
                                 || _do_mon_spell(mons, beem)
                               : _do_mon_spell(mons, beem)
                                 || mon_special_ability(mons, beem))
                {
                    DEBUG_ENERGY_USE("spell or special");
                    mmov.reset();
                    continue;
                }
            }

            if (friendly_or_near)
            {
                if (_handle_potion(mons, beem))
                {
                    DEBUG_ENERGY_USE("_handle_potion()");
                    continue;
                }

                if (_handle_scroll(mons))
                {
                    DEBUG_ENERGY_USE("_handle_scroll()");
                    continue;
                }

                if (_handle_wand(mons, beem))
                {
                    DEBUG_ENERGY_USE("_handle_wand()");
                    continue;
                }

                if (_handle_reaching(mons))
                {
                    DEBUG_ENERGY_USE("_handle_reaching()");
                    continue;
                }
            }

            if (_handle_throw(mons, beem))
            {
                DEBUG_ENERGY_USE("_handle_throw()");
                continue;
            }
        }

        if (!mons->caught())
        {
            if (mons->pos() + mmov == you.pos())
            {
                ASSERT(!crawl_state.game_is_arena());

<<<<<<< HEAD
                if (!mons->wont_attack() && !mons->has_ench(ENCH_CHARM)
                    && !mons->withdrawn())
=======
                if (!mons_att_wont_attack(monster->attitude)
                    && !monster->has_ench(ENCH_CHARM) )
>>>>>>> 4080d7d1
                {
                    // If it steps into you, cancel other targets.
                    mons->foe = MHITYOU;
                    mons->target = you.pos();

                    monster_attack(mons);

                    if (mons_is_batty(mons))
                    {
                        mons->behaviour = BEH_WANDER;
                        set_random_target(mons);
                    }
                    DEBUG_ENERGY_USE("monster_attack()");
                    mmov.reset();
                    continue;
                }
            }

            // See if we move into (and fight) an unfriendly monster.
            monster* targ = monster_at(mons->pos() + mmov);
            if (mons_base_type(mons) == MONS_KRAKEN
                && targ && targ->type == MONS_KRAKEN_TENTACLE_SEGMENT
                && targ->props.exists("inwards") && targ->props["inwards"].get_int() == mons->mindex()
                && env.grid(targ->pos()) == DNGN_DEEP_WATER)
            {
                bool basis = targ->props.exists("outwards");
                int out_idx = basis ? targ->props["outwards"].get_int() : -1;
                if (out_idx != -1)
                {
                    menv[out_idx].props["inwards"].get_int() = mons->mindex();
                }

                monster_die(targ,
                            KILL_MISC, NON_MONSTER, true);
                targ = NULL;
            }

            if (targ
                && targ != mons
                && !mons_aligned(mons, targ)
                && monster_can_hit_monster(mons, targ))
            {
                // Maybe they can swap places?
                if (_swap_monsters(mons, targ))
                {
                    _swim_or_move_energy(mons);
                    continue;
                }
                // Figure out if they fight.
                else if ((!mons_is_firewood(targ)
                          || mons->type == MONS_KRAKEN_TENTACLE)
                              && monsters_fight(mons, targ))
                {
                    if (mons_is_batty(mons))
                    {
                        mons->behaviour = BEH_WANDER;
                        set_random_target(mons);
                        // mons->speed_increment -= mons->speed;
                    }

                    mmov.reset();
                    DEBUG_ENERGY_USE("monsters_fight()");
                    continue;
                }
            }

            if (invalid_monster(mons) || mons_is_stationary(mons))
            {
                if (mons->speed_increment == old_energy)
                    mons->speed_increment -= non_move_energy;
                continue;
            }

            if (mons->cannot_move() || !_monster_move(mons))
                mons->speed_increment -= non_move_energy;
        }
        you.update_beholder(mons);
        you.update_fearmonger(mons);

        // Reevaluate behaviour, since the monster's surroundings have
        // changed (it may have moved, or died for that matter).  Don't
        // bother for dead monsters.  :)
        if (mons->alive())
        {
            handle_behaviour(mons);
            ASSERT(in_bounds(mons->target) || mons->target.origin());
        }
    }

    if (mons_base_type(mons) == MONS_KRAKEN)
    {
        if (mons->pos() != kraken_last_update)
        {
            move_kraken_tentacles(mons);
        }
        move_kraken_tentacles(mons);
    }

    if (mons->type != MONS_NO_MONSTER && mons->hit_points < 1)
        monster_die(mons, KILL_MISC, NON_MONSTER);
}

//---------------------------------------------------------------
//
// handle_monsters
//
// This is the routine that controls monster AI.
//
//---------------------------------------------------------------
void handle_monsters()
{
    // Keep track of monsters that have already moved and don't allow
    // them to move again.
    memset(immobile_monster, 0, sizeof immobile_monster);

    for (monster_iterator mi; mi; ++mi)
    {
        if (immobile_monster[mi->mindex()])
            continue;

        const coord_def oldpos = mi->pos();

        handle_monster_move(*mi);
        fire_final_effects();

        if (!invalid_monster(*mi) && mi->pos() != oldpos)
            immobile_monster[mi->mindex()] = true;

        // If the player got banished, discard pending monster actions.
        if (you.banished)
        {
            // Clear list of mesmerising monsters.
            you.clear_beholders();
            you.clear_fearmongers();
            break;
        }
    }

    // Clear one-turn deep sleep flag.
    // XXX: With the current handling, it would be cleaner to
    //      not treat this as an enchantment.
    // XXX: ENCH_SLEEPY only really works for player-cast
    //      hibernation.
    for (monster_iterator mi; mi; ++mi)
        mi->del_ench(ENCH_SLEEPY);

    // Clear any summoning flags so that lower indiced
    // monsters get their actions in the next round.
    for (int i = 0; i < MAX_MONSTERS; i++)
        menv[i].flags &= ~MF_JUST_SUMMONED;
}

static bool _jelly_divide(monster* parent)
{
    if (!mons_class_flag(parent->type, M_SPLITS))
        return (false);

    const int reqd = std::max(parent->hit_dice * 8, 50);
    if (parent->hit_points < reqd)
        return (false);

    monster* child = NULL;
    coord_def child_spot;
    int num_spots = 0;

    // First, find a suitable spot for the child {dlb}:
    for (adjacent_iterator ai(parent->pos()); ai; ++ai)
        if (actor_at(*ai) == NULL && parent->can_pass_through(*ai))
            if (one_chance_in(++num_spots))
                child_spot = *ai;

    if (num_spots == 0)
        return (false);

    // Now that we have a spot, find a monster slot {dlb}:
    child = get_free_monster();
    if (!child)
        return (false);

    // Handle impact of split on parent {dlb}:
    parent->max_hit_points /= 2;

    if (parent->hit_points > parent->max_hit_points)
        parent->hit_points = parent->max_hit_points;

    parent->init_experience();
    parent->experience = parent->experience * 3 / 5 + 1;

    // Create child {dlb}:
    // This is terribly partial and really requires
    // more thought as to generation ... {dlb}
    *child = *parent;
    child->max_hit_points  = child->hit_points;
    child->speed_increment = 70 + random2(5);
    child->moveto(child_spot);

    mgrd(child->pos()) = child->mindex();

    if (!simple_monster_message(parent, " splits in two!"))
        if (player_can_hear(parent->pos()) || player_can_hear(child->pos()))
            mpr("You hear a squelching noise.", MSGCH_SOUND);

    if (crawl_state.game_is_arena())
        arena_placed_monster(child);

    return (true);
}

// XXX: This function assumes that only jellies eat items.
static bool _monster_eat_item(monster* mons, bool nearby)
{
    if (!mons_eats_items(mons))
        return (false);

    // Friendly jellies won't eat (unless worshipping Jiyva).
    if (mons->friendly() && you.religion != GOD_JIYVA)
        return (false);

    // Off-limit squares are off-limit.
    if (testbits(env.pgrid(mons->pos()), FPROP_NO_JIYVA))
        return (false);

    int hps_changed = 0;
    // Zotdef jellies are toned down slightly
    int max_eat = roll_dice(1, (game_is_zotdef()?8:10));
    int eaten = 0;
    bool eaten_net = false;
    bool death_ooze_ate_good = false;
    bool death_ooze_ate_corpse = false;
    bool shown_msg = false;
    piety_gain_t gain = PIETY_NONE;
    int js = JS_NONE;

    // Jellies can swim, so don't check water
    for (stack_iterator si(mons->pos());
         si && eaten < max_eat && hps_changed < 50; ++si)
    {
        if (!is_item_jelly_edible(*si))
            continue;

#if defined(DEBUG_DIAGNOSTICS) || defined(DEBUG_EATERS)
        mprf(MSGCH_DIAGNOSTICS,
             "%s eating %s", mons->name(DESC_PLAIN, true).c_str(),
             si->name(DESC_PLAIN).c_str());
#endif

        int quant = si->quantity;

        death_ooze_ate_good = (mons->type == MONS_DEATH_OOZE
                               && (get_weapon_brand(*si) == SPWPN_HOLY_WRATH
                                   || get_ammo_brand(*si) == SPMSL_SILVER));
        death_ooze_ate_corpse = (mons->type == MONS_DEATH_OOZE
                                 && ((si->base_type == OBJ_CORPSES
                                      && si->sub_type == CORPSE_BODY)
                                    || si->base_type == OBJ_FOOD
                                      && si->sub_type == FOOD_CHUNK));

        if (si->base_type != OBJ_GOLD)
        {
            quant = std::min(quant, max_eat - eaten);

            hps_changed += (quant * item_mass(*si)) / (game_is_zotdef()?30:20) + quant;
            eaten += quant;

            if (mons->caught()
                && si->base_type == OBJ_MISSILES
                && si->sub_type == MI_THROWING_NET
                && item_is_stationary(*si))
            {
                mons->del_ench(ENCH_HELD, true);
                eaten_net = true;
            }
        }
        else
        {
            // Shouldn't be much trouble to digest a huge pile of gold!
            if (quant > 500)
                quant = 500 + roll_dice(2, (quant - 500) / 2);

            hps_changed += quant / 10 + 1;
            eaten++;
        }

        if (eaten && !shown_msg && player_can_hear(mons->pos()))
        {
<<<<<<< HEAD
            mprf(MSGCH_SOUND, "You hear a%s slurping noise.",
                 nearby ? "" : " distant");
            shown_msg = true;
        }

        if (you.religion == GOD_JIYVA)
        {
            gain = sacrifice_item_stack(*si, &js);
            if (gain > PIETY_NONE)
                simple_god_message(" appreciates your sacrifice.");

            jiyva_slurp_message(js);
=======
            const piety_gain_t gain = sacrifice_item_stack(*si);
            if (gain > PIETY_NONE)
                simple_god_message(" appreciates your sacrifice.");
>>>>>>> 4080d7d1
        }

        if (quant >= si->quantity)
            item_was_destroyed(*si, mons->mindex());

        if (is_blood_potion(*si))
            for (int i = 0; i < quant; ++i)
                remove_oldest_blood_potion(*si);
        dec_mitm_item_quantity(si.link(), quant);
    }

    if (eaten > 0)
    {
        hps_changed = std::max(hps_changed, 1);
        hps_changed = std::min(hps_changed, 50);

        if (death_ooze_ate_good)
            mons->hurt(NULL, hps_changed, BEAM_NONE, false);
        else
        {
            // This is done manually instead of using heal_monster(),
            // because that function doesn't work quite this way. - bwr
            mons->hit_points += hps_changed;
            mons->max_hit_points = std::max(mons->hit_points,
                                               mons->max_hit_points);
        }

        if (death_ooze_ate_corpse)
        {
            place_cloud (CLOUD_MIASMA, mons->pos(),
                          4 + random2(5), mons->kill_alignment(),
                          KILL_MON_MISSILE);
        }

        if (death_ooze_ate_good)
            simple_monster_message(mons, " twists violently!");
        else if (eaten_net)
            simple_monster_message(mons, " devours the net!");
        else
            _jelly_divide(mons);
    }

    return (eaten > 0);
}

static bool _monster_eat_single_corpse(monster* mons, item_def& item,
                                       bool do_heal, bool nearby)
{
    if (item.base_type != OBJ_CORPSES || item.sub_type != CORPSE_BODY)
        return (false);

    monster_type mt = static_cast<monster_type>(item.plus);
    if (do_heal)
    {
        mons->hit_points += 1 + random2(mons_weight(mt)) / 100;

        // Limited growth factor here - should 77 really be the cap? {dlb}:
        mons->hit_points = std::min(100, mons->hit_points);
        mons->max_hit_points = std::max(mons->hit_points,
                                           mons->max_hit_points);
    }

    if (nearby)
    {
        mprf("%s eats %s.", mons->name(DESC_CAP_THE).c_str(),
             item.name(DESC_NOCAP_THE).c_str());
    }

    // Assume that eating a corpse requires butchering it.  Use logic
    // from misc.cc:turn_corpse_into_chunks() and the butchery-related
    // delays in delay.cc:stop_delay().

    const int max_chunks = get_max_corpse_chunks(mt);

    // Only fresh corpses bleed enough to colour the ground.
    if (!food_is_rotten(item))
        bleed_onto_floor(mons->pos(), mt, max_chunks, true);

    if (mons_skeleton(mt) && one_chance_in(3))
        turn_corpse_into_skeleton(item);
    else
        destroy_item(item.index());

    return (true);
}

static bool _monster_eat_corpse(monster* mons, bool do_heal, bool nearby)
{
    if (!mons_eats_corpses(mons))
        return (false);

    int eaten = 0;

    for (stack_iterator si(mons->pos()); si; ++si)
    {
        if (_monster_eat_single_corpse(mons, *si, do_heal, nearby))
        {
            eaten++;
            break;
        }
    }

    return (eaten > 0);
}

static bool _monster_eat_food(monster* mons, bool nearby)
{
    if (!mons_eats_food(mons))
        return (false);

    if (mons_is_fleeing(mons))
        return (false);

    int eaten = 0;

    for (stack_iterator si(mons->pos()); si; ++si)
    {
        const bool is_food = (si->base_type == OBJ_FOOD);
        const bool is_corpse = (si->base_type == OBJ_CORPSES
                                   && si->sub_type == CORPSE_BODY);

        if (!is_food && !is_corpse)
            continue;

        if ((mons->wont_attack()
                || grid_distance(mons->pos(), you.pos()) > 1)
            && coinflip())
        {
            if (is_food)
            {
                if (nearby)
                {
                    mprf("%s eats %s.", mons->name(DESC_CAP_THE).c_str(),
                         quant_name(*si, 1, DESC_NOCAP_THE).c_str());
                }

                dec_mitm_item_quantity(si.link(), 1);

                eaten++;
                break;
            }
            else
            {
                // Assume that only undead can heal from eating corpses.
                if (_monster_eat_single_corpse(mons, *si,
                                               mons->holiness() == MH_UNDEAD,
                                               nearby))
                {
                    eaten++;
                    break;
                }
            }
        }
    }

    return (eaten > 0);
}

//---------------------------------------------------------------
//
// handle_pickup
//
// Returns false if monster doesn't spend any time picking something up.
//
//---------------------------------------------------------------
static bool _handle_pickup(monster* mons)
{
    if (mons->asleep() || mons->submerged())
        return (false);

    // Hack - Harpies fly over water, but we don't have a general
    // system for monster igrd yet.  Flying intelligent monsters
    // (kenku!) would also count here.
    dungeon_feature_type feat = grd(mons->pos());

    if ((feat == DNGN_LAVA || feat == DNGN_DEEP_WATER) && !mons->flight_mode())
        return (false);

    const bool nearby = mons_near(mons);
    int count_pickup = 0;

    if (mons_itemeat(mons) != MONEAT_NOTHING)
    {
        if (mons_eats_items(mons))
        {
            if (_monster_eat_item(mons, nearby))
                return (false);
        }
        else if (mons_eats_corpses(mons))
        {
            // Assume that only undead can heal from eating corpses.
            if (_monster_eat_corpse(mons, mons->holiness() == MH_UNDEAD,
                                    nearby))
            {
                return (false);
            }
        }
        else if (mons_eats_food(mons))
        {
            if (_monster_eat_food(mons, nearby))
                return (false);
        }
    }

    if (mons_itemuse(mons) >= MONUSE_WEAPONS_ARMOUR)
    {
        // Note: Monsters only look at stuff near the top of stacks.
        //
        // XXX: Need to put in something so that monster picks up
        // multiple items (e.g. ammunition) identical to those it's
        // carrying.
        //
        // Monsters may now pick up up to two items in the same turn.
        // (jpeg)
        for (stack_iterator si(mons->pos()); si; ++si)
        {
            if (mons->pickup_item(*si, nearby))
                count_pickup++;

            if (count_pickup > 1 || coinflip())
                break;
        }
    }

    return (count_pickup > 0);
}

// Randomise potential damage.
static int _estimated_trap_damage(trap_type trap)
{
    switch (trap)
    {
        case TRAP_BLADE: return (10 + random2(30));
        case TRAP_DART:  return (random2(4));
        case TRAP_ARROW: return (random2(7));
        case TRAP_SPEAR: return (random2(10));
        case TRAP_BOLT:  return (random2(13));
        case TRAP_AXE:   return (random2(15));
        default:         return (0);
    }
}

// Check whether a given trap (described by trap position) can be
// regarded as safe.  Takes into account monster intelligence and
// allegiance.
// (just_check is used for intelligent monsters trying to avoid traps.)
static bool _is_trap_safe(const monster* mons, const coord_def& where,
                          bool just_check)
{
    const int intel = mons_intel(mons);

    const trap_def *ptrap = find_trap(where);
    if (!ptrap)
        return (true);
    const trap_def& trap = *ptrap;

    const bool player_knows_trap = (trap.is_known(&you));

    // No friendly monsters will ever enter a Zot trap you know.
    if (player_knows_trap && mons->friendly() && trap.type == TRAP_ZOT)
        return (false);

    // Dumb monsters don't care at all.
    if (intel == I_PLANT)
        return (true);

    // Known shafts are safe. Unknown ones are unknown.
    if (trap.type == TRAP_SHAFT)
        return (true);

    // Hostile monsters are not afraid of non-mechanical traps.
    // Allies will try to avoid teleportation and zot traps.
    const bool mechanical = (trap.category() == DNGN_TRAP_MECHANICAL);

    if (trap.is_known(mons))
    {
        if (just_check)
            return (false); // Square is blocked.
        else
        {
            // Test for corridor-like environment.
            const int x = where.x - mons->pos().x;
            const int y = where.y - mons->pos().y;

            // The question is whether the monster (m) can easily reach its
            // presumable destination (x) without stepping on the trap. Traps
            // in corridors do not allow this. See e.g
            //  #x#        ##
            //  #^#   or  m^x
            //   m         ##
            //
            // The same problem occurs if paths are blocked by monsters,
            // hostile terrain or other traps rather than walls.
            // What we do is check whether the squares with the relative
            // positions (-1,0)/(+1,0) or (0,-1)/(0,+1) form a "corridor"
            // (relative to the _trap_ position rather than the monster one).
            // If they don't, the trap square is marked as "unsafe" (because
            // there's a good alternative move for the monster to take),
            // otherwise the decision will be made according to later tests
            // (monster hp, trap type, ...)
            // If a monster still gets stuck in a corridor it will usually be
            // because it has less than half its maximum hp.

            if ((_mon_can_move_to_pos(mons, coord_def(x-1, y), true)
                 || _mon_can_move_to_pos(mons, coord_def(x+1,y), true))
                && (_mon_can_move_to_pos(mons, coord_def(x,y-1), true)
                    || _mon_can_move_to_pos(mons, coord_def(x,y+1), true)))
            {
                return (false);
            }
        }
    }

    // Friendlies will try not to be parted from you.
    if (intelligent_ally(mons) && trap.type == TRAP_TELEPORT
        && player_knows_trap && mons_near(mons))
    {
        return (false);
    }

    // Healthy monsters don't mind a little pain.
    if (mechanical && mons->hit_points >= mons->max_hit_points / 2
        && (intel == I_ANIMAL
            || mons->hit_points > _estimated_trap_damage(trap.type)))
    {
        return (true);
    }

    // In Zotdef critters will risk death to get to the Orb
    if (game_is_zotdef() && mechanical)
        return (true);

    // Friendly and good neutral monsters don't enjoy Zot trap perks;
    // handle accordingly.  In the arena Zot traps affect all monsters.
    if (mons->wont_attack() || crawl_state.game_is_arena())
    {
        return (mechanical ? mons_flies(mons)
                           : !trap.is_known(mons) || trap.type != TRAP_ZOT);
    }
    else
        return (!mechanical || mons_flies(mons));
}

static void _mons_open_door(monster* mons, const coord_def &pos)
{
    dungeon_feature_type grid = grd(pos);
    const char *adj = "", *noun = "door";

    bool was_secret = false;
    bool was_seen   = false;

    std::set<coord_def> all_door = connected_doors(pos);
    get_door_description(all_door.size(), &adj, &noun);

    for (std::set<coord_def>::iterator i = all_door.begin();
         i != all_door.end(); ++i)
    {
        const coord_def& dc = *i;
        if (grd(dc) == DNGN_SECRET_DOOR && you.see_cell(dc))
        {
            grid = grid_secret_door_appearance(dc);
            was_secret = true;
        }

        if (you.see_cell(dc))
            was_seen = true;

        grd(dc) = DNGN_OPEN_DOOR;
        set_terrain_changed(dc);
    }

    if (was_seen)
    {
        viewwindow();

        if (was_secret)
        {
            mprf("%s was actually a secret door!",
                 feature_description(grid, NUM_TRAPS, "",
                                     DESC_CAP_THE, false).c_str());
<<<<<<< HEAD
            learned_something_new(HINT_FOUND_SECRET_DOOR, pos);
=======
            learned_something_new(TUT_FOUND_SECRET_DOOR, pos);
>>>>>>> 4080d7d1
        }

        std::string open_str = "opens the ";
        open_str += adj;
        open_str += noun;
        open_str += ".";

        mons->seen_context = open_str;

        if (!you.can_see(mons))
        {
            mprf("Something unseen %s", open_str.c_str());
            interrupt_activity(AI_FORCE_INTERRUPT);
        }
        else if (!you_are_delayed())
        {
            mprf("%s %s", mons->name(DESC_CAP_A).c_str(),
                 open_str.c_str());
        }
    }

    mons->lose_energy(EUT_MOVE);

    dungeon_events.fire_position_event(DET_DOOR_OPENED, pos);
}

static bool _habitat_okay(const monster* mons, dungeon_feature_type targ)
{
    return (monster_habitable_grid(mons, targ));
}

static bool _no_habitable_adjacent_grids(const monster* mon)
{
    for (adjacent_iterator ai(mon->pos()); ai; ++ai)
        if (_habitat_okay(mon, grd(*ai)))
            return (false);

    return (true);
}

static bool _same_kraken_parts(const monster* mpusher,
                               const monster* mpushee)
{
    if (mons_base_type(mpusher) != MONS_KRAKEN)
        return (false);

    if (mpushee->type == MONS_KRAKEN_TENTACLE
        && int(mpushee->number) == mpusher->mindex())
    {
        return (true);
    }

    if (mpushee->type == MONS_KRAKEN_TENTACLE_SEGMENT
        && int(menv[mpushee->number].number) == mpusher->mindex()
        && mpushee->props.exists("inwards") && mpushee->props["inwards"].get_int() == mpusher->mindex())
    {
        return (true);
    }

    return false;
}

static bool _mons_can_displace(const monster* mpusher,
                               const monster* mpushee)
{
    if (invalid_monster(mpusher) || invalid_monster(mpushee))
        return (false);

    const int ipushee = mpushee->mindex();
    if (invalid_monster_index(ipushee))
        return (false);


    if (immobile_monster[ipushee]
        && !_same_kraken_parts(mpusher, mpushee))
    {
        return (false);
    }

    // Confused monsters can't be pushed past, sleeping monsters
    // can't push. Note that sleeping monsters can't be pushed
    // past, either, but they may be woken up by a crowd trying to
    // elbow past them, and the wake-up check happens downstream.
    if (mons_is_confused(mpusher)      || mons_is_confused(mpushee)
        || mpusher->cannot_move()   || mons_is_stationary(mpusher)
        || (!_same_kraken_parts(mpusher, mpushee)
           && (mpushee->cannot_move()
               || mons_is_stationary(mpushee)))
        || mpusher->asleep())
    {
        return (false);
    }

    // Batty monsters are unpushable.
    if (mons_is_batty(mpusher) || mons_is_batty(mpushee))
        return (false);

    if (!monster_shover(mpusher))
        return (false);

    // Fleeing monsters of the same type may push past higher ranking ones.
    if (!monster_senior(mpusher, mpushee, mons_is_fleeing(mpusher)))
        return (false);

    return (true);
}

// Check whether a monster can move to given square (described by its relative
// coordinates to the current monster position). just_check is true only for
// calls from is_trap_safe when checking the surrounding squares of a trap.
static bool _mon_can_move_to_pos(const monster* mons,
                                 const coord_def& delta, bool just_check)
{
    const coord_def targ = mons->pos() + delta;

    // Bounds check: don't consider moving out of grid!
    if (!in_bounds(targ))
        return (false);

    // No monster may enter the open sea.
    if (grd(targ) == DNGN_OPEN_SEA)
        return (false);

    // Non-friendly and non-good neutral monsters won't enter
    // sanctuaries.
    if (!mons->wont_attack()
        && is_sanctuary(targ)
        && !is_sanctuary(mons->pos()))
    {
        return (false);
    }

    // Inside a sanctuary don't attack anything!
    if (is_sanctuary(mons->pos()) && actor_at(targ))
        return (false);

    const dungeon_feature_type target_grid = grd(targ);
    const habitat_type habitat = mons_primary_habitat(mons);

    // The kraken is so large it cannot enter shallow water.
    // Its tentacles can, and will, though.
    if (mons_base_type(mons) == MONS_KRAKEN
        && target_grid == DNGN_SHALLOW_WATER)
    {
        return (false);
    }

    // Effectively slows down monster movement across water.
    // Fire elementals can't cross at all.
    bool no_water = false;
    if (mons->type == MONS_FIRE_ELEMENTAL || one_chance_in(5))
        no_water = true;

    const int targ_cloud_num = env.cgrid(targ);
    if (mons_avoids_cloud(mons, targ_cloud_num))
        return (false);

    const bool burrows = mons_class_flag(mons->type, M_BURROWS);
    const bool flattens_trees = mons_flattens_trees(mons);
    if ((burrows && (target_grid == DNGN_ROCK_WALL
                     || target_grid == DNGN_CLEAR_ROCK_WALL))
        || (flattens_trees && target_grid == DNGN_TREE))
    {
        // Don't burrow out of bounds.
        if (!in_bounds(targ))
            return (false);

        // Don't burrow at an angle (legacy behaviour).
        if (delta.x != 0 && delta.y != 0)
            return (false);
    }
    else if (no_water && feat_is_water(target_grid))
        return (false);
    else if (!mons_can_traverse(mons, targ, false)
             && !_habitat_okay(mons, target_grid))
    {
        // If the monster somehow ended up in this habitat (and is
        // not dead by now), give it a chance to get out again.
        if (grd(mons->pos()) == target_grid
            && _no_habitable_adjacent_grids(mons))
        {
            return (true);
        }

        return (false);
    }

    // Wandering mushrooms usually don't move while you are looking.
    if (mons->type == MONS_WANDERING_MUSHROOM)
    {
        if (!mons->wont_attack()
            && is_sanctuary(mons->pos()))
        {
            return (true);
        }

        if (!mons->friendly()
                && you.see_cell(targ)
            || mon_enemies_around(mons))
        {
            return (false);
        }
    }

    // Water elementals avoid fire and heat.
    if (mons->type == MONS_WATER_ELEMENTAL && target_grid == DNGN_LAVA)
        return (false);

    // Fire elementals avoid water and cold.
    if (mons->type == MONS_FIRE_ELEMENTAL && feat_is_watery(target_grid))
        return (false);

    // Submerged water creatures avoid the shallows where
    // they would be forced to surface. -- bwr
    // [dshaligram] Monsters now prefer to head for deep water only if
    // they're low on hitpoints. No point in hiding if they want a
    // fight.
    if (habitat == HT_WATER
        && targ != you.pos()
        && target_grid != DNGN_DEEP_WATER
        && grd(mons->pos()) == DNGN_DEEP_WATER
        && mons->hit_points < (mons->max_hit_points * 3) / 4)
    {
        return (false);
    }

    // Smacking the player is always a good move if we're
    // hostile (even if we're heading somewhere else).
    // Also friendlies want to keep close to the player
    // so it's okay as well.

    // Smacking another monster is good, if the monsters
    // are aligned differently.
    if (monster* targmonster = monster_at(targ))
    {
        if (just_check)
        {
            if (targ == mons->pos())
                return (true);

            return (false); // blocks square
        }

        // Cut down plants only when no alternative, or they're
        // our target.
        if (mons_is_firewood(targmonster) && mons->target != targ)
            return (false);

        if (mons_aligned(mons, targmonster)
            && !_mons_can_displace(mons, targmonster))
        {
            // In Zotdef hostiles will whack other hostiles if immobile
            // - prevents plugging gaps with hostile oklobs
            if (game_is_zotdef())
            {
                if (!mons_is_stationary(targmonster) || targmonster->attitude!=ATT_HOSTILE)
                    return (false);
            } 
            else
            {
                return (false);
            }
        }
    }

    // Friendlies shouldn't try to move onto the player's
    // location, if they are aiming for some other target.
    if (mons->wont_attack()
        && mons->foe != MHITYOU
        && (mons->foe != MHITNOT || mons->is_patrolling())
        && targ == you.pos())
    {
        return (false);
    }

    // Wandering through a trap is OK if we're pretty healthy,
    // really stupid, or immune to the trap.
    if (!_is_trap_safe(mons, targ, just_check))
        return (false);

    // If we end up here the monster can safely move.
    return (true);
}

// Uses, and updates the global variable mmov.
static void _find_good_alternate_move(monster* mons,
                                      const move_array& good_move)
{
    const int current_distance = distance(mons->pos(), mons->target);

    int dir = _compass_idx(mmov);

    // Only handle if the original move is to an adjacent square.
    if (dir == -1)
        return;

    int dist[2];

    // First 1 away, then 2 (3 is silly).
    for (int j = 1; j <= 2; j++)
    {
        const int FAR_AWAY = 1000000;

        // Try both directions (but randomise which one is first).
        const int sdir = coinflip() ? j : -j;
        const int inc = -2 * sdir;

        for (int mod = sdir, i = 0; i < 2; mod += inc, i++)
        {
            const int newdir = (dir + 8 + mod) % 8;
            if (good_move[mon_compass[newdir].x+1][mon_compass[newdir].y+1])
            {
                dist[i] = distance(mons->pos()+mon_compass[newdir],
                                   mons->target);
            }
            else
            {
                dist[i] = (mons_is_fleeing(mons)) ? (-FAR_AWAY) : FAR_AWAY;
            }
        }

        const int dir0 = ((dir + 8 + sdir) % 8);
        const int dir1 = ((dir + 8 - sdir) % 8);

        // Now choose.
        if (dist[0] == dist[1] && abs(dist[0]) == FAR_AWAY)
            continue;

        // Which one was better? -- depends on FLEEING or not.
        if (mons_is_fleeing(mons))
        {
            if (dist[0] >= dist[1] && dist[0] >= current_distance)
            {
                mmov = mon_compass[dir0];
                break;
            }
            if (dist[1] >= dist[0] && dist[1] >= current_distance)
            {
                mmov = mon_compass[dir1];
                break;
            }
        }
        else
        {
            if (dist[0] <= dist[1] && dist[0] <= current_distance)
            {
                mmov = mon_compass[dir0];
                break;
            }
            if (dist[1] <= dist[0] && dist[1] <= current_distance)
            {
                mmov = mon_compass[dir1];
                break;
            }
        }
    }
}

static void _jelly_grows(monster* mons)
{
    if (player_can_hear(mons->pos()))
    {
        mprf(MSGCH_SOUND, "You hear a%s slurping noise.",
             mons_near(mons) ? "" : " distant");
    }

    mons->hit_points += 5;

    // note here, that this makes jellies "grow" {dlb}:
    if (mons->hit_points > mons->max_hit_points)
        mons->max_hit_points = mons->hit_points;

    _jelly_divide(mons);
}

static bool _monster_swaps_places(monster* mon, const coord_def& delta)
{
    if (delta.origin())
        return (false);

    monster* const m2 = monster_at(mon->pos() + delta);

    if (!m2)
        return (false);

    if (!_mons_can_displace(mon, m2))
        return (false);

    if (m2->asleep())
    {
        if (coinflip())
        {
#ifdef DEBUG_DIAGNOSTICS
            mprf(MSGCH_DIAGNOSTICS,
                 "Alerting monster %s at (%d,%d)",
                 m2->name(DESC_PLAIN).c_str(), m2->pos().x, m2->pos().y);
#endif
            behaviour_event(m2, ME_ALERT, MHITNOT);
        }
        return (false);
    }

    // Check that both monsters will be happy at their proposed new locations.
    const coord_def c = mon->pos();
    const coord_def n = mon->pos() + delta;

    if (!_habitat_okay(mon, grd(n)) || !_habitat_okay(m2, grd(c)))
        return (false);

    // Okay, do the swap!
    _swim_or_move_energy(mon);

    mon->set_position(n);
    mgrd(n) = mon->mindex();
    m2->set_position(c);
    const int m2i = m2->mindex();
    ASSERT(m2i >= 0 && m2i < MAX_MONSTERS);
    mgrd(c) = m2i;
    immobile_monster[m2i] = true;

    mon->check_redraw(c);
    mon->apply_location_effects(c);
    m2->check_redraw(c);
    m2->apply_location_effects(n);

    // The seen context no longer applies if the monster is moving normally.
    mon->seen_context.clear();
    m2->seen_context.clear();

    return (false);
}

static bool _do_move_monster(monster* mons, const coord_def& delta)
{
    const coord_def f = mons->pos() + delta;

    if (!in_bounds(f))
        return (false);

    if (f == you.pos())
    {
        monster_attack(mons);
        return (true);
    }

    // This includes the case where the monster attacks itself.
    if (monster* def = monster_at(f))
    {
        monsters_fight(mons, def);
        return (true);
    }

    if (mons_can_open_door(mons, f))
    {
        _mons_open_door(mons, f);
        return (true);
    }
    else if (mons_can_eat_door(mons, f))
    {
        grd(f) = DNGN_FLOOR;
        set_terrain_changed(f);

        _jelly_grows(mons);

        if (you.see_cell(f))
        {
            viewwindow();

            if (!you.can_see(mons))
            {
                mpr("The door mysteriously vanishes.");
                interrupt_activity(AI_FORCE_INTERRUPT);
            }
            else
                simple_monster_message(mons, " eats the door!");
        }
    } // done door-eating jellies

    // The monster gave a "comes into view" message and then immediately
    // moved back out of view, leaing the player nothing to see, so give
    // this message to avoid confusion.
    if (mons->seen_context == _just_seen && !you.see_cell(f))
        simple_monster_message(mons, " moves out of view.");
    else if (Hints.hints_left && (mons->flags & MF_WAS_IN_VIEW)
             && !you.see_cell(f))
    {
        learned_something_new(HINT_MONSTER_LEFT_LOS, mons->pos());
    }

    // The seen context no longer applies if the monster is moving normally.
    mons->seen_context.clear();

    // This appears to be the real one, ie where the movement occurs:
    _swim_or_move_energy(mons);

    if (grd(mons->pos()) == DNGN_DEEP_WATER && grd(f) != DNGN_DEEP_WATER
        && !monster_habitable_grid(mons, DNGN_DEEP_WATER))
    {
        mons->seen_context = "emerges from the water";
    }
    mgrd(mons->pos()) = NON_MONSTER;

    coord_def old_pos = mons->pos();

    mons->set_position(f);

    mgrd(mons->pos()) = mons->mindex();

    ballisto_on_move(mons, old_pos);

    mons->check_redraw(mons->pos() - delta);
    mons->apply_location_effects(mons->pos() - delta);

    return (true);
}

// May mons attack targ if it's in its way, despite
// possibly aligned attitudes?
// The aim of this is to have monsters cut down plants
// to get to the player if necessary.
static bool _may_cutdown(monster* mons, monster* targ)
{
    // Save friendly plants from allies.
    // [ds] I'm deliberately making the alignment checks symmetric here.
    // The previous check involved good-neutrals never attacking friendlies
    // and friendlies never attacking anything other than hostiles.
    const bool bad_align =
        ((mons->friendly() || mons->good_neutral())
         && (targ->friendly() || targ->good_neutral()));
    return (mons_is_firewood(targ) && !bad_align);
}

static bool _monster_move(monster* mons)
{
    move_array good_move;

    const habitat_type habitat = mons_primary_habitat(mons);
    bool deep_water_available = false;

    if (mons->type == MONS_TRAPDOOR_SPIDER)
    {
        if (mons->submerged())
            return (false);

        // Trapdoor spiders hide if they can't see their foe.
        // (Note that friendly trapdoor spiders will thus hide even
        // if they can see you.)
        const actor *foe = mons->get_foe();
        const bool can_see = foe && mons->can_see(foe);

        if (monster_can_submerge(mons, grd(mons->pos()))
            && !can_see && !mons_is_confused(mons)
            && !mons->caught()
            && !mons->berserk())
        {
            mons->add_ench(ENCH_SUBMERGED);
            mons->behaviour = BEH_LURK;
            return (false);
        }
    }

    // Berserking monsters make a lot of racket.
    if (mons->berserk())
    {
        int noise_level = get_shout_noise_level(mons_shouts(mons->type));
        if (noise_level > 0)
        {
            if (you.can_see(mons))
            {
                if (one_chance_in(10))
                {
                    mprf(MSGCH_TALK_VISUAL, "%s rages.",
                         mons->name(DESC_CAP_THE).c_str());
                }
                noisy(noise_level, mons->pos(), mons->mindex());
            }
            else if (one_chance_in(5))
                handle_monster_shouts(mons, true);
            else
            {
                // Just be noisy without messaging the player.
                noisy(noise_level, mons->pos(), mons->mindex());
            }
        }
    }

    if (mons->confused())
    {
        if (!mmov.origin() || one_chance_in(15))
        {
            const coord_def newpos = mons->pos() + mmov;
            if (in_bounds(newpos)
                && (habitat == HT_LAND
                    || monster_habitable_grid(mons, grd(newpos))))
            {
                return _do_move_monster(mons, mmov);
            }
        }
        return (false);
    }

    // If a water monster is currently flopping around on land, it cannot
    // really control where it wants to move, though there's a 50% chance
    // of flopping into an adjacent water grid.
    if (mons->has_ench(ENCH_AQUATIC_LAND))
    {
        std::vector<coord_def> adj_water;
        std::vector<coord_def> adj_move;
        for (adjacent_iterator ai(mons->pos()); ai; ++ai)
        {
            if (!cell_is_solid(*ai))
            {
                adj_move.push_back(*ai);
                if (feat_is_watery(grd(*ai)))
                    adj_water.push_back(*ai);
            }
        }
        if (adj_move.empty())
        {
            simple_monster_message(mons, " flops around on dry land!");
            return (false);
        }

        std::vector<coord_def> moves = adj_water;
        if (adj_water.empty() || coinflip())
            moves = adj_move;

        coord_def newpos = mons->pos();
        int count = 0;
        for (unsigned int i = 0; i < moves.size(); ++i)
            if (one_chance_in(++count))
                newpos = moves[i];

        const monster* mon2 = monster_at(newpos);
        if (newpos == you.pos() && mons->wont_attack()
            || (mon2 && mons->wont_attack() == mon2->wont_attack()))
        {

            simple_monster_message(mons, " flops around on dry land!");
            return (false);
        }

        return _do_move_monster(mons, newpos - mons->pos());
    }

    // Let's not even bother with this if mmov is zero.
    if (mmov.origin())
        return (false);

    for (int count_x = 0; count_x < 3; count_x++)
        for (int count_y = 0; count_y < 3; count_y++)
        {
            const int targ_x = mons->pos().x + count_x - 1;
            const int targ_y = mons->pos().y + count_y - 1;

            // Bounds check: don't consider moving out of grid!
            if (!in_bounds(targ_x, targ_y))
            {
                good_move[count_x][count_y] = false;
                continue;
            }
            dungeon_feature_type target_grid = grd[targ_x][targ_y];

            if (target_grid == DNGN_DEEP_WATER)
                deep_water_available = true;

            good_move[count_x][count_y] =
                _mon_can_move_to_pos(mons, coord_def(count_x-1, count_y-1));
        }

    // Now we know where we _can_ move.

    const coord_def newpos = mons->pos() + mmov;
    // Water creatures have a preference for water they can hide in -- bwr
    // [ds] Weakened the powerful attraction to deep water if the monster
    // is in good health.
    if (habitat == HT_WATER
        && deep_water_available
        && grd(mons->pos()) != DNGN_DEEP_WATER
        && grd(newpos) != DNGN_DEEP_WATER
        && newpos != you.pos()
        && (one_chance_in(3)
            || mons->hit_points <= (mons->max_hit_points * 3) / 4))
    {
        int count = 0;

        for (int cx = 0; cx < 3; cx++)
            for (int cy = 0; cy < 3; cy++)
            {
                if (good_move[cx][cy]
                    && grd[mons->pos().x + cx - 1][mons->pos().y + cy - 1]
                            == DNGN_DEEP_WATER)
                {
                    if (one_chance_in(++count))
                    {
                        mmov.x = cx - 1;
                        mmov.y = cy - 1;
                    }
                }
            }
    }

    // Now, if a monster can't move in its intended direction, try
    // either side.  If they're both good, move in whichever dir
    // gets it closer (farther for fleeing monsters) to its target.
    // If neither does, do nothing.
    if (good_move[mmov.x + 1][mmov.y + 1] == false)
        _find_good_alternate_move(mons, good_move);

    // ------------------------------------------------------------------
    // If we haven't found a good move by this point, we're not going to.
    // ------------------------------------------------------------------

    const bool burrows = mons_class_flag(mons->type, M_BURROWS);
    const bool flattens_trees = mons_flattens_trees(mons);
    // Take care of beetle burrowing.
    if (burrows || flattens_trees)
    {
        const dungeon_feature_type feat = grd(mons->pos() + mmov);

        if ((((feat == DNGN_ROCK_WALL || feat == DNGN_CLEAR_ROCK_WALL)
              && burrows)
             || (feat == DNGN_TREE && flattens_trees))
            && good_move[mmov.x + 1][mmov.y + 1] == true)
        {
            const coord_def target(mons->pos() + mmov);

            const dungeon_feature_type newfeat =
                (feat == DNGN_TREE? dgn_tree_base_feature_at(target)
                 : DNGN_FLOOR);
            grd(target) = newfeat;
            set_terrain_changed(target);

            if (flattens_trees)
            {
                // Flattening trees has a movement cost to the monster
                // - 100% over and above its normal move cost.
                _swim_or_move_energy(mons);
                if (you.see_cell(target))
                {
                    const bool actor_visible = you.can_see(mons);
                    mprf("%s knocks down a tree!",
                         actor_visible?
                         mons->name(DESC_CAP_THE).c_str() : "Something");
                    noisy(25, target);
                }
                else
                {
                    noisy(25, target, "You hear a crashing sound.");
                }
            }
            else if (player_can_hear(mons->pos() + mmov))
            {
                // Message depends on whether caused by boring beetle or
                // acid (Dissolution).
                mpr((mons->type == MONS_BORING_BEETLE) ?
                    "You hear a grinding noise." :
                    "You hear a sizzling sound.", MSGCH_SOUND);
            }
        }
    }

    bool ret = false;
    if (good_move[mmov.x + 1][mmov.y + 1] && !mmov.origin())
    {
        // Check for attacking player.
        if (mons->pos() + mmov == you.pos())
        {
            ret = monster_attack(mons);
            mmov.reset();
        }

        // If we're following the player through stairs, the only valid
        // movement is towards the player. -- bwr
        if (testbits(mons->flags, MF_TAKING_STAIRS))
        {
            const delay_type delay = current_delay_action();
            if (delay != DELAY_ASCENDING_STAIRS
                && delay != DELAY_DESCENDING_STAIRS)
            {
                mons->flags &= ~MF_TAKING_STAIRS;

#ifdef DEBUG_DIAGNOSTICS
                mprf(MSGCH_DIAGNOSTICS,
                     "BUG: %s was marked as follower when not following!",
                     mons->name(DESC_PLAIN).c_str(), true);
#endif
            }
            else
            {
                ret    = true;
                mmov.reset();

#ifdef DEBUG_DIAGNOSTICS
                mprf(MSGCH_DIAGNOSTICS,
                     "%s is skipping movement in order to follow.",
                     mons->name(DESC_CAP_THE).c_str(), true);
#endif
            }
        }

        // Check for attacking another monster.
        if (monster* targ = monster_at(mons->pos() + mmov))
        {
<<<<<<< HEAD
            if (mons_aligned(mons, targ))
                ret = _monster_swaps_places(mons, mmov);
=======
            if (mons_aligned(monster, targ) &&
                (!game_is_zotdef() || !mons_is_firewood(targ))) // Zotdef: monsters will cut down firewood
                ret = _monster_swaps_places(monster, mmov);
>>>>>>> 4080d7d1
            else
            {
                monsters_fight(mons, targ);
                ret = true;
            }

            // If the monster swapped places, the work's already done.
            mmov.reset();
        }

        // The monster could die after a melee attack due to a mummy
        // death curse or something.
<<<<<<< HEAD
        if (!mons->alive())
            return (true);

        if (mons_genus(mons->type) == MONS_EFREET
            || mons->type == MONS_FIRE_ELEMENTAL)
=======
        if (!monster->alive())
            return (true);

        if (mons_genus(monster->type) == MONS_EFREET
            || monster->type == MONS_FIRE_ELEMENTAL)
>>>>>>> 4080d7d1
        {
            place_cloud(CLOUD_FIRE, mons->pos(),
                         2 + random2(4), mons->kill_alignment(),
                         KILL_MON_MISSILE);
        }

        if (mons->type == MONS_ROTTING_DEVIL
            || mons->type == MONS_CURSE_TOE)
        {
            place_cloud(CLOUD_MIASMA, mons->pos(),
                         2 + random2(3), mons->kill_alignment(),
                         KILL_MON_MISSILE);
        }

        // Commented out, but left in as an example of gloom. {due}
        //if (mons->type == MONS_SHADOW)
        //{
        //    big_cloud (CLOUD_GLOOM, mons->kill_alignment(), mons->pos(), 10 + random2(5), 2 + random2(8));
        //}

    }
    else
    {
        monster* targ = monster_at(mons->pos() + mmov);
        if (!mmov.origin() && targ && _may_cutdown(mons, targ))
        {
            monsters_fight(mons, targ);
            ret = true;
        }

        mmov.reset();

        // zotdef: sometimes seem to get gridlock. Reset travel path
        // if we can't move, occasionally
        if (game_is_zotdef() && one_chance_in(20)) 
        {
             monster->travel_path.clear();
             monster->travel_target = MTRAV_NONE;
        }

        // Fleeing monsters that can't move will panic and possibly
        // turn to face their attacker.
        make_mons_stop_fleeing(mons);
    }

    if (mmov.x || mmov.y || (mons->confused() && one_chance_in(6)))
        return (_do_move_monster(mons, mmov));

    return (ret);
}

static bool _mephitic_cloud_roll(const monster* mons)
{
    const int meph_hd_cap = 21;
    return (mons->hit_dice >= meph_hd_cap? one_chance_in(50)
            : !x_chance_in_y(mons->hit_dice, meph_hd_cap));
}

static void _mons_in_cloud(monster* mons)
{
    // Submerging in water or lava saves from clouds.
    if (mons->submerged() && env.grid(mons->pos()) != DNGN_FLOOR)
        return;

    const int wc = env.cgrid(mons->pos());
    if (wc == EMPTY_CLOUD)
        return;
    const cloud_struct& cloud(env.cloud[wc]);
    if (cloud.type == CLOUD_NONE)
        return;

    int hurted = 0;
    int resist = 0;
    bolt beam;

    const int speed = ((mons->speed > 0) ? mons->speed : 10);
    bool wake = false;

    if (mons_is_mimic(mons->type))
    {
        mimic_alert(mons);
        return;
    }

    switch (cloud.type)
    {
    case CLOUD_DEBUGGING:
        mprf(MSGCH_ERROR,
             "Monster %s stepped on a nonexistent cloud at (%d,%d)",
             mons->name(DESC_PLAIN, true).c_str(),
             mons->pos().x, mons->pos().y);
        return;

    case CLOUD_FIRE:
    case CLOUD_FOREST_FIRE:
        if (mons->type == MONS_FIRE_VORTEX
            || mons->type == MONS_EFREET
            || mons->type == MONS_FIRE_ELEMENTAL)
        {
            return;
        }

        cloud.announce_actor_engulfed(mons);
        hurted +=
            resist_adjust_damage(mons,
                                 BEAM_FIRE,
                                 mons->res_fire(),
                                 ((random2avg(16, 3) + 6) * 10) / speed);

        hurted -= random2(1 + mons->ac);
        break;

    case CLOUD_STINK:
        cloud.announce_actor_engulfed(mons);
        // If you don't have to breathe, unaffected.
        if (mons->res_poison() > 0 || mons->is_unbreathing())
            return;

        beam.flavour = BEAM_CONFUSION;
        beam.thrower = cloud.killer;

        if (cloud.whose == KC_FRIENDLY)
            beam.beam_source = ANON_FRIENDLY_MONSTER;

        if (mons_class_is_confusable(mons->type)
            && _mephitic_cloud_roll(mons))
        {
            beam.apply_enchantment_to_monster(mons);
        }

        hurted += (random2(3) * 10) / speed;
        break;

    case CLOUD_COLD:
        cloud.announce_actor_engulfed(mons);
        hurted +=
            resist_adjust_damage(mons,
                                 BEAM_COLD,
                                 mons->res_cold(),
                                 ((6 + random2avg(16, 3)) * 10) / speed);

        hurted -= random2(1 + mons->ac);
        break;

    case CLOUD_POISON:
        cloud.announce_actor_engulfed(mons);
        if (mons->res_poison() > 0)
            return;

        poison_monster(mons, cloud.whose);
        // If the monster got poisoned, wake it up.
        wake = true;

        hurted += (random2(8) * 10) / speed;

        if (mons->res_poison() < 0)
            hurted += (random2(4) * 10) / speed;
        break;

    case CLOUD_STEAM:
    {
        // FIXME: couldn't be bothered coding for armour of res fire
        cloud.announce_actor_engulfed(mons);
        const int steam_base_damage = steam_cloud_damage(cloud);
        hurted +=
            resist_adjust_damage(
                mons,
                BEAM_STEAM,
                mons->res_steam(),
                (random2avg(steam_base_damage, 2) * 10) / speed);

        hurted -= random2(1 + mons->ac);
        break;
    }

    case CLOUD_MIASMA:
        cloud.announce_actor_engulfed(mons);
        if (mons->res_rotting())
            return;

        miasma_monster(mons, cloud.whose);

        hurted += (10 * random2avg(12, 3)) / speed;    // 3
        break;

    case CLOUD_RAIN:
        if (mons->is_fiery())
        {
            if (!silenced(mons->pos()))
                simple_monster_message(mons, " sizzles in the rain!");
            else
                simple_monster_message(mons, " steams in the rain!");

            hurted += ((4 * random2(3)) - random2(mons->ac));
            wake = true;
        }
        break;

    case CLOUD_MUTAGENIC:
        cloud.announce_actor_engulfed(mons);
        // Will only polymorph a monster if they're not magic immune, can
        // mutate, aren't res asphyx, and pass the same check as meph cloud.
        if (mons->can_mutate() && !mons_immune_magic(mons)
                && 1 + random2(27) >= mons->hit_dice
                && !mons->res_asphyx())
        {
            if (mons->mutate())
                wake = true;
        }
        break;

    case CLOUD_HOLY_FLAMES:
        cloud.announce_actor_engulfed(mons, mons->is_holy());

        if (mons->is_holy())
            resist = 3;
        if (mons->is_evil() || mons->is_unholy())
            resist = -1;

        hurted +=
            resist_adjust_damage(mons,
                                  BEAM_HOLY_FLAME,
                                  resist,
                                  ((random2avg(16, 3) + 6) * 10) / speed);

        dprf("Pain: %d, resist: %d", hurted, resist);

        hurted -= random2(1 + mons->ac);
        break;

    case CLOUD_CHAOS:
        if (coinflip())
        {
            cloud.announce_actor_engulfed(mons);
            chaos_affect_actor(mons);
            wake = true;
        }
        break;

    default:                // 'harmless' clouds -- colored smoke, etc {dlb}.
        return;
    }

    // A sleeping monster that sustains damage will wake up.
    if ((wake || hurted > 0) && mons->asleep())
    {
        // We have no good coords to give the monster as the source of the
        // disturbance other than the cloud itself.
        behaviour_event(mons, ME_DISTURB, MHITNOT, mons->pos());
    }

    if (hurted > 0)
    {
#ifdef DEBUG_DIAGNOSTICS
        mprf(MSGCH_DIAGNOSTICS, "%s takes %d damage from cloud.",
             mons->name(DESC_CAP_THE).c_str(), hurted);
#endif
        mons->hurt(NULL, hurted, BEAM_MISSILE, false);

        if (mons->hit_points < 1)
        {
            mon_enchant death_ench(ENCH_NONE, 0, cloud.whose);
            monster_die(mons, cloud.killer, death_ench.kill_agent());
        }
    }
}

static spell_type _map_wand_to_mspell(int wand_type)
{
    switch (wand_type)
    {
    case WAND_FLAME:           return SPELL_THROW_FLAME;
    case WAND_FROST:           return SPELL_THROW_FROST;
    case WAND_SLOWING:         return SPELL_SLOW;
    case WAND_HASTING:         return SPELL_HASTE;
    case WAND_MAGIC_DARTS:     return SPELL_MAGIC_DART;
    case WAND_HEALING:         return SPELL_MINOR_HEALING;
    case WAND_PARALYSIS:       return SPELL_PARALYSE;
    case WAND_FIRE:            return SPELL_BOLT_OF_FIRE;
    case WAND_COLD:            return SPELL_BOLT_OF_COLD;
    case WAND_CONFUSION:       return SPELL_CONFUSE;
    case WAND_INVISIBILITY:    return SPELL_INVISIBILITY;
    case WAND_TELEPORTATION:   return SPELL_TELEPORT_OTHER;
    case WAND_LIGHTNING:       return SPELL_LIGHTNING_BOLT;
    case WAND_DRAINING:        return SPELL_BOLT_OF_DRAINING;
    case WAND_DISINTEGRATION:  return SPELL_DISINTEGRATE;
    case WAND_POLYMORPH_OTHER: return SPELL_POLYMORPH_OTHER;
    default:                   return SPELL_NO_SPELL;
    }
}<|MERGE_RESOLUTION|>--- conflicted
+++ resolved
@@ -24,11 +24,8 @@
 #include "food.h"
 #include "fprop.h"
 #include "fight.h"
-<<<<<<< HEAD
 #include "fineff.h"
 #include "godpassive.h"
-=======
->>>>>>> 4080d7d1
 #include "godprayer.h"
 #include "itemname.h"
 #include "itemprop.h"
@@ -1628,11 +1625,6 @@
     int misled = you.duration[DUR_MISLED];
     you.duration[DUR_MISLED] = 0;
 
-    // Store misled values here, as the setting up of the aux source
-    // will use the wrong monster name.
-    int misled = you.duration[DUR_MISLED];
-    you.duration[DUR_MISLED] = 0;
-
     // [dshaligram] When changing bolt names here, you must edit
     // hiscores.cc (scorefile_entry::terse_missile_cause()) to match.
     if (projected == LRET_LAUNCHED)
@@ -1731,13 +1723,8 @@
                             ISFLAG_KNOW_TYPE | ISFLAG_KNOW_PROPERTIES);
         }
     }
-<<<<<<< HEAD
     else if (dec_mitm_item_quantity(msl, 1))
         mons->inv[slot] = NON_ITEM;
-=======
-    else if (dec_mitm_item_quantity(hand_used, 1))
-        monster->inv[slot] = NON_ITEM;
->>>>>>> 4080d7d1
 
     if (pbolt.special_explosion != NULL)
         delete pbolt.special_explosion;
@@ -1745,11 +1732,7 @@
     return (true);
 }
 
-<<<<<<< HEAD
 static bool _mons_has_launcher(const monster* mons)
-=======
-static bool _mons_has_launcher(const monsters *mons)
->>>>>>> 4080d7d1
 {
     for (int i = MSLOT_WEAPON; i <= MSLOT_ALT_WEAPON; ++i)
     {
@@ -1803,13 +1786,8 @@
     // ranged weapon. Seeing how monsters are disallowed from picking
     // up launchers if they have ranged spells, this will only apply
     // to very few monsters.
-<<<<<<< HEAD
     if (mons_has_ranged_spell(mons, true, false)
         && !_mons_has_launcher(mons))
-=======
-    if (mons_has_ranged_spell(monster, true, false)
-        && !_mons_has_launcher(monster))
->>>>>>> 4080d7d1
     {
         return (false);
     }
@@ -2290,13 +2268,8 @@
             {
                 ASSERT(!crawl_state.game_is_arena());
 
-<<<<<<< HEAD
                 if (!mons->wont_attack() && !mons->has_ench(ENCH_CHARM)
                     && !mons->withdrawn())
-=======
-                if (!mons_att_wont_attack(monster->attitude)
-                    && !monster->has_ench(ENCH_CHARM) )
->>>>>>> 4080d7d1
                 {
                     // If it steps into you, cancel other targets.
                     mons->foe = MHITYOU;
@@ -2521,7 +2494,7 @@
 
     int hps_changed = 0;
     // Zotdef jellies are toned down slightly
-    int max_eat = roll_dice(1, (game_is_zotdef()?8:10));
+    int max_eat = roll_dice(1, (crawl_state.game_is_zotdef()?8:10));
     int eaten = 0;
     bool eaten_net = false;
     bool death_ooze_ate_good = false;
@@ -2558,7 +2531,7 @@
         {
             quant = std::min(quant, max_eat - eaten);
 
-            hps_changed += (quant * item_mass(*si)) / (game_is_zotdef()?30:20) + quant;
+            hps_changed += (quant * item_mass(*si)) / (crawl_state.game_is_zotdef()?30:20) + quant;
             eaten += quant;
 
             if (mons->caught()
@@ -2582,7 +2555,6 @@
 
         if (eaten && !shown_msg && player_can_hear(mons->pos()))
         {
-<<<<<<< HEAD
             mprf(MSGCH_SOUND, "You hear a%s slurping noise.",
                  nearby ? "" : " distant");
             shown_msg = true;
@@ -2595,11 +2567,6 @@
                 simple_god_message(" appreciates your sacrifice.");
 
             jiyva_slurp_message(js);
-=======
-            const piety_gain_t gain = sacrifice_item_stack(*si);
-            if (gain > PIETY_NONE)
-                simple_god_message(" appreciates your sacrifice.");
->>>>>>> 4080d7d1
         }
 
         if (quant >= si->quantity)
@@ -2929,7 +2896,7 @@
     }
 
     // In Zotdef critters will risk death to get to the Orb
-    if (game_is_zotdef() && mechanical)
+    if (crawl_state.game_is_zotdef() && mechanical)
         return (true);
 
     // Friendly and good neutral monsters don't enjoy Zot trap perks;
@@ -2980,11 +2947,7 @@
             mprf("%s was actually a secret door!",
                  feature_description(grid, NUM_TRAPS, "",
                                      DESC_CAP_THE, false).c_str());
-<<<<<<< HEAD
             learned_something_new(HINT_FOUND_SECRET_DOOR, pos);
-=======
-            learned_something_new(TUT_FOUND_SECRET_DOOR, pos);
->>>>>>> 4080d7d1
         }
 
         std::string open_str = "opens the ";
@@ -3238,7 +3201,7 @@
         {
             // In Zotdef hostiles will whack other hostiles if immobile
             // - prevents plugging gaps with hostile oklobs
-            if (game_is_zotdef())
+            if (crawl_state.game_is_zotdef())
             {
                 if (!mons_is_stationary(targmonster) || targmonster->attitude!=ATT_HOSTILE)
                     return (false);
@@ -3789,14 +3752,9 @@
         // Check for attacking another monster.
         if (monster* targ = monster_at(mons->pos() + mmov))
         {
-<<<<<<< HEAD
-            if (mons_aligned(mons, targ))
+            if (mons_aligned(mons, targ) &&
+                (!crawl_state.game_is_zotdef() || !mons_is_firewood(targ))) // Zotdef: monsters will cut down firewood
                 ret = _monster_swaps_places(mons, mmov);
-=======
-            if (mons_aligned(monster, targ) &&
-                (!game_is_zotdef() || !mons_is_firewood(targ))) // Zotdef: monsters will cut down firewood
-                ret = _monster_swaps_places(monster, mmov);
->>>>>>> 4080d7d1
             else
             {
                 monsters_fight(mons, targ);
@@ -3809,19 +3767,11 @@
 
         // The monster could die after a melee attack due to a mummy
         // death curse or something.
-<<<<<<< HEAD
         if (!mons->alive())
             return (true);
 
         if (mons_genus(mons->type) == MONS_EFREET
             || mons->type == MONS_FIRE_ELEMENTAL)
-=======
-        if (!monster->alive())
-            return (true);
-
-        if (mons_genus(monster->type) == MONS_EFREET
-            || monster->type == MONS_FIRE_ELEMENTAL)
->>>>>>> 4080d7d1
         {
             place_cloud(CLOUD_FIRE, mons->pos(),
                          2 + random2(4), mons->kill_alignment(),
@@ -3856,10 +3806,10 @@
 
         // zotdef: sometimes seem to get gridlock. Reset travel path
         // if we can't move, occasionally
-        if (game_is_zotdef() && one_chance_in(20)) 
-        {
-             monster->travel_path.clear();
-             monster->travel_target = MTRAV_NONE;
+        if (crawl_state.game_is_zotdef() && one_chance_in(20)) 
+        {
+             mons->travel_path.clear();
+             mons->travel_target = MTRAV_NONE;
         }
 
         // Fleeing monsters that can't move will panic and possibly
