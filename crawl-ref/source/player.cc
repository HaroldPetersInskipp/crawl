/**
 * @file
 * @brief Player related functions.
**/

#include "AppHdr.h"

#include "player.h"

#include <string.h>
#include <stdlib.h>
#include <stdio.h>
#include <ctype.h>
#include <math.h>

#include <sstream>
#include <algorithm>

#include "areas.h"
#include "art-enum.h"
#include "branch.h"
#ifdef DGL_WHEREIS
 #include "chardump.h"
#endif
#include "cloud.h"
#include "clua.h"
#include "coord.h"
#include "coordit.h"
#include "delay.h"
#include "directn.h"
#include "effects.h"
#include "env.h"
#include "errors.h"
#include "exercise.h"
#include "food.h"
#include "godabil.h"
#include "godconduct.h"
#include "godpassive.h"
#include "godwrath.h"
#include "hints.h"
#include "hiscores.h"
#include "invent.h"
#include "item_use.h"
#include "itemname.h"
#include "itemprop.h"
#include "items.h"
#include "kills.h"
#include "libutil.h"
#include "macro.h"
#include "map_knowledge.h"
#include "melee_attack.h"
#include "message.h"
#include "misc.h"
#include "mon-stuff.h"
#include "mon-util.h"
#include "mon-iter.h"
#include "mutation.h"
#include "notes.h"
#include "options.h"
#include "ouch.h"
#include "output.h"
#include "player-stats.h"
#include "potion.h"
#include "quiver.h"
#include "random.h"
#include "religion.h"
#include "shopping.h"
#include "shout.h"
#include "skills.h"
#include "skills2.h"
#include "species.h"
#include "spl-damage.h"
#include "spl-other.h"
#include "spl-selfench.h"
#include "spl-transloc.h"
#include "spl-util.h"
#include "sprint.h"
#include "stairs.h"
#include "stash.h"
#include "state.h"
#include "status.h"
#include "stuff.h"
#include "terrain.h"
#include "throw.h"
#ifdef USE_TILE
 #include "tileview.h"
#endif
#include "transform.h"
#include "traps.h"
#include "travel.h"
#include "view.h"
#include "viewgeom.h"
#include "xom.h"

static void _moveto_maybe_repel_stairs()
{
    const dungeon_feature_type new_grid = env.grid(you.pos());
    const command_type stair_dir = feat_stair_direction(new_grid);

    if (stair_dir == CMD_NO_CMD
        || new_grid == DNGN_ENTER_SHOP
        ||  !you.duration[DUR_REPEL_STAIRS_MOVE])
    {
        return;
    }

    int pct = you.duration[DUR_REPEL_STAIRS_CLIMB] ? 29 : 50;

    // When the effect is still strong, the chance to actually catch
    // a stair is smaller. (Assuming the duration starts out at 1000.)
    const int dur = max(0, you.duration[DUR_REPEL_STAIRS_MOVE] - 700);
    pct += dur/10;

    if (x_chance_in_y(pct, 100))
    {
        if (slide_feature_over(you.pos(), coord_def(-1, -1), false))
        {
            string stair_str = feature_description_at(you.pos(), false,
                                                      DESC_THE, false);
            string prep = feat_preposition(new_grid, true, &you);

            mprf("%s slides away as you move %s it!", stair_str.c_str(),
                 prep.c_str());

            if (player_in_a_dangerous_place() && one_chance_in(5))
                xom_is_stimulated(25);
        }
    }
}

static bool _check_moveto_cloud(const coord_def& p, const string &move_verb,
                                bool interactive = true)
{
    const int cloud = env.cgrid(p);
    if (cloud != EMPTY_CLOUD && !you.confused())
    {
        const cloud_type ctype = env.cloud[ cloud ].type;
        // Don't prompt if already in a cloud of the same type.
        if (is_damaging_cloud(ctype, true)
            && (env.cgrid(you.pos()) == EMPTY_CLOUD
                || ctype != env.cloud[ env.cgrid(you.pos()) ].type)
            && !crawl_state.disables[DIS_CONFIRMATIONS])
        {
            // Don't prompt for steam unless we're at uncomfortably low hp.
            if (ctype == CLOUD_STEAM)
            {
                int threshold = 20;
                if (player_res_steam() < 0)
                    threshold = threshold * 3 / 2;
                threshold = threshold * you.time_taken / BASELINE_DELAY;
                // Do prompt if we'd lose icemail, though.
                if (you.hp > threshold && !you.mutation[MUT_ICEMAIL])
                    return true;
            }

            if (interactive)
            {
                string prompt = make_stringf("Really %s into that cloud of %s?",
                                             move_verb.c_str(),
                                             cloud_name_at_index(cloud).c_str());
                learned_something_new(HINT_CLOUD_WARNING);

                if (!yesno(prompt.c_str(), false, 'n'))
                {
                canned_msg(MSG_OK);
                return false;
                }
            } else
            {
                return false;
            }
        }
    }
    return true;
}

    static bool _check_moveto_trap(const coord_def& p, const string &move_verb,
                                   bool interactive = true)
{
    // If there's no trap, let's go.
    trap_def* trap = find_trap(p);
    if (!trap || env.grid(p) == DNGN_UNDISCOVERED_TRAP)
        return true;

    if (trap->type == TRAP_ZOT && !crawl_state.disables[DIS_CONFIRMATIONS])
    {
        if (interactive)
        {
            string prompt = make_stringf("Do you really want to %s into the Zot trap",
                                  move_verb.c_str());
            if (!yes_or_no("%s", prompt.c_str()))
            {
                canned_msg(MSG_OK);
                return false;
            }
        } else
        {
            return false;
        }
    }
    else if (!trap->is_safe() && !crawl_state.disables[DIS_CONFIRMATIONS])
    {
        if (interactive)
        {
            string prompt = make_stringf(
                                         "Really %s %s that %s?",
                                         move_verb.c_str(),
                                         (trap->type == TRAP_ALARM
                                          || trap->type == TRAP_PLATE) ? "onto"
                                         : "into",
                                         feature_description_at(p, false,
                                                                DESC_BASENAME,
                                                                false).c_str());
            if (!yesno(prompt.c_str(), true, 'n'))
            {
                canned_msg(MSG_OK);
                return false;
            }
        } else
        {
            return false;
        }
    }
    return true;
}

<<<<<<< HEAD
static bool _check_moveto_dangerous(const coord_def& p, const string& msg,
                                    bool cling = true, bool interactive = true)
=======
static bool _check_moveto_dangerous(const coord_def& p, const string& msg)
>>>>>>> 6e467660
{
    if (you.can_swim() && feat_is_water(env.grid(p))
        || you.airborne() || !is_feat_dangerous(env.grid(p)))
    {
        return true;
    }

    if (interactive)
    {
        if (msg != "")
            mpr(msg.c_str());
        else if (you.species == SP_MERFOLK && feat_is_water(env.grid(p)))
            mpr("You cannot swim in your current form.");
        else if (you.species == SP_LAVA_ORC && feat_is_lava(env.grid(p))
                 && is_feat_dangerous(env.grid(p)))
        {
            mpr("You cannot enter lava in your current form.");
        }
        else
            canned_msg(MSG_UNTHINKING_ACT);
    }
    return false;
}

static bool _check_moveto_terrain(const coord_def& p, const string &move_verb,
                                  const string &msg, bool interactive = true)
{
<<<<<<< HEAD
    if (you.is_wall_clinging()
        && (move_verb == "blink" || move_verb == "passwall"))
    {
        return _check_moveto_dangerous(p, msg, false, interactive);
    }

=======
>>>>>>> 6e467660
    if (!need_expiration_warning() && need_expiration_warning(p)
        && !crawl_state.disables[DIS_CONFIRMATIONS])
    {
        if (!_check_moveto_dangerous(p, msg))
            return false;

        if (interactive)
        {
            string prompt;

            if (msg != "")
                prompt = msg + " ";

            prompt += "Are you sure you want to " + move_verb;

            if (you.ground_level())
                prompt += " into ";
            else
                prompt += " over ";

            prompt += env.grid(p) == DNGN_DEEP_WATER ? "deep water" : "lava";

            prompt += need_expiration_warning(DUR_FLIGHT, p)
                ? " while you are losing your buoyancy?"
                : " while your transformation is expiring?";

            if (!yesno(prompt.c_str(), false, 'n'))
            {
                canned_msg(MSG_OK);
                return false;
            }
        }
    }

    return _check_moveto_dangerous(p, msg, true, interactive);
}

static bool _check_moveto_exclusion(const coord_def& p, const string &move_verb,
                                    bool interactive = true)
{
    string prompt;

    if (is_excluded(p)
        && !is_stair_exclusion(p)
        && !is_excluded(you.pos())
        && !crawl_state.disables[DIS_CONFIRMATIONS])
    {
        if (interactive)
        {
            prompt = make_stringf("Really %s into a travel-excluded area?",
                                  move_verb.c_str());

            if (!yesno(prompt.c_str(), false, 'n'))
            {
                canned_msg(MSG_OK);
                return false;
            }
        }
    }
    return true;
}

bool check_moveto(const coord_def& p, const string &move_verb,
                  const string &msg, bool interactive)
{
    return (_check_moveto_terrain(p, move_verb, msg, interactive)
            && _check_moveto_cloud(p, move_verb, interactive)
            && _check_moveto_trap(p, move_verb, interactive)
            && _check_moveto_exclusion(p, move_verb, interactive));
}

static void _splash()
{
    if (you.can_swim())
        noisy(4, you.pos(), "Floosh!");
    else if (!beogh_water_walk())
        noisy(8, you.pos(), "Splash!");
}

void moveto_location_effects(dungeon_feature_type old_feat,
                             bool stepped, bool allow_shift,
                             const coord_def& old_pos)
{
    const dungeon_feature_type new_grid = env.grid(you.pos());

    // Terrain effects.
    if (is_feat_dangerous(new_grid))
    {
        // Lava and dangerous deep water (ie not merfolk).
        const coord_def& entry = (stepped) ? old_pos : you.pos();

        // If true, we were shifted and so we're done.
        if (fall_into_a_pool(entry, allow_shift, new_grid))
            return;
    }

    if (you.ground_level())
    {
        if (player_likes_lava(false))
        {
            if (feat_is_lava(new_grid) && !feat_is_lava(old_feat))
            {
                if (!stepped)
                    noisy(4, you.pos(), "Gloop!");

                mprf("You %s lava.",
                     (stepped) ? "slowly immerse yourself in the" : "fall into the");

                // Extra time if you stepped in.
                if (stepped)
                    you.time_taken *= 2;

                // This gets called here because otherwise you wouldn't heat
                // until your second turn in lava.
                if (temperature() < TEMP_FIRE)
                    mpr("The lava instantly superheats you.");
                you.temperature = TEMP_MAX;
            }

            else if (!feat_is_lava(new_grid) && feat_is_lava(old_feat))
            {
                mpr("You slowly pull yourself out of the lava.");
                you.time_taken *= 2;
            }
        }

        if (you.species == SP_MERFOLK)
        {
            if (feat_is_water(new_grid) // We're entering water
                // We're not transformed, or with a form compatible with tail
                && (you.form == TRAN_NONE
                    || you.form == TRAN_APPENDAGE
                    || you.form == TRAN_BLADE_HANDS))
            {
                merfolk_start_swimming(stepped);
            }
            else if (!feat_is_water(new_grid) && !is_feat_dangerous(new_grid))
                merfolk_stop_swimming();
        }

        if (feat_is_water(new_grid) && !stepped)
            _splash();

        if (feat_is_water(new_grid) && !you.can_swim() && !beogh_water_walk())
        {
            if (stepped)
            {
                you.time_taken *= 13 + random2(8);
                you.time_taken /= 10;
            }

            if (!feat_is_water(old_feat))
            {
                mprf("You %s the %s water.",
                     stepped ? "enter" : "fall into",
                     new_grid == DNGN_SHALLOW_WATER ? "shallow" : "deep");
            }

            if (new_grid == DNGN_DEEP_WATER && old_feat != DNGN_DEEP_WATER)
                mpr("You sink to the bottom.");

            if (!feat_is_water(old_feat))
            {
                mpr("Moving in this stuff is going to be slow.");
                if (you.invisible())
                    mpr("...and don't expect to remain undetected.");
            }
        }
    }
    else if (you.species == SP_DJINNI && !feat_has_dry_floor(new_grid)
             && feat_has_dry_floor(old_feat))
    {
        mprf("You heave yourself high above the %s.", feat_type_name(new_grid));
    }

    // Traps go off.
    if (trap_def* ptrap = find_trap(you.pos()))
        ptrap->trigger(you, !stepped); // blinking makes it hard to evade

    if (stepped)
        _moveto_maybe_repel_stairs();
}

// Use this function whenever the player enters (or lands and thus re-enters)
// a grid.
//
// stepped     - normal walking moves
// allow_shift - allowed to scramble in any direction out of lava/water
void move_player_to_grid(const coord_def& p, bool stepped, bool allow_shift)
{
    ASSERT(!crawl_state.game_is_arena());
    ASSERT_IN_BOUNDS(p);

    if (!stepped)
        tornado_move(p);

    // assuming that entering the same square means coming from above (flight)
    const coord_def old_pos = you.pos();
    const bool from_above = (old_pos == p);
    const dungeon_feature_type old_grid =
        (from_above) ? DNGN_FLOOR : grd(old_pos);

    // Really must be clear.
    ASSERT(you.can_pass_through_feat(grd(p)));

    // Better not be an unsubmerged monster either.
    ASSERT(!monster_at(p) || monster_at(p)->submerged()
           || fedhas_passthrough(monster_at(p)));

    // Move the player to new location.
    you.moveto(p, true);
    viewwindow();

    moveto_location_effects(old_grid, stepped, allow_shift, old_pos);
}

bool is_feat_dangerous(dungeon_feature_type grid, bool permanently,
                       bool ignore_items)
{
    if (you.permanent_flight() || you.species == SP_DJINNI
        || you.airborne() && !permanently)
    {
        return false;
    }
    else if (grid == DNGN_DEEP_WATER && !player_likes_water(permanently)
             || grid == DNGN_LAVA && !player_likes_lava(permanently))
    {
        return true;
    }
    else
        return false;
}

bool is_map_persistent(void)
{
    return !testbits(env.level_flags, LFLAG_NO_MAP);
}

bool player_in_hell(void)
{
    return is_hell_subbranch(you.where_are_you);
}

bool player_in_connected_branch(void)
{
    return is_connected_branch(you.where_are_you);
}

bool player_likes_water(bool permanently)
{
    return (!permanently && beogh_water_walk()
            || (species_likes_water(you.species) || !permanently)
                && form_likes_water());
}

bool player_likes_lava(bool permanently)
{
    return (species_likes_lava(you.species)
            || (!permanently && form_likes_lava()));
}

bool player_can_open_doors()
{
    return (you.form != TRAN_BAT && you.form != TRAN_JELLY);
}

bool player_under_penance(void)
{
    if (you.religion != GOD_NO_GOD)
        return (you.penance[you.religion]);
    else
        return false;
}

// TODO: get rid of this.
bool player_genus(genus_type which_genus, species_type species)
{
    if (species == SP_UNKNOWN)
        species = you.species;

    return (species_genus(species) == which_genus);
}

int player_evoke_jump_range()
{
    return 3 + (you.skill(SK_EVOCATIONS, 1) >= 5)
        + (you.skill(SK_EVOCATIONS, 1) >= 10);
}

// If transform is true, compare with current transformation instead
// of (or in addition to) underlying species.
// (See mon-data.h for species/genus use.)
bool is_player_same_genus(const monster_type mon, bool transform)
{
    if (transform)
    {
        switch (you.form)
        {
        // Unique monsters.
        case TRAN_BAT:
            return (mon == MONS_BAT);
        case TRAN_ICE_BEAST:
            return (mon == MONS_ICE_BEAST);
        case TRAN_TREE:
            return (mon == MONS_ANIMATED_TREE);
        case TRAN_PORCUPINE:
            return (mon == MONS_PORCUPINE);
        case TRAN_WISP:
            return (mon == MONS_INSUBSTANTIAL_WISP);
        // Compare with monster *species*.
        case TRAN_LICH:
            return (mons_species(mon) == MONS_LICH);
        // Compare with monster *genus*.
        case TRAN_FUNGUS:
            return (mons_genus(mon) == MONS_FUNGUS);
        case TRAN_SPIDER:
            return (mons_genus(mon) == MONS_SPIDER);
        case TRAN_DRAGON:
            return (mons_genus(mon) == MONS_DRAGON); // Includes all drakes.
        case TRAN_PIG:
            return (mons_genus(mon) == MONS_HOG);
        case TRAN_JELLY:
            return (mons_genus(mon) == MONS_JELLY);
        case TRAN_STATUE:
        case TRAN_BLADE_HANDS:
        case TRAN_NONE:
        case TRAN_APPENDAGE:
            break; // Check real (non-transformed) form.
        }
    }

    // Genus would include necrophage and rotting hulk.
    if (you.species == SP_GHOUL)
        return (mons_species(mon) == MONS_GHOUL);

    if (you.species == SP_MERFOLK && mons_genus(mon) == MONS_MERMAID)
        return true;

    // Note that these are currently considered to be the same genus:
    // * humans, demigods, and demonspawn
    // * ogres and two-headed ogres
    // * trolls, iron trolls, and deep trolls
    // * kobolds and big kobolds
    // * dwarves and deep dwarves
    // * all elf races
    // * all orc races
    return (mons_genus(mon) == mons_genus(player_mons(false)));
}

void update_player_symbol()
{
    you.symbol = Options.show_player_species ? player_mons() : transform_mons();
}

monster_type player_mons(bool transform)
{
    monster_type mons;

    if (transform)
    {
        mons = transform_mons();
        if (mons != MONS_PLAYER)
            return mons;
    }

    mons = player_species_to_mons_species(you.species);

    if (mons == MONS_ORC)
    {
        if (you.religion == GOD_BEOGH)
            mons = (you.piety >= piety_breakpoint(4)) ? MONS_ORC_HIGH_PRIEST
                                                      : MONS_ORC_PRIEST;
    }
    else if (mons == MONS_OGRE)
    {
        const skill_type sk = best_skill(SK_FIRST_SKILL, SK_LAST_SKILL);
        if (sk >= SK_SPELLCASTING && sk < SK_INVOCATIONS)
            mons = MONS_OGRE_MAGE;
    }

    return mons;
}

void update_vision_range()
{
    you.normal_vision = LOS_RADIUS;
    int nom   = 1;
    int denom = 1;

    // Nightstalker gives -1/-2/-3.
    if (player_mutation_level(MUT_NIGHTSTALKER))
    {
        nom *= LOS_RADIUS - player_mutation_level(MUT_NIGHTSTALKER);
        denom *= LOS_RADIUS;
    }

    // Lantern of shadows.
    if (you.attribute[ATTR_SHADOWS])
        nom *= 3, denom *= 4;

    // the Darkness spell.
    if (you.duration[DUR_DARKNESS])
        nom *= 3, denom *= 4;

    // robe of Night.
    if (player_equip_unrand(UNRAND_NIGHT))
        nom *= 3, denom *= 4;

    you.current_vision = (you.normal_vision * nom + denom / 2) / denom;
    ASSERT(you.current_vision > 0);
    set_los_radius(you.current_vision);
}

// Checks whether the player's current species can
// use (usually wear) a given piece of equipment.
// Note that EQ_BODY_ARMOUR and EQ_HELMET only check
// the ill-fitting variant (i.e., not caps and robes).
// If special_armour is set to true, special cases
// such as bardings, light armour and caps are
// considered. Otherwise, these simply return false.
// ---------------------------------------------------
bool you_can_wear(int eq, bool special_armour)
{
    if (you.species == SP_FELID)
        return (eq == EQ_LEFT_RING || eq == EQ_RIGHT_RING || eq == EQ_AMULET);

    // Octopodes can wear soft helmets, eight rings, and an amulet.
    if (you.species == SP_OCTOPODE)
    {
        if (special_armour && eq == EQ_HELMET)
            return true;
        else
            return (eq >= EQ_RING_ONE && eq <= EQ_RING_EIGHT
                    || eq == EQ_AMULET || eq == EQ_SHIELD || eq == EQ_WEAPON);
    }

    switch (eq)
    {
    case EQ_LEFT_RING:
    case EQ_RIGHT_RING:
    case EQ_AMULET:
    case EQ_CLOAK:
        return true;

    case EQ_GLOVES:
        if (player_mutation_level(MUT_CLAWS, false) == 3)
            return false;
        // These species cannot wear gloves.
        if (you.species == SP_TROLL
            || you.species == SP_SPRIGGAN
            || you.species == SP_OGRE)
        {
            return false;
        }
        return true;

    case EQ_BOOTS:
        // Bardings.
        if (you.species == SP_NAGA || you.species == SP_CENTAUR)
            return special_armour;
        if (player_mutation_level(MUT_HOOVES, false) == 3
            || player_mutation_level(MUT_TALONS, false) == 3)
        {
            return false;
        }
        // These species cannot wear boots.
        if (you.species == SP_TROLL
            || you.species == SP_SPRIGGAN
            || you.species == SP_OGRE
            || you.species == SP_DJINNI)
        {
            return false;
        }
        return true;

    case EQ_BODY_ARMOUR:
        if (player_genus(GENPC_DRACONIAN))
            return false;

    case EQ_SHIELD:
        // Most races can wear robes or a buckler/shield.
        if (special_armour)
            return true;
        if (you.species == SP_TROLL
            || you.species == SP_SPRIGGAN
            || you.species == SP_OGRE)
        {
            return false;
        }
        return true;

    case EQ_HELMET:
        // No caps or hats with Horns 3 or Antennae 3.
        if (player_mutation_level(MUT_HORNS, false) == 3
            || player_mutation_level(MUT_ANTENNAE, false) == 3)
        {
            return false;
        }
        // Anyone else can wear caps.
        if (special_armour)
            return true;
        if (player_mutation_level(MUT_HORNS, false)
            || player_mutation_level(MUT_BEAK, false)
            || player_mutation_level(MUT_ANTENNAE, false))
        {
            return false;
        }
        if (you.species == SP_TROLL
            || you.species == SP_SPRIGGAN
            || you.species == SP_OGRE
            || player_genus(GENPC_DRACONIAN))
        {
            return false;
        }
        return true;

    default:
        return true;
    }
}

bool player_has_feet(bool temp)
{
    if (you.species == SP_NAGA
        || you.species == SP_FELID
        || you.species == SP_OCTOPODE
        || you.species == SP_DJINNI
        || you.fishtail && temp)
    {
        return false;
    }

    if (player_mutation_level(MUT_HOOVES, temp) == 3
        || player_mutation_level(MUT_TALONS, temp) == 3)
    {
        return false;
    }

    return true;
}

bool player_wearing_slot(int eq)
{
    ASSERT(you.equip[eq] != -1 || !you.melded[eq]);
    return (you.equip[eq] != -1 && !you.melded[eq]);
}

bool you_tran_can_wear(const item_def &item)
{
    switch (item.base_type)
    {
    case OBJ_WEAPONS:
        return you_tran_can_wear(EQ_WEAPON);

    case OBJ_JEWELLERY:
        return you_tran_can_wear(jewellery_is_amulet(item) ? EQ_AMULET
                                                           : EQ_RINGS);
    case OBJ_ARMOUR:
        if (item.sub_type == ARM_NAGA_BARDING)
            return (you.species == SP_NAGA && you_tran_can_wear(EQ_BOOTS));
        else if (item.sub_type == ARM_CENTAUR_BARDING)
            return (you.species == SP_CENTAUR && you_tran_can_wear(EQ_BOOTS));

        if (fit_armour_size(item, you.body_size()) != 0)
            return false;

        return you_tran_can_wear(get_armour_slot(item), true);

    default:
        return true;
    }
}

bool you_tran_can_wear(int eq, bool check_mutation)
{
    if (eq == EQ_NONE)
        return true;

    if (you.form == TRAN_JELLY
        || you.form == TRAN_PORCUPINE
        || you.form == TRAN_WISP)
    {
        return false;
    }

    if (eq == EQ_STAFF)
        eq = EQ_WEAPON;
    else if (eq >= EQ_RINGS && eq <= EQ_RINGS_PLUS2)
        eq = EQ_RINGS;

    // Everybody but jellies and porcupines can wear at least some type of armour.
    if (eq == EQ_ALL_ARMOUR)
        return true;

    // Not a transformation, but also temporary -> check first.
    if (check_mutation)
    {
        if (eq == EQ_GLOVES && you.has_claws(false) == 3)
            return false;

        if (eq == EQ_HELMET && player_mutation_level(MUT_HORNS) == 3)
            return false;

        if (eq == EQ_HELMET && player_mutation_level(MUT_ANTENNAE) == 3)
            return false;

        if (eq == EQ_BOOTS
            && (you.fishtail
                || player_mutation_level(MUT_HOOVES) == 3
                || you.has_talons(false) == 3))
        {
            return false;
        }
    }

    // No further restrictions.
    if (you.form == TRAN_NONE
        || you.form == TRAN_LICH
        || you.form == TRAN_APPENDAGE)
    {
        return true;
    }

    // Bats and pigs cannot wear anything except amulets.
    if ((you.form == TRAN_BAT || you.form == TRAN_PIG) && eq != EQ_AMULET)
        return false;

    // Everyone else can wear jewellery...
    if (eq == EQ_AMULET || eq == EQ_RINGS
        || eq == EQ_LEFT_RING || eq == EQ_RIGHT_RING
        || eq == EQ_RING_ONE || eq == EQ_RING_TWO)
    {
        return true;
    }

    // ...but not necessarily in all slots.
    if (eq >= EQ_RING_THREE && eq <= EQ_RING_EIGHT)
    {
        return (you.species == SP_OCTOPODE
                && (form_keeps_mutations() || you.form == TRAN_SPIDER));
    }

    // These cannot use anything but jewellery.
    if (you.form == TRAN_SPIDER || you.form == TRAN_DRAGON)
        return false;

    if (you.form == TRAN_BLADE_HANDS)
    {
        if (eq == EQ_WEAPON || eq == EQ_GLOVES || eq == EQ_SHIELD)
            return false;
        return true;
    }

    if (you.form == TRAN_ICE_BEAST)
    {
        if (eq != EQ_CLOAK)
            return false;
        return true;
    }

    if (you.form == TRAN_STATUE)
    {
        if (eq == EQ_WEAPON || eq == EQ_SHIELD
            || eq == EQ_CLOAK || eq == EQ_HELMET)
        {
            return true;
        }
        return false;
    }

    if (you.form == TRAN_FUNGUS)
        return (eq == EQ_HELMET);

    if (you.form == TRAN_TREE)
        return (eq == EQ_WEAPON || eq == EQ_SHIELD || eq == EQ_HELMET);

    return true;
}

bool player_weapon_wielded()
{
    if (you.melded[EQ_WEAPON])
        return false;

    const int wpn = you.equip[EQ_WEAPON];

    if (wpn == -1)
        return false;

    if (!is_weapon(you.inv[wpn]))
        return false;

    return true;
}

// Returns false if the player is wielding a weapon inappropriate for Berserk.
bool berserk_check_wielded_weapon()
{
    const item_def * const wpn = you.weapon();
    if (wpn && wpn->defined() && (!is_melee_weapon(*wpn)
                                  || needs_handle_warning(*wpn, OPER_ATTACK))
        || you.attribute[ATTR_WEAPON_SWAP_INTERRUPTED])
    {
        string prompt = "Do you really want to go berserk while wielding "
                        + wpn->name(DESC_YOUR) + "?";

        if (!yesno(prompt.c_str(), true, 'n'))
        {
            canned_msg(MSG_OK);
            return false;
        }

        you.attribute[ATTR_WEAPON_SWAP_INTERRUPTED] = 0;
    }

    return true;
}

// Looks in equipment "slot" to see if there is an equipped "sub_type".
// Returns number of matches (in the case of rings, both are checked)
int player::wearing(equipment_type slot, int sub_type, bool calc_unid) const
{
    int ret = 0;

    const item_def* item;

    switch (slot)
    {
    case EQ_WEAPON:
        // Hands can have more than just weapons.
        if (weapon()
            && weapon()->base_type == OBJ_WEAPONS
            && weapon()->sub_type == sub_type)
        {
            ret++;
        }
        break;

    case EQ_STAFF:
        // Like above, but must be magical staff.
        if (weapon()
            && weapon()->base_type == OBJ_STAVES
            && weapon()->sub_type == sub_type
            && (calc_unid || item_type_known(*weapon())))
        {
            ret++;
        }
        break;

    case EQ_RINGS:
        for (int slots = EQ_LEFT_RING; slots < NUM_EQUIP; slots++)
        {
            if (slots == EQ_AMULET)
                continue;

            if ((item = slot_item(static_cast<equipment_type>(slots)))
                && item->sub_type == sub_type
                && (calc_unid
                    || item_type_known(*item)))
            {
                ret++;
            }
        }
        break;

    case EQ_RINGS_PLUS:
        for (int slots = EQ_LEFT_RING; slots < NUM_EQUIP; slots++)
        {
            if (slots == EQ_AMULET)
                continue;

            if ((item = slot_item(static_cast<equipment_type>(slots)))
                && item->sub_type == sub_type
                && (calc_unid
                    || item_type_known(*item)))
            {
                ret += item->plus;
            }
        }
        break;

    case EQ_RINGS_PLUS2:
        for (int slots = EQ_LEFT_RING; slots < NUM_EQUIP; ++slots)
        {
            if (slots == EQ_AMULET)
                continue;

            if ((item = slot_item(static_cast<equipment_type>(slots)))
                && item->sub_type == sub_type
                && (calc_unid
                    || item_type_known(*item)))
            {
                ret += item->plus2;
            }
        }
        break;

    case EQ_ALL_ARMOUR:
        // Doesn't make much sense here... be specific. -- bwr
        die("EQ_ALL_ARMOUR is not a proper slot");
        break;

    default:
        if (! (slot > EQ_NONE && slot < NUM_EQUIP))
            die("invalid slot");
        if ((item = slot_item(slot))
            && item->sub_type == sub_type
            && (calc_unid || item_type_known(*item)))
        {
            ret++;
        }
        break;
    }

    return ret;
}

// Looks in equipment "slot" to see if equipped item has "special" ego-type
// Returns number of matches (jewellery returns zero -- no ego type).
// [ds] There's no equivalent of calc_unid or req_id because as of now, weapons
// and armour type-id on wield/wear.
int player::wearing_ego(equipment_type slot, int special, bool calc_unid) const
{
    int ret = 0;

    const item_def* item;
    switch (slot)
    {
    case EQ_WEAPON:
        // Hands can have more than just weapons.
        if ((item = slot_item(EQ_WEAPON))
            && item->base_type == OBJ_WEAPONS
            && get_weapon_brand(*item) == special)
        {
            ret++;
        }
        break;

    case EQ_LEFT_RING:
    case EQ_RIGHT_RING:
    case EQ_AMULET:
    case EQ_STAFF:
    case EQ_RINGS:
    case EQ_RINGS_PLUS:
    case EQ_RINGS_PLUS2:
        // no ego types for these slots
        break;

    case EQ_ALL_ARMOUR:
        // Check all armour slots:
        for (int i = EQ_MIN_ARMOUR; i <= EQ_MAX_ARMOUR; i++)
        {
            if ((item = slot_item(static_cast<equipment_type>(i)))
                && get_armour_ego_type(*item) == special
                && (calc_unid || item_type_known(*item)))
            {
                ret++;
            }
        }
        break;

    default:
        if (slot < EQ_MIN_ARMOUR || slot > EQ_MAX_ARMOUR)
            die("invalid slot: %d", slot);
        // Check a specific armour slot for an ego type:
        if ((item = slot_item(static_cast<equipment_type>(slot)))
            && get_armour_ego_type(*item) == special
            && (calc_unid || item_type_known(*item)))
        {
            ret++;
        }
        break;
    }

    return ret;
}

bool player_equip_unrand_effect(int unrand_index)
{
    if (you.suppressed())
        return false;
    else
        return player_equip_unrand(unrand_index);
}

// Return's true if the indicated unrandart is equipped
// [ds] There's no equivalent of calc_unid or req_id because as of now, weapons
// and armour type-id on wield/wear.
bool player_equip_unrand(int unrand_index)
{
    const unrandart_entry* entry = get_unrand_entry(unrand_index);
    equipment_type   slot  = get_item_slot(entry->base_type,
                                           entry->sub_type);

    item_def* item;

    switch (slot)
    {
    case EQ_WEAPON:
        // Hands can have more than just weapons.
        if ((item = you.slot_item(slot))
            && item->base_type == OBJ_WEAPONS
            && is_unrandom_artefact(*item)
            && item->special == unrand_index)
        {
            return true;
        }
        break;

    case EQ_RINGS:
        for (int slots = EQ_LEFT_RING; slots < NUM_EQUIP; ++slots)
        {
            if (slots == EQ_AMULET)
                continue;

            if ((item = you.slot_item(static_cast<equipment_type>(slots)))
                && is_unrandom_artefact(*item)
                && item->special == unrand_index)
            {
                return true;
            }
        }
        break;

    case EQ_NONE:
    case EQ_STAFF:
    case EQ_LEFT_RING:
    case EQ_RIGHT_RING:
    case EQ_RINGS_PLUS:
    case EQ_RINGS_PLUS2:
    case EQ_ALL_ARMOUR:
        // no unrandarts for these slots.
        break;

    default:
        if (slot <= EQ_NONE || slot >= NUM_EQUIP)
            die("invalid slot: %d", slot);
        // Check a specific slot.
        if ((item = you.slot_item(slot))
            && is_unrandom_artefact(*item)
            && item->special == unrand_index)
        {
            return true;
        }
        break;
    }

    return false;
}

// Given an adjacent monster, returns true if the player can hit it (the
// monster should not be submerged, or be submerged in shallow water if
// the player has a polearm).
bool player_can_hit_monster(const monster* mon)
{
    if (!mon->submerged())
        return true;

    if (grd(mon->pos()) != DNGN_SHALLOW_WATER)
        return false;

    const item_def *weapon = you.weapon();
    return (weapon && weapon_skill(*weapon) == SK_POLEARMS);
}

bool player_can_hear(const coord_def& p, int hear_distance)
{
    return (!silenced(p)
            && !silenced(you.pos())
            && you.pos().distance_from(p) <= hear_distance);
}

int player_teleport(bool calc_unid)
{
    ASSERT(!crawl_state.game_is_arena());

    // Don't allow any form of teleportation in Sprint.
    if (crawl_state.game_is_sprint())
        return 0;

    int tp = 0;

    // All effects negated by magical suppression should go in here.
    if (!you.suppressed())
    {
        // rings (keep in sync with _equip_jewellery_effect)
        tp += 8 * you.wearing(EQ_RINGS, RING_TELEPORTATION, calc_unid);

        // randart weapons only
        if (you.weapon()
            && you.weapon()->base_type == OBJ_WEAPONS
            && is_artefact(*you.weapon()))
        {
            tp += you.scan_artefacts(ARTP_CAUSE_TELEPORTATION, calc_unid);
        }
    }

    // mutations
    tp += player_mutation_level(MUT_TELEPORT) * 3;

    return tp;
}

// Computes bonuses to regeneration from most sources. Does not handle
// slow healing, vampireness, or Trog's Hand.
static int _player_bonus_regen()
{
    int rr = 0;

    // Trog's Hand is handled separately so that it will bypass slow healing,
    // and it overrides the spell.
    if (you.duration[DUR_REGENERATION]
        && !you.attribute[ATTR_DIVINE_REGENERATION])
    {
        rr += 100;
    }

    // All effects negated by magical suppression should go in here.
    if (!you.suppressed())
    {
        // Rings.
        rr += 40 * you.wearing(EQ_RINGS, RING_REGENERATION);

        // Troll leather (except for trolls).
        if ((you.wearing(EQ_BODY_ARMOUR, ARM_TROLL_LEATHER_ARMOUR)
             || you.wearing(EQ_BODY_ARMOUR, ARM_TROLL_HIDE))
            && you.species != SP_TROLL)
        {
            rr += 30;
        }
    }

    // Fast heal mutation.
    rr += player_mutation_level(MUT_REGENERATION) * 20;

    // Powered By Death mutation, boosts regen by 10 per corpse in
    // a mutation_level * 3 (3/6/9) radius, to a maximum of 7
    // corpses.  If and only if the duration of the effect is
    // still active.
    if (you.duration[DUR_POWERED_BY_DEATH])
        rr += handle_pbd_corpses(false) * 100;

    return rr;
}

int player_regen()
{
    int rr = you.hp_max / 3;

    if (rr > 20)
        rr = 20 + ((rr - 20) / 2);

    // Add in miscellaneous bonuses
    rr += _player_bonus_regen();

    // Before applying other effects, make sure that there's something
    // to heal.
    rr = max(1, rr);

    // Healing depending on satiation.
    // The better-fed you are, the faster you heal.
    if (you.species == SP_VAMPIRE)
    {
        if (you.hunger_state == HS_STARVING)
            rr = 0;   // No regeneration for starving vampires.
        else if (you.hunger_state == HS_ENGORGED)
            rr += 20; // More bonus regeneration for engorged vampires.
        else if (you.hunger_state < HS_SATIATED)
            rr /= 2;  // Halved regeneration for hungry vampires.
        else if (you.hunger_state >= HS_FULL)
            rr += 10; // Bonus regeneration for full vampires.
    }

    // Compared to other races, a starting djinni would have regen of 4 (hp)
    // plus 17 (mp).  So let's compensate them early; they can stand getting
    // shafted on the total regen rates later on.
    if (you.species == SP_DJINNI)
        if (you.hp_max < 100)
            rr += (100 - you.hp_max) / 6;

    // Slow heal mutation.  Each level reduces your natural healing by
    // one third.
    if (player_mutation_level(MUT_SLOW_HEALING) > 0)
    {
        rr *= 3 - player_mutation_level(MUT_SLOW_HEALING);
        rr /= 3;
    }

    if (you.stat_zero[STAT_STR])
        rr /= 4;

    if (you.disease)
        rr = 0;

    // Trog's Hand.  This circumvents the slow healing effect.
    if (you.attribute[ATTR_DIVINE_REGENERATION])
        rr += 100;

    return rr;
}

int player_hunger_rate(bool temp)
{
    int hunger = 3;

    if (temp && you.form == TRAN_BAT)
        return 1;

    if (you.species == SP_TROLL)
        hunger += 3;            // in addition to the +3 for fast metabolism

    if (temp && you.duration[DUR_REGENERATION] && you.hp < you.hp_max)
        hunger += 4;

    // If Cheibriados has slowed your life processes, you will hunger less.
    if (you.religion == GOD_CHEIBRIADOS && you.piety >= piety_breakpoint(0))
        hunger--;

    // Moved here from main.cc... maintaining the >= 40 behaviour.
    if (temp && you.hunger >= 40)
    {
        if (you.duration[DUR_INVIS])
            hunger += 5;

        // Berserk has its own food penalty - excluding berserk haste.
        // Doubling the hunger cost for haste so that the per turn hunger
        // is consistent now that a hasted turn causes 50% the normal hunger
        // -cao
        if (you.duration[DUR_HASTE])
            hunger += haste_mul(5);
    }

    if (you.species == SP_VAMPIRE)
    {
        switch (you.hunger_state)
        {
        case HS_STARVING:
        case HS_NEAR_STARVING:
            hunger -= 3;
            break;
        case HS_VERY_HUNGRY:
            hunger -= 2;
            break;
        case HS_HUNGRY:
            hunger--;
            break;
        case HS_SATIATED:
            break;
        case HS_FULL:
            hunger++;
            break;
        case HS_VERY_FULL:
            hunger += 2;
            break;
        case HS_ENGORGED:
            hunger += 3;
        }
    }
    else
    {
        hunger += player_mutation_level(MUT_FAST_METABOLISM)
                - player_mutation_level(MUT_SLOW_METABOLISM);
    }

    // burden
    if (temp)
        hunger += you.burden_state;

    // All effects negated by magical suppression should go in here.
    if (!you.suppressed())
    {
        // rings
        if (you.hp < you.hp_max
            && player_mutation_level(MUT_SLOW_HEALING) < 3)
        {
            hunger += 3 * you.wearing(EQ_RINGS, RING_REGENERATION);
        }

        hunger += 4 * you.wearing(EQ_RINGS, RING_HUNGER);

        // troll leather armour
        if (you.species != SP_TROLL && you.hp < you.hp_max
            && player_mutation_level(MUT_SLOW_HEALING) < 3)
        {
            if (you.wearing(EQ_BODY_ARMOUR, ARM_TROLL_LEATHER_ARMOUR)
                || you.wearing(EQ_BODY_ARMOUR, ARM_TROLL_HIDE))
            {
                hunger += coinflip() ? 2 : 1;
            }
        }

        // randarts
        hunger += you.scan_artefacts(ARTP_METABOLISM);

        // sustenance affects things at the end, because it is multiplicative
        for (int s = you.wearing(EQ_RINGS, RING_SUSTENANCE); s > 0; s--)
            hunger = (3*hunger)/5;
    }

    if (hunger < 1)
        hunger = 1;

    return hunger;
}

int player_spell_levels(void)
{
    int sl = you.experience_level - 1 + you.skill(SK_SPELLCASTING, 2, true);

    bool fireball = false;
    bool delayed_fireball = false;

    if (sl > 99)
        sl = 99;

    for (int i = 0; i < MAX_KNOWN_SPELLS; i++)
    {
        if (you.spells[i] == SPELL_FIREBALL)
            fireball = true;
        else if (you.spells[i] == SPELL_DELAYED_FIREBALL)
            delayed_fireball = true;

        if (you.spells[i] != SPELL_NO_SPELL)
            sl -= spell_difficulty(you.spells[i]);
    }

    // Fireball is free for characters with delayed fireball
    if (fireball && delayed_fireball)
        sl += spell_difficulty(SPELL_FIREBALL);

    // Note: This can happen because of level drain.  Maybe we should
    // force random spells out when that happens. -- bwr
    if (sl < 0)
        sl = 0;

    return sl;
}

int player_likes_chunks(bool permanently)
{
    return you.gourmand(true, !permanently)
           ? 3 : player_mutation_level(MUT_CARNIVOROUS);
}

// If temp is set to false, temporary sources or resistance won't be counted.
int player_res_fire(bool calc_unid, bool temp, bool items)
{
    if (you.species == SP_DJINNI)
        return 4; // full immunity

    int rf = 0;

    // All effects negated by magical suppression should go in here.
    if (!you.suppressed())
    {
        if (items)
        {
            // rings of fire resistance/fire
            rf += you.wearing(EQ_RINGS, RING_PROTECTION_FROM_FIRE, calc_unid);
            rf += you.wearing(EQ_RINGS, RING_FIRE, calc_unid);

            // rings of ice
            rf -= you.wearing(EQ_RINGS, RING_ICE, calc_unid);

            // Staves
            rf += you.wearing(EQ_STAFF, STAFF_FIRE, calc_unid);

            // body armour:
            rf += 2 * you.wearing(EQ_BODY_ARMOUR, ARM_FIRE_DRAGON_ARMOUR);
            rf += you.wearing(EQ_BODY_ARMOUR, ARM_GOLD_DRAGON_ARMOUR);
            rf -= you.wearing(EQ_BODY_ARMOUR, ARM_ICE_DRAGON_ARMOUR);
            rf += 2 * you.wearing(EQ_BODY_ARMOUR, ARM_FIRE_DRAGON_HIDE);
            rf += you.wearing(EQ_BODY_ARMOUR, ARM_GOLD_DRAGON_HIDE);
            rf -= you.wearing(EQ_BODY_ARMOUR, ARM_ICE_DRAGON_HIDE);

            // ego armours
            rf += you.wearing_ego(EQ_ALL_ARMOUR, SPARM_FIRE_RESISTANCE);
            rf += you.wearing_ego(EQ_ALL_ARMOUR, SPARM_RESISTANCE);

            // randart weapons:
            rf += you.scan_artefacts(ARTP_FIRE, calc_unid);

            // dragonskin cloak: 0.5 to draconic resistances
            if (calc_unid && player_equip_unrand(UNRAND_DRAGONSKIN)
                && coinflip())
            {
                rf++;
            }
        }
    }

    // species:
    if (you.species == SP_MUMMY)
        rf--;

    if (you.species == SP_LAVA_ORC)
    {
        if (temperature_effect(LORC_FIRE_RES_I))
            rf++;
        if (temperature_effect(LORC_FIRE_RES_II))
            rf++;
        if (temperature_effect(LORC_FIRE_RES_III))
            rf++;
    }

    // mutations:
    rf += player_mutation_level(MUT_HEAT_RESISTANCE, temp);
    rf += player_mutation_level(MUT_MOLTEN_SCALES, temp) == 3 ? 1 : 0;

    // spells:
    if (temp)
    {
        if (you.duration[DUR_RESISTANCE])
            rf++;

        if (you.duration[DUR_FIRE_SHIELD])
            rf += 2;

        // transformations:
        switch (you.form)
        {
        case TRAN_TREE:
            if (you.religion == GOD_FEDHAS && !player_under_penance())
                rf++;
            break;
        case TRAN_ICE_BEAST:
            rf--;
            break;
        case TRAN_WISP:
            rf += 2;
            break;
        case TRAN_DRAGON:
        {
            monster_type drag = dragon_form_dragon_type();
            if (drag == MONS_DRAGON)
                rf += 2;
            else if (drag == MONS_ICE_DRAGON)
                rf--;
            break;
        }
        default:
            break;
        }
    }

    if (rf < -3)
        rf = -3;
    else if (rf > 3)
        rf = 3;

    return rf;
}

int player_res_steam(bool calc_unid, bool temp, bool items)
{
    int res = 0;

    if (you.species == SP_PALE_DRACONIAN)
        res += 2;

    // All effects negated by magical suppression should go in here.
    if (!you.suppressed())
    {
        if (items && you.wearing(EQ_BODY_ARMOUR, ARM_STEAM_DRAGON_ARMOUR))
            res += 2;

        if (items && you.wearing(EQ_BODY_ARMOUR, ARM_STEAM_DRAGON_HIDE))
            res += 2;
    }

    res += (player_res_fire(calc_unid, temp, items) + 1) / 2;

    if (res > 3)
        res = 3;

    return res;
}

int player_res_cold(bool calc_unid, bool temp, bool items)
{
    int rc = 0;

    if (temp)
    {
        if (you.duration[DUR_RESISTANCE])
            rc++;

        if (you.duration[DUR_FIRE_SHIELD])
            rc -= 2;

        // transformations:
        switch (you.form)
        {
        case TRAN_TREE:
            if (you.religion == GOD_FEDHAS && !player_under_penance())
                rc++;
            break;
        case TRAN_ICE_BEAST:
            rc += 3;
            break;
        case TRAN_WISP:
            rc += 2;
            break;
        case TRAN_DRAGON:
        {
            monster_type form = dragon_form_dragon_type();
            if (form == MONS_DRAGON)
                rc--;
            else if (form == MONS_ICE_DRAGON)
                rc += 2;
            break;
        }
        case TRAN_LICH:
            rc++;
            break;
        default:
            break;
        }

        if (you.species == SP_VAMPIRE)
        {
            if (you.hunger_state <= HS_NEAR_STARVING)
                rc += 2;
            else if (you.hunger_state < HS_SATIATED)
                rc++;
        }

        if (you.species == SP_LAVA_ORC && temperature_effect(LORC_COLD_VULN))
            rc--;
    }

    // All effects negated by magical suppression should go in here.
    if (!you.suppressed())
    {
        if (items)
        {
            // rings of cold resistance/ice
            rc += you.wearing(EQ_RINGS, RING_PROTECTION_FROM_COLD, calc_unid);
            rc += you.wearing(EQ_RINGS, RING_ICE, calc_unid);

            // rings of fire
            rc -= you.wearing(EQ_RINGS, RING_FIRE, calc_unid);

            // Staves
            rc += you.wearing(EQ_STAFF, STAFF_COLD, calc_unid);

            // body armour:
            rc += 2 * you.wearing(EQ_BODY_ARMOUR, ARM_ICE_DRAGON_ARMOUR);
            rc += you.wearing(EQ_BODY_ARMOUR, ARM_GOLD_DRAGON_ARMOUR);
            rc -= you.wearing(EQ_BODY_ARMOUR, ARM_FIRE_DRAGON_ARMOUR);
            rc += 2 * you.wearing(EQ_BODY_ARMOUR, ARM_ICE_DRAGON_HIDE);
            rc += you.wearing(EQ_BODY_ARMOUR, ARM_GOLD_DRAGON_HIDE);
            rc -= you.wearing(EQ_BODY_ARMOUR, ARM_FIRE_DRAGON_HIDE);

            // ego armours
            rc += you.wearing_ego(EQ_ALL_ARMOUR, SPARM_COLD_RESISTANCE);
            rc += you.wearing_ego(EQ_ALL_ARMOUR, SPARM_RESISTANCE);

            // randart weapons:
            rc += you.scan_artefacts(ARTP_COLD, calc_unid);

            // dragonskin cloak: 0.5 to draconic resistances
            if (calc_unid && player_equip_unrand(UNRAND_DRAGONSKIN) && coinflip())
                rc++;
        }
    }

    // species:
    if (you.species == SP_DJINNI)
        rc--;

    // mutations:
    rc += player_mutation_level(MUT_COLD_RESISTANCE, temp);
    rc += player_mutation_level(MUT_ICY_BLUE_SCALES, temp) == 3 ? 1 : 0;
    rc += player_mutation_level(MUT_SHAGGY_FUR, temp) == 3 ? 1 : 0;

    if (rc < -3)
        rc = -3;
    else if (rc > 3)
        rc = 3;

    return rc;
}

bool player::res_corr(bool calc_unid, bool items) const
{
    if (religion == GOD_JIYVA && piety >= piety_breakpoint(2))
        return true;

    if (form == TRAN_JELLY || form == TRAN_WISP)
        return 1;

    if (items && !suppressed())
    {
        // dragonskin cloak: 0.5 to draconic resistances
        if (calc_unid && player_equip_unrand(UNRAND_DRAGONSKIN)
            && coinflip())
        {
            return true;
        }
    }

    if ((form_keeps_mutations() || form == TRAN_DRAGON)
        && species == SP_YELLOW_DRACONIAN)
    {
        return true;
    }

    if (form_keeps_mutations()
        && player_mutation_level(MUT_YELLOW_SCALES) >= 3)
    {
        return true;
    }

    return actor::res_corr(calc_unid, items);
}

int player_res_acid(bool calc_unid, bool items)
{
    if (you.form == TRAN_JELLY || you.form == TRAN_WISP)
        return 3;

    return you.res_corr(calc_unid, items) ? 1 : 0;
}

// Returns a factor X such that post-resistance acid damage can be calculated
// as pre_resist_damage * X / 100.
int player_acid_resist_factor()
{
    int rA = player_res_acid();
    if (rA >= 3)
        return 0;
    else if (rA >= 1)
        return 50;
    return 100;
}

int player_res_electricity(bool calc_unid, bool temp, bool items)
{
    int re = 0;

    // All effects negated by magical suppression should go in here.
    if (!you.suppressed())
    {
        if (items)
        {
            // staff
            re += you.wearing(EQ_STAFF, STAFF_AIR, calc_unid);

            // body armour:
            re += you.wearing(EQ_BODY_ARMOUR, ARM_STORM_DRAGON_ARMOUR);
            re += you.wearing(EQ_BODY_ARMOUR, ARM_STORM_DRAGON_HIDE);

            // randart weapons:
            re += you.scan_artefacts(ARTP_ELECTRICITY, calc_unid);

            // dragonskin cloak: 0.5 to draconic resistances
            if (calc_unid && player_equip_unrand(UNRAND_DRAGONSKIN) && coinflip())
                re++;
        }
    }

    // mutations:
    re += player_mutation_level(MUT_THIN_METALLIC_SCALES, temp) == 3 ? 1 : 0;
    re += player_mutation_level(MUT_SHOCK_RESISTANCE, temp);

    if (temp)
    {
        if (you.attribute[ATTR_DIVINE_LIGHTNING_PROTECTION])
            return 3;

        if (you.duration[DUR_RESISTANCE])
            re++;

        // transformations:
        if (you.form == TRAN_STATUE || you.form == TRAN_WISP)
            re += 1;

        if (re > 1)
            re = 1;
    }

    return re;
}

bool player_control_teleport(bool temp)
{
    return ((temp && you.duration[DUR_CONTROL_TELEPORT])
            || crawl_state.game_is_zotdef());
}

int player_res_torment(bool, bool temp)
{
    return (player_mutation_level(MUT_TORMENT_RESISTANCE)
            || you.form == TRAN_LICH
            || you.form == TRAN_FUNGUS
            || you.form == TRAN_TREE
            || you.form == TRAN_WISP
            || you.species == SP_VAMPIRE && you.hunger_state == HS_STARVING
            || you.petrified()
            || (temp && player_mutation_level(MUT_STOCHASTIC_TORMENT_RESISTANCE)
                && coinflip()));
}

// Kiku protects you from torment to a degree.
int player_kiku_res_torment()
{
    return (you.religion == GOD_KIKUBAAQUDGHA
            && !player_under_penance()
            && you.piety >= piety_breakpoint(3)
            && !you.gift_timeout); // no protection during pain branding weapon
}

// If temp is set to false, temporary sources or resistance won't be counted.
int player_res_poison(bool calc_unid, bool temp, bool items)
{
    if (you.is_undead == US_SEMI_UNDEAD ? you.hunger_state == HS_STARVING
            : you.is_undead && (temp || you.form != TRAN_LICH)
              || you.is_artificial())
    {
        return 3;
    }

    int rp = 0;

    // All effects negated by magical suppression should go in here.
    if (!you.suppressed())
    {
        if (items)
        {
            // rings of poison resistance
            rp += you.wearing(EQ_RINGS, RING_POISON_RESISTANCE, calc_unid);

            // Staves
            rp += you.wearing(EQ_STAFF, STAFF_POISON, calc_unid);

            // ego armour:
            rp += you.wearing_ego(EQ_ALL_ARMOUR, SPARM_POISON_RESISTANCE);

            // body armour:
            rp += you.wearing(EQ_BODY_ARMOUR, ARM_GOLD_DRAGON_ARMOUR);
            rp += you.wearing(EQ_BODY_ARMOUR, ARM_SWAMP_DRAGON_ARMOUR);
            rp += you.wearing(EQ_BODY_ARMOUR, ARM_GOLD_DRAGON_HIDE);
            rp += you.wearing(EQ_BODY_ARMOUR, ARM_SWAMP_DRAGON_HIDE);

            // randart weapons:
            rp += you.scan_artefacts(ARTP_POISON, calc_unid);

            // dragonskin cloak: 0.5 to draconic resistances
            if (calc_unid && player_equip_unrand(UNRAND_DRAGONSKIN) && coinflip())
                rp++;
        }
    }

    // mutations:
    rp += player_mutation_level(MUT_POISON_RESISTANCE, temp);
    rp += player_mutation_level(MUT_SLIMY_GREEN_SCALES, temp) == 3 ? 1 : 0;

    // Only thirsty vampires are naturally poison resistant.
    if (you.species == SP_VAMPIRE && you.hunger_state < HS_SATIATED)
        rp++;

    if (temp)
    {
        // potions/cards:
        if (you.duration[DUR_RESISTANCE])
            rp++;

        // transformations:
        switch (you.form)
        {
        case TRAN_ICE_BEAST:
        case TRAN_STATUE:
        case TRAN_DRAGON:
        case TRAN_FUNGUS:
        case TRAN_TREE:
        case TRAN_JELLY:
        case TRAN_WISP:
            rp++;
            break;
        default:
            break;
        }

        if (you.petrified())
            rp++;
    }

    // Give vulnerability for Spider Form, and only let one level of rP to make
    // up for it (never be poison resistant in Spider Form).
    rp = (rp > 0 ? 1 : 0);

    if (temp)
    {
        if (you.form == TRAN_SPIDER)
            rp--;
    }

    return rp;
}

static int _maybe_reduce_poison(int amount)
{
    int rp = player_res_poison(true, true, true);

    if (rp <= 0)
        return amount;

    int reduction = binomial_generator(amount, 90);
    int new_amount = amount - reduction;

    if (amount != new_amount)
        dprf("Poison reduced (%d -> %d)", amount, new_amount);
    else
        dprf("Poison not reduced (%d)", amount);

    return new_amount;
}

int player_res_sticky_flame(bool calc_unid, bool temp, bool items)
{
    int rsf = 0;

    if (you.species == SP_MOTTLED_DRACONIAN)
        rsf++;

    // All effects negated by magical suppression should go in here.
    if (!you.suppressed())
    {
        if (items && you.wearing(EQ_BODY_ARMOUR, ARM_MOTTLED_DRAGON_ARMOUR))
            rsf++;
        if (items && you.wearing(EQ_BODY_ARMOUR, ARM_MOTTLED_DRAGON_HIDE))
            rsf++;

        // dragonskin cloak: 0.5 to draconic resistances
        if (items && calc_unid && player_equip_unrand(UNRAND_DRAGONSKIN) && coinflip())
            rsf++;
    }

    if (you.form == TRAN_WISP)
        rsf++;

    if (rsf > 1)
        rsf = 1;

    return rsf;
}

int player_spec_death()
{
    int sd = 0;

    // All effects negated by magical suppression should go in here.
    if (!you.suppressed())
    {
        // Staves
        sd += you.wearing(EQ_STAFF, STAFF_DEATH);
    }

    // species:
    if (you.species == SP_MUMMY)
    {
        if (you.experience_level >= 13)
            sd++;
        if (you.experience_level >= 26)
            sd++;
    }

    // transformations:
    if (you.form == TRAN_LICH)
        sd++;

    return sd;
}

int player_spec_fire()
{
    int sf = 0;

    // All effects negated by magical suppression should go in here.
    if (!you.suppressed())
    {
        // staves:
        sf += you.wearing(EQ_STAFF, STAFF_FIRE);

        // rings of fire:
        sf += you.wearing(EQ_RINGS, RING_FIRE);
    }

    if (you.species == SP_LAVA_ORC && temperature_effect(LORC_FIRE_BOOST))
        sf++;

    if (you.duration[DUR_FIRE_SHIELD])
        sf++;

    return sf;
}

int player_spec_cold()
{
    int sc = 0;

    // All effects negated by magical suppression should go in here.
    if (!you.suppressed())
    {
        // staves:
        sc += you.wearing(EQ_STAFF, STAFF_COLD);

        // rings of ice:
        sc += you.wearing(EQ_RINGS, RING_ICE);
    }

    if (you.species == SP_LAVA_ORC
        && (temperature_effect(LORC_LAVA_BOOST)
            || temperature_effect(LORC_FIRE_BOOST)))
    {
        sc--;
    }

    return sc;
}

int player_spec_earth()
{
    int se = 0;

    // All effects negated by magical suppression should go in here.
    if (!you.suppressed())
    {
        // Staves
        se += you.wearing(EQ_STAFF, STAFF_EARTH);
    }

    return se;
}

int player_spec_air()
{
    int sa = 0;

    // All effects negated by magical suppression should go in here.
    if (!you.suppressed())
    {
        // Staves
        sa += you.wearing(EQ_STAFF, STAFF_AIR);
    }

    return sa;
}

int player_spec_conj()
{
    int sc = 0;

    // All effects negated by magical suppression should go in here.
    if (!you.suppressed())
    {
        // Staves
        sc += you.wearing(EQ_STAFF, STAFF_CONJURATION);
    }

    return sc;
}

int player_spec_hex()
{
    int sh = 0;

    // All effects negated by magical suppression should go in here.
    if (!you.suppressed())
    {
        // Unrands
        if (player_equip_unrand(UNRAND_BOTONO))
            sh++;
    }

    return sh;
}

int player_spec_charm()
{
    // Nothing, for the moment.
    return 0;
}

int player_spec_summ()
{
    int ss = 0;

    // All effects negated by magical suppression should go in here.
    if (!you.suppressed())
    {
        // Staves
        ss += you.wearing(EQ_STAFF, STAFF_SUMMONING);
    }

    return ss;
}

int player_spec_poison()
{
    int sp = 0;

    // All effects negated by magical suppression should go in here.
    if (!you.suppressed())
    {
        // Staves
        sp += you.wearing(EQ_STAFF, STAFF_POISON);

        if (player_equip_unrand(UNRAND_OLGREB))
            sp++;
    }

    return sp;
}

int player_energy()
{
    int pe = 0;

    // All effects negated by magical suppression should go in here.
    if (!you.suppressed())
    {
        // Staves
        pe += you.wearing(EQ_STAFF, STAFF_ENERGY);
    }

    return pe;
}

// If temp is set to false, temporary sources of resistance won't be
// counted.
int player_prot_life(bool calc_unid, bool temp, bool items)
{
    if (you.species == SP_DJINNI)
        return 3;

    int pl = 0;

    // Hunger is temporary, true, but that's something you can control,
    // especially as life protection only increases the hungrier you
    // get.
    if (you.species == SP_VAMPIRE)
    {
        switch (you.hunger_state)
        {
        case HS_STARVING:
        case HS_NEAR_STARVING:
            pl = 3;
            break;
        case HS_VERY_HUNGRY:
        case HS_HUNGRY:
            pl = 2;
            break;
        case HS_SATIATED:
            pl = 1;
            break;
        default:
            break;
        }
    }

    // Same here.  Your piety status, and, hence, TSO's protection, is
    // something you can more or less control.
    if (you.religion == GOD_SHINING_ONE && you.piety > pl * 50)
        pl = you.piety / 50;

    if (temp)
    {
        // Now, transformations could stop at any time.
        switch (you.form)
        {
        case TRAN_STATUE:
            pl++;
            break;
        case TRAN_FUNGUS:
        case TRAN_TREE:
        case TRAN_WISP:
        case TRAN_LICH:
            pl += 3;
            break;
        default:
           break;
        }

        // completely stoned, unlike statue which has some life force
        if (you.petrified())
            pl += 3;
    }

    // All effects negated by magical suppression should go in here.
    if (!you.suppressed())
    {
        if (items)
        {
            if (you.wearing(EQ_AMULET, AMU_WARDING, calc_unid))
                pl++;

            // rings
            pl += you.wearing(EQ_RINGS, RING_LIFE_PROTECTION, calc_unid);

            // armour (checks body armour only)
            pl += you.wearing_ego(EQ_ALL_ARMOUR, SPARM_POSITIVE_ENERGY);

            // pearl dragon counts
            pl += you.wearing(EQ_BODY_ARMOUR, ARM_PEARL_DRAGON_ARMOUR);
            pl += you.wearing(EQ_BODY_ARMOUR, ARM_PEARL_DRAGON_HIDE);

            // randart wpns
            pl += you.scan_artefacts(ARTP_NEGATIVE_ENERGY, calc_unid);

            // dragonskin cloak: 0.5 to draconic resistances
            // this one is dubious (no pearl draconians)
            if (calc_unid && player_equip_unrand(UNRAND_DRAGONSKIN) && coinflip())
                pl++;

            pl += you.wearing(EQ_STAFF, STAFF_DEATH, calc_unid);
        }
    }

    // undead/demonic power
    pl += player_mutation_level(MUT_NEGATIVE_ENERGY_RESISTANCE, temp);

    pl = min(3, pl);

    return pl;
}

// New player movement speed system... allows for a bit more than
// "player runs fast" and "player walks slow" in that the speed is
// actually calculated (allowing for centaurs to get a bonus from
// swiftness and other such things).  Levels of the mutation now
// also have meaning (before they all just meant fast).  Most of
// this isn't as fast as it used to be (6 for having anything), but
// even a slight speed advantage is very good... and we certainly don't
// want to go past 6 (see below). -- bwr
int player_movement_speed(bool ignore_burden)
{
    int mv = 10;

    // transformations
    if (you.form == TRAN_SPIDER)
        mv = 8;
    else if (you.form == TRAN_BAT)
        mv = 5; // but allowed minimum is six
    else if (you.form == TRAN_PIG)
        mv = 7;
    else if (you.form == TRAN_PORCUPINE || you.form == TRAN_WISP)
        mv = 8;
    else if (you.form == TRAN_JELLY)
        mv = 11;
    else if (you.fishtail)
        mv = 6;

    // moving on liquefied ground takes longer
    if (you.liquefied_ground())
        mv += 3;

    // armour
    if (you.run())
        mv -= 1;
    if (!you.suppressed())
        mv += 2 * you.wearing_ego(EQ_ALL_ARMOUR, SPARM_PONDEROUSNESS);

    // Cheibriados
    if (you.religion == GOD_CHEIBRIADOS)
        mv += 2 + min(div_rand_round(you.piety, 20), 8);

    // Tengu can move slightly faster when flying.
    if (you.tengu_flight())
        mv--;

    // Swiftness doesn't work in liquid.
    if (you.duration[DUR_SWIFTNESS] > 0
        && !you.in_water()
        && !you.liquefied_ground())
    {
        mv -= 2;
    }

    // Lava orc heat-based speed. -2 when cold; 0 when normal; +2 when hot.
    if (you.species == SP_LAVA_ORC && temperature_effect(LORC_SLOW_MOVE))
        mv += 2;
    if (you.species == SP_LAVA_ORC && temperature_effect(LORC_FAST_MOVE))
        mv -= 2;

    // Mutations: -2, -3, -4, unless innate and shapechanged.
    // Not when swimming, since it is "cover the ground quickly".
    if (player_mutation_level(MUT_FAST) > 0 && !you.swimming())
        mv -= player_mutation_level(MUT_FAST) + 1;

    if (player_mutation_level(MUT_SLOW) > 0 && !you.swimming())
    {
        mv *= 10 + player_mutation_level(MUT_SLOW) * 2;
        mv /= 10;
    }

    // Burden
    if (!ignore_burden)
    {
        if (you.burden_state == BS_ENCUMBERED)
            mv++;
        else if (you.burden_state == BS_OVERLOADED)
            mv += 3;
    }

    // We'll use the old value of six as a minimum, with haste this could
    // end up as a speed of three, which is about as fast as we want
    // the player to be able to go (since 3 is 3.33x as fast and 2 is 5x,
    // which is a bit of a jump, and a bit too fast) -- bwr
    if (mv < 6)
        mv = 6;

    return mv;
}

// This function differs from the above in that it's used to set the
// initial time_taken value for the turn.  Everything else (movement,
// spellcasting, combat) applies a ratio to this value.
int player_speed(void)
{
    int ps = 10;

    // When paralysed, speed is irrelevant.
    if (you.cannot_act())
        return ps;

    for (int i = 0; i < NUM_STATS; ++i)
        if (you.stat_zero[i] > 0)
            ps *= 2;

    if (you.duration[DUR_SLOW])
        ps = haste_mul(ps);

    if (you.duration[DUR_BERSERK] && you.religion != GOD_CHEIBRIADOS)
        ps = berserk_div(ps);
    else if (you.duration[DUR_HASTE])
        ps = haste_div(ps);

    if (you.form == TRAN_STATUE || you.duration[DUR_PETRIFYING])
    {
        ps *= 15;
        ps /= 10;
    }

    if (is_hovering())
        ps = ps * 3 / 2;

    if (you.form == TRAN_TREE)
    {
        ps *= 15 - you.experience_level / 5;
        ps /= 10;
    }

    return ps;
}

// Get level of player mutation, ignoring mutations with an activity level
// less than minact (unless they have MUTACT_HUNGER, in which case check
// the player's hunger state).
static int _mut_level(mutation_type mut, mutation_activity_type minact)
{
    const int mlevel = you.mutation[mut];

    const mutation_activity_type active = mutation_activity_level(mut);

    if (active >= minact)
        return mlevel;
    else if (active == MUTACT_HUNGER)
    {
        switch (you.hunger_state)
        {
        case HS_ENGORGED:
            return mlevel;
        case HS_VERY_FULL:
        case HS_FULL:
            return min(mlevel, 2);
        case HS_SATIATED:
            return min(mlevel, 1);
        default:
            return 0;
        }
    }

    return 0;
}

// Output level of player mutation.  If temp is true (the default), take into
// account the suppression of mutations by non-"Alive" Vampires and by changes
// of form.
int player_mutation_level(mutation_type mut, bool temp)
{
    return _mut_level(mut, temp ? MUTACT_PARTIAL : MUTACT_INACTIVE);
}

static int _player_armour_racial_bonus(const item_def& item)
{
    if (item.base_type != OBJ_ARMOUR)
        return 0;

    int racial_bonus = 0;
    const iflags_t armour_race = get_equip_race(item);
    const iflags_t racial_type = get_species_race(you.species);

    // Dwarven armour is universally good -- bwr
    if (armour_race == ISFLAG_DWARVEN)
        racial_bonus += 4;

    if (racial_type && armour_race == racial_type)
    {
        // Elven armour is light, but still gives one level to elves.
        // Orcish and Dwarven armour are worth +2 to the correct
        // species, plus the plus that anyone gets with dwarven armour.
        // -- bwr
        if (racial_type == ISFLAG_ELVEN)
            racial_bonus += 2;
        else
            racial_bonus += 4;

        // an additional bonus for Beogh worshippers
        if (you.religion == GOD_BEOGH && !player_under_penance())
        {
            if (you.piety >= 185)
                racial_bonus += racial_bonus * 9 / 4;
            else if (you.piety >= 160)
                racial_bonus += racial_bonus * 2;
            else if (you.piety >= 120)
                racial_bonus += racial_bonus * 7 / 4;
            else if (you.piety >= 80)
                racial_bonus += racial_bonus * 5 / 4;
            else if (you.piety >= 40)
                racial_bonus += racial_bonus * 3 / 4;
            else
                racial_bonus += racial_bonus / 4;
        }
    }

    return racial_bonus;
}

bool is_effectively_light_armour(const item_def *item)
{
    return (!item
            || (abs(property(*item, PARM_EVASION)) < 6));
}

bool player_effectively_in_light_armour()
{
    const item_def *armour = you.slot_item(EQ_BODY_ARMOUR, false);
    return is_effectively_light_armour(armour);
}

// This function returns true if the player has a radically different
// shape... minor changes like blade hands don't count, also note
// that lich transformation doesn't change the character's shape
// (so we end up with Naga-liches, Spiggan-liches, Minotaur-liches)
// it just makes the character undead (with the benefits that implies). - bwr
bool player_is_shapechanged(void)
{
    if (you.form == TRAN_NONE
        || you.form == TRAN_BLADE_HANDS
        || you.form == TRAN_LICH
        || you.form == TRAN_APPENDAGE)
    {
        return false;
    }

    return true;
}

// An evasion factor based on the player's body size, smaller == higher
// evasion size factor.
static int _player_evasion_size_factor()
{
    // XXX: you.body_size() implementations are incomplete, fix.
    const size_type size = you.body_size(PSIZE_BODY);
    return 2 * (SIZE_MEDIUM - size);
}

// The total EV penalty to the player for all their worn armour items
// with a base EV penalty (i.e. EV penalty as a base armour property,
// not as a randart property).
static int _player_adjusted_evasion_penalty(const int scale)
{
    int piece_armour_evasion_penalty = 0;

    // Some lesser armours have small penalties now (barding).
    for (int i = EQ_MIN_ARMOUR; i < EQ_MAX_ARMOUR; i++)
    {
        if (i == EQ_SHIELD || !player_wearing_slot(i))
            continue;

        // [ds] Evasion modifiers for armour are negatives, change
        // those to positive for penalty calc.
        const int penalty = (-property(you.inv[you.equip[i]], PARM_EVASION))/3;
        if (penalty > 0)
            piece_armour_evasion_penalty += penalty;
    }

    return (piece_armour_evasion_penalty * scale +
            you.adjusted_body_armour_penalty(scale));
}

// EV bonuses that work even when helpless.
static int _player_para_evasion_bonuses(ev_ignore_type evit)
{
    int evbonus = 0;

    if (you.duration[DUR_PHASE_SHIFT] && !(evit & EV_IGNORE_PHASESHIFT))
        evbonus += 8;

    if (player_mutation_level(MUT_DISTORTION_FIELD) > 0)
        evbonus += player_mutation_level(MUT_DISTORTION_FIELD) + 1;

    return evbonus;
}

// Player EV bonuses for various effects and transformations. This
// does not include tengu/merfolk EV bonuses for flight/swimming.
static int _player_evasion_bonuses(ev_ignore_type evit)
{
    int evbonus = _player_para_evasion_bonuses(evit);

    if (you.duration[DUR_AGILITY])
        evbonus += 5;

    // All effects negated by magical suppression should go in here.
    if (!you.suppressed())
    {
        evbonus += you.wearing(EQ_RINGS_PLUS, RING_EVASION);

        if (you.wearing_ego(EQ_WEAPON, SPWPN_EVASION))
            evbonus += 5;

        evbonus += you.scan_artefacts(ARTP_EVASION);
    }

    // mutations
    if (_mut_level(MUT_ICY_BLUE_SCALES, MUTACT_FULL) > 1)
        evbonus--;
    if (_mut_level(MUT_MOLTEN_SCALES, MUTACT_FULL) > 1)
        evbonus--;
    evbonus += max(0, player_mutation_level(MUT_GELATINOUS_BODY) - 1);

    // transformation penalties/bonuses not covered by size alone:
    if (you.form == TRAN_STATUE)
        evbonus -= 10;               // stiff and slow

    return evbonus;
}

// Player EV scaling for being flying tengu or swimming merfolk.
static int _player_scale_evasion(int prescaled_ev, const int scale)
{
    if (you.duration[DUR_PETRIFYING] || you.caught())
        prescaled_ev /= 2;

    switch (you.species)
    {
    case SP_MERFOLK:
        // Merfolk get an evasion bonus in water.
        if (you.fishtail)
        {
            const int ev_bonus = min(9 * scale,
                                     max(2 * scale, prescaled_ev / 4));
            return (prescaled_ev + ev_bonus);
        }
        break;

    case SP_TENGU:
        // Flying Tengu get an evasion bonus.
        if (you.flight_mode())
        {
            const int ev_bonus = min(9 * scale,
                                     max(1 * scale, prescaled_ev / 5));
            return (prescaled_ev + ev_bonus);
        }
        break;

    default:
        break;
    }
    return prescaled_ev;
}

// Total EV for player using the revised 0.6 evasion model.
int player_evasion(ev_ignore_type evit)
{
    const int size_factor = _player_evasion_size_factor();
    // Repulsion fields and size are all that matters when paralysed or
    // at 0 dex.
    if ((you.cannot_move() || you.stat_zero[STAT_DEX] || you.form == TRAN_TREE)
        && !(evit & EV_IGNORE_HELPLESS))
    {
        const int paralysed_base_ev = 2 + size_factor / 2;
        const int repulsion_ev = _player_para_evasion_bonuses(evit);
        return max(1, paralysed_base_ev + repulsion_ev);
    }

    const int scale = 100;
    const int size_base_ev = (10 + size_factor) * scale;

    const int adjusted_evasion_penalty =
        _player_adjusted_evasion_penalty(scale);

    // The last two parameters are not important.
    const int ev_dex = stepdown_value(you.dex(), 10, 24, 72, 72);

    const int dodge_bonus =
        (70 + you.skill(SK_DODGING, 10) * ev_dex) * scale
        / (20 - size_factor) / 10;

    // [ds] Dodging penalty for being in high EVP armour, almost
    // identical to v0.5/4.1 penalty, but with the EVP discount being
    // 1 instead of 0.5 so that leather armour is fully discounted.
    // The 1 EVP of leather armour may still incur an
    // adjusted_evasion_penalty, however.
    const int armour_dodge_penalty = max(0,
        (10 * you.adjusted_body_armour_penalty(scale, true)
         - 30 * scale)
        / max(1, (int) you.strength()));

    // Adjust dodge bonus for the effects of being suited up in armour.
    const int armour_adjusted_dodge_bonus =
        max(0, dodge_bonus - armour_dodge_penalty);

    const int adjusted_shield_penalty = you.adjusted_shield_penalty(scale);

    const int prestepdown_evasion =
        size_base_ev
        + armour_adjusted_dodge_bonus
        - adjusted_evasion_penalty
        - adjusted_shield_penalty;

    const int poststepdown_evasion =
        stepdown_value(prestepdown_evasion, 20*scale, 30*scale, 60*scale, -1);

    const int evasion_bonuses = _player_evasion_bonuses(evit) * scale;

    const int prescaled_evasion =
        poststepdown_evasion + evasion_bonuses;

    const int final_evasion =
        _player_scale_evasion(prescaled_evasion, scale);

    return unscale_round_up(final_evasion, scale);
}

static int _player_body_armour_racial_spellcasting_bonus(const int scale)
{
    const item_def *body_armour = you.slot_item(EQ_BODY_ARMOUR, false);
    if (!body_armour)
        return 0;

    const iflags_t armour_race = get_equip_race(*body_armour);
    const iflags_t player_race = get_species_race(you.species);

    int armour_racial_spellcasting_bonus = 0;
    if (armour_race & ISFLAG_ELVEN)
        armour_racial_spellcasting_bonus += 25;

    if (armour_race & ISFLAG_DWARVEN)
        armour_racial_spellcasting_bonus -= 15;

    if (armour_race & player_race)
        armour_racial_spellcasting_bonus += 15;

    return (armour_racial_spellcasting_bonus * scale);
}

// Returns the spellcasting penalty (increase in spell failure) for the
// player's worn body armour and shield.
int player_armour_shield_spell_penalty()
{
    const int scale = 100;

    const int body_armour_penalty =
        max(25 * you.adjusted_body_armour_penalty(scale)
            - _player_body_armour_racial_spellcasting_bonus(scale), 0);

    const int total_penalty = body_armour_penalty
                 + 25 * you.adjusted_shield_penalty(scale)
                 - 20 * scale;

    return (max(total_penalty, 0) / scale);
}

int player_mag_abil(bool is_weighted)
{
    int ma = 0;

    // Brilliance Potion
    ma += 6 * (you.duration[DUR_BRILLIANCE] ? 1 : 0);

    // All effects negated by magical suppression should go in here.
    if (!you.suppressed())
    {
        // Rings
        ma += 3 * you.wearing(EQ_RINGS, RING_WIZARDRY);

        // Staves
        ma += 4 * you.wearing(EQ_STAFF, STAFF_WIZARDRY);
    }

    return ((is_weighted) ? ((ma * you.intel()) / 10) : ma);
}

int player_shield_class(void)
{
    int shield = 0;
    int stat = 0;

    if (you.incapacitated())
        return 0;

    if (player_wearing_slot(EQ_SHIELD))
    {
        const item_def& item = you.inv[you.equip[EQ_SHIELD]];
        int size_factor = (you.body_size(PSIZE_TORSO) - SIZE_MEDIUM)
                        * (item.sub_type - ARM_LARGE_SHIELD);
        int base_shield = property(item, PARM_AC) * 2 + size_factor;

        int racial_bonus = _player_armour_racial_bonus(item);

        // bonus applied only to base, see above for effect:
        shield += base_shield * 50;
        shield += base_shield * you.skill(SK_SHIELDS, 5) / 2;
        shield += base_shield * racial_bonus * 10 / 6;

        shield += item.plus * 100;

        if (item.sub_type == ARM_BUCKLER)
            stat = you.dex() * 38;
        else if (item.sub_type == ARM_LARGE_SHIELD)
            stat = you.dex() * 12 + you.strength() * 26;
        else
            stat = you.dex() * 19 + you.strength() * 19;
        stat = stat * (base_shield + 13) / 26;
    }
    else
    {
        if (you.duration[DUR_MAGIC_SHIELD])
            shield += 900 + you.skill(SK_EVOCATIONS, 75);

        if (!you.duration[DUR_FIRE_SHIELD]
            && you.duration[DUR_CONDENSATION_SHIELD])
        {
            shield += 800 + you.skill(SK_ICE_MAGIC, 60);
        }
    }

    if (you.duration[DUR_DIVINE_SHIELD])
    {
        shield += you.attribute[ATTR_DIVINE_SHIELD] * 150;
        stat = max(stat, int(you.attribute[ATTR_DIVINE_SHIELD] * 300));
    }

    if (shield + stat > 0
        && (player_wearing_slot(EQ_SHIELD) || you.duration[DUR_DIVINE_SHIELD]))
    {
        shield += you.skill(SK_SHIELDS, 38)
                + min(you.skill(SK_SHIELDS, 38), 3 * 38);
    }

    // mutations
    // +2, +4, +6
    shield += (player_mutation_level(MUT_LARGE_BONE_PLATES) > 0
               ? player_mutation_level(MUT_LARGE_BONE_PLATES) * 200
               : 0);

    return (shield + stat + 50) / 100;
}

int player_sust_abil(bool calc_unid)
{
    int sa = 0;

    // All effects negated by magical suppression should go in here.
    if (!you.suppressed())
        sa += you.wearing(EQ_RINGS, RING_SUSTAIN_ABILITIES, calc_unid);

    if (sa > 2)
        sa = 2;

    return sa;
}

int carrying_capacity(burden_state_type bs)
{
    // Yuck.  We need this for gameplay - it nerfs small forms too much
    // otherwise - but there's no good way to rationalize here...  --sorear
    const int used_weight = max(you.body_weight(), you.body_weight(true));

    int cap = 2 * used_weight + you.strength() * 250 + 1000;
    // We are nice to the lighter species in that strength adds absolutely
    // instead of relatively to body weight. --dpeg

    if (you.stat_zero[STAT_STR])
        cap /= 2;

    if (bs == BS_UNENCUMBERED)
        return ((cap * 5) / 6);
    else if (bs == BS_ENCUMBERED)
        return ((cap * 11) / 12);
    else
        return cap;
}

int burden_change(void)
{
    const burden_state_type old_burdenstate = you.burden_state;

    you.burden = 0;

    for (int bu = 0; bu < ENDOFPACK; bu++)
    {
        if (you.inv[bu].quantity < 1)
            continue;

        you.burden += item_mass(you.inv[bu]) * you.inv[bu].quantity;
    }

    you.burden_state = BS_UNENCUMBERED;
    set_redraw_status(REDRAW_BURDEN);
    you.redraw_evasion = true;

    // changed the burdened levels to match the change to max_carried
    if (you.burden <= carrying_capacity(BS_UNENCUMBERED))
    {
        you.burden_state = BS_UNENCUMBERED;

        // this message may have to change, just testing {dlb}
        if (old_burdenstate != you.burden_state)
            mpr("Your possessions no longer seem quite so burdensome.");
    }
    else if (you.burden <= carrying_capacity(BS_ENCUMBERED))
    {
        you.burden_state = BS_ENCUMBERED;

        if (old_burdenstate != you.burden_state)
        {
            mpr("You are being weighed down by all of your possessions.");
            learned_something_new(HINT_HEAVY_LOAD);
        }
    }
    else
    {
        you.burden_state = BS_OVERLOADED;

        if (old_burdenstate != you.burden_state)
        {
            mpr("You are being crushed by all of your possessions.");
            learned_something_new(HINT_HEAVY_LOAD);
        }
    }

    // Stop travel if we get burdened (as from potions of might wearing off).
    if (you.burden_state > old_burdenstate)
        interrupt_activity(AI_BURDEN_CHANGE);

    return you.burden;
}

void forget_map(bool rot)
{
    ASSERT(!crawl_state.game_is_arena());

    // If forgetting was intentional, clear the travel trail.
    if (!rot)
        clear_travel_trail();

    // Labyrinth and the Abyss use special rotting rules.
    const bool rot_resist = player_in_branch(BRANCH_LABYRINTH)
                                && you.species == SP_MINOTAUR
                            || player_in_branch(BRANCH_ABYSS)
                                && you.religion == GOD_LUGONU;
    const double geometric_chance = 0.99;
    const int radius = (rot_resist ? 200 : 100);

    const int scalar = 0xFF;
    for (rectangle_iterator ri(0); ri; ++ri)
    {
        const coord_def &p = *ri;
        if (you.see_cell(p) || !env.map_knowledge(p).known())
            continue;

        if (rot)
        {
            const int dist = distance2(you.pos(), p);
            int chance = pow(geometric_chance,
                             max(1, (dist - radius) / 40)) * scalar;
            if (x_chance_in_y(chance, scalar))
                continue;
        }

        env.map_knowledge(p).clear();
        if (env.map_forgotten.get())
            (*env.map_forgotten.get())(p).clear();
        StashTrack.update_stash(p);
#ifdef USE_TILE
        tile_forget_map(p);
#endif
    }

    ash_detect_portals(is_map_persistent());
#ifdef USE_TILE
    tiles.update_minimap_bounds();
#endif
}

static void _remove_temp_mutations()
{
    int num_remove = min(you.attribute[ATTR_TEMP_MUTATIONS],
        max(you.attribute[ATTR_TEMP_MUTATIONS] * 5 / 12 - random2(3),
        2 + random2(3)));

    if (num_remove >= you.attribute[ATTR_TEMP_MUTATIONS])
        mpr("You feel the corruption within you wane completely.", MSGCH_DURATION);
    else
        mpr("You feel the corruption within you wane somewhat.", MSGCH_DURATION);

    for (int i = 0; i < num_remove; ++i)
        delete_temp_mutation();

    if (you.attribute[ATTR_TEMP_MUTATIONS] > 0)
    {
        you.attribute[ATTR_TEMP_MUT_XP] +=
            min(you.experience_level, 17) * (350 + roll_dice(5, 350)) / 17;
    }
}

int get_exp_progress()
{
    if (you.experience_level >= 27)
        return 0;

    const int current = exp_needed(you.experience_level);
    const int next    = exp_needed(you.experience_level + 1);
    if (next == current)
        return 0;
    return ((you.experience - current) * 100 / (next - current));
}

void gain_exp(unsigned int exp_gained, unsigned int* actual_gain)
{
    if (crawl_state.game_is_arena())
        return;

    if (crawl_state.game_is_zotdef())
    {
        you.zot_points += exp_gained;
        // All XP, for some reason Sprint speeds up only skill training,
        // but not levelling, Ash skill transfer, etc.
        exp_gained *= 2;
    }

    if (you.penance[GOD_ASHENZARI])
        ash_reduce_penance(exp_gained);

    const unsigned int old_exp = you.experience;

    dprf("gain_exp: %d", exp_gained);

    if (you.transfer_skill_points > 0)
    {
        // Can happen if the game got interrupted during target skill choice.
        if (is_invalid_skill(you.transfer_to_skill))
        {
            you.transfer_from_skill = SK_NONE;
            you.transfer_skill_points = 0;
            you.transfer_total_skill_points = 0;
        }
        else
        {
            int amount = exp_gained * 10
                                / calc_skill_cost(you.skill_cost_level);
            if (amount >= 20 || one_chance_in(20 - amount))
            {
                amount = max(20, amount);
                transfer_skill_points(you.transfer_from_skill,
                                      you.transfer_to_skill, amount, false);
            }
        }
    }

    if (you.experience + exp_gained > (unsigned int)MAX_EXP_TOTAL)
        you.experience = MAX_EXP_TOTAL;
    else
        you.experience += exp_gained;

    you.attribute[ATTR_EVOL_XP] += exp_gained;

    if (!you.sage_skills.empty())
    {
        int which_sage = random2(you.sage_skills.size());
        skill_type skill = you.sage_skills[which_sage];

#if TAG_MAJOR_VERSION > 34
        // These are supposed to be purged from the sage lists in
        // _change_skill_level()
        ASSERT(you.skills[skill] < 27);
#endif

        // FIXME: shouldn't use more XP than needed to max the skill
        const int old_avail = you.exp_available;
        // Bonus skill training from Sage.
        you.exp_available =
            div_rand_round(exp_gained * (you.sage_bonus[which_sage] + 50), 100);
        you.sage_xp[which_sage] -= you.exp_available;
        train_skill(skill, you.exp_available);
        you.exp_available = old_avail;
        exp_gained = div_rand_round(exp_gained, 2);

        if (you.sage_xp[which_sage] <= 0
#if TAG_MAJOR_VERSION == 34
            || you.skills[skill] == 27
#endif
            )
        {
            mprf("You feel less studious about %s.", skill_name(skill));
            erase_any(you.sage_skills, which_sage);
            erase_any(you.sage_xp, which_sage);
            erase_any(you.sage_bonus, which_sage);
        }
    }

    if (crawl_state.game_is_sprint())
        exp_gained = sprint_modify_exp(exp_gained);

    you.exp_available += exp_gained;

    train_skills();
    while (check_selected_skills()
           && you.exp_available >= calc_skill_cost(you.skill_cost_level))
    {
        train_skills();
    }

    if (you.exp_available >= calc_skill_cost(you.skill_cost_level))
        you.exp_available = calc_skill_cost(you.skill_cost_level);

    level_change();

    if (actual_gain != NULL)
        *actual_gain = you.experience - old_exp;

    if (you.attribute[ATTR_TEMP_MUTATIONS] > 0)
    {
        you.attribute[ATTR_TEMP_MUT_XP] -= exp_gained;
        if (you.attribute[ATTR_TEMP_MUT_XP] <= 0)
            _remove_temp_mutations();
    }

    recharge_elemental_evokers(exp_gained);

    if (you.attribute[ATTR_XP_DRAIN])
    {
        int loss = div_rand_round(exp_gained * 3,
                                  calc_skill_cost(you.skill_cost_level));

        // Make it easier to recover from very heavy levels of draining
        // (they're nasty enough as it is)
        loss = loss * (1 + (you.attribute[ATTR_XP_DRAIN] / 250.0f));

        dprf("Lost %d of %d draining points", loss, you.attribute[ATTR_XP_DRAIN]);

        you.attribute[ATTR_XP_DRAIN] -= loss;
        if (you.attribute[ATTR_XP_DRAIN] <= 0)
        {
            you.attribute[ATTR_XP_DRAIN] = 0;
            mpr("Your life force feels restored.", MSGCH_RECOVERY);
        }
    }
}

static void _draconian_scale_colour_message()
{
    switch (you.species)
    {
    case SP_RED_DRACONIAN:
        mpr("Your scales start taking on a fiery red colour.",
            MSGCH_INTRINSIC_GAIN);
        perma_mutate(MUT_HEAT_RESISTANCE, 1, "draconian maturity");
        break;

    case SP_WHITE_DRACONIAN:
        mpr("Your scales start taking on an icy white colour.",
            MSGCH_INTRINSIC_GAIN);
        perma_mutate(MUT_COLD_RESISTANCE, 1, "draconian maturity");
        break;

    case SP_GREEN_DRACONIAN:
        mpr("Your scales start taking on a lurid green colour.",
            MSGCH_INTRINSIC_GAIN);
        perma_mutate(MUT_POISON_RESISTANCE, 1, "draconian maturity");
        break;

    case SP_YELLOW_DRACONIAN:
        mpr("Your scales start taking on a golden yellow colour.",
            MSGCH_INTRINSIC_GAIN);
        break;

    case SP_GREY_DRACONIAN:
        mpr("Your scales start taking on a dull iron-grey colour.",
            MSGCH_INTRINSIC_GAIN);
        perma_mutate(MUT_UNBREATHING, 1, "draconian maturity");
        break;

    case SP_BLACK_DRACONIAN:
        mpr("Your scales start taking on a glossy black colour.",
            MSGCH_INTRINSIC_GAIN);
        perma_mutate(MUT_SHOCK_RESISTANCE, 1, "draconian maturity");
        break;

    case SP_PURPLE_DRACONIAN:
        mpr("Your scales start taking on a rich purple colour.",
            MSGCH_INTRINSIC_GAIN);
        break;

    case SP_MOTTLED_DRACONIAN:
        mpr("Your scales start taking on a weird mottled pattern.",
            MSGCH_INTRINSIC_GAIN);
        break;

    case SP_PALE_DRACONIAN:
        mpr("Your scales start fading to a pale cyan-grey colour.",
            MSGCH_INTRINSIC_GAIN);
        break;

    case SP_BASE_DRACONIAN:
        mpr("");
        break;

    default:
        break;
    }
}

bool will_gain_life(int lev)
{
    if (lev < you.attribute[ATTR_LIFE_GAINED] - 2)
        return false;

    return (you.lives + you.deaths < (lev - 1) / 3);
}

static void _felid_extra_life()
{
    if (will_gain_life(you.max_level)
        && you.lives < 2)
    {
        you.lives++;
        mpr("Extra life!", MSGCH_INTRINSIC_GAIN);
        you.attribute[ATTR_LIFE_GAINED] = you.max_level;
        // Should play the 1UP sound from SMB...
    }
}

void level_change(int source, const char* aux, bool skip_attribute_increase)
{
    const bool wiz_cmd = crawl_state.prev_cmd == CMD_WIZARD
                      || crawl_state.repeat_cmd == CMD_WIZARD;

    // necessary for the time being, as level_change() is called
    // directly sometimes {dlb}
    you.redraw_experience = true;

    while (you.experience < exp_needed(you.experience_level))
        lose_level(source, aux);

    while (you.experience_level < 27
           && you.experience >= exp_needed(you.experience_level + 1))
    {
        if (!skip_attribute_increase && !wiz_cmd)
        {
            crawl_state.cancel_cmd_all();

            if (is_processing_macro())
                flush_input_buffer(FLUSH_ABORT_MACRO);
        }

        // [ds] Make sure we increment you.experience_level and apply
        // any stat/hp increases only after we've cleared all prompts
        // for this experience level. If we do part of the work before
        // the prompt, and a player on telnet gets disconnected, the
        // SIGHUP will save Crawl in the in-between state and rob the
        // player of their level-up perks.

        const int new_exp = you.experience_level + 1;

        if (new_exp <= you.max_level)
        {
            mprf(MSGCH_INTRINSIC_GAIN,
                 "Welcome back to level %d!", new_exp);

            // No more prompts for this XL past this point.

            you.experience_level = new_exp;
        }
        else  // Character has gained a new level
        {
            // Don't want to see the dead creature at the prompt.
            redraw_screen();
            // There may be more levels left to gain.
            you.redraw_experience = true;

            if (new_exp == 27)
            {
                mpr("You have reached level 27, the final one!",
                    MSGCH_INTRINSIC_GAIN);
            }
            else
            {
                mprf(MSGCH_INTRINSIC_GAIN, "You have reached level %d!",
                     new_exp);
            }

            if (!(new_exp % 3) && !skip_attribute_increase)
                if (!attribute_increase())
                    return; // abort level gain, the xp is still there

            crawl_state.stat_gain_prompt = false;
            you.experience_level = new_exp;
            you.max_level = you.experience_level;

#ifdef USE_TILE_LOCAL
            // In case of intrinsic ability changes.
            tiles.layout_statcol();
            redraw_screen();
#endif

            switch (you.species)
            {
            case SP_HUMAN:
                if (!(you.experience_level % 4))
                    modify_stat(STAT_RANDOM, 1, false, "level gain");
                break;

            case SP_HIGH_ELF:
                if (!(you.experience_level % 3))
                {
                    modify_stat((coinflip() ? STAT_INT
                                            : STAT_DEX), 1, false,
                                "level gain");
                }
                break;

            case SP_DEEP_ELF:
                if (!(you.experience_level % 4))
                    modify_stat(STAT_INT, 1, false, "level gain");
                break;

            case SP_SLUDGE_ELF:
                if (!(you.experience_level % 4))
                {
                    modify_stat((coinflip() ? STAT_INT
                                            : STAT_DEX), 1, false,
                                "level gain");
                }
                break;

            case SP_DEEP_DWARF:
                if (you.experience_level == 14)
                {
                    mpr("You feel somewhat more resistant.",
                        MSGCH_INTRINSIC_GAIN);
                    perma_mutate(MUT_NEGATIVE_ENERGY_RESISTANCE, 1, "level up");
                }

                if ((you.experience_level == 9)
                    || (you.experience_level == 18))
                {
                    perma_mutate(MUT_PASSIVE_MAPPING, 1, "level up");
                }

                if (!(you.experience_level % 4))
                {
                    modify_stat(coinflip() ? STAT_STR
                                           : STAT_INT, 1, false,
                                "level gain");
                }
                break;

            case SP_HALFLING:
                if (!(you.experience_level % 5))
                    modify_stat(STAT_DEX, 1, false, "level gain");
                break;

            case SP_KOBOLD:
                if (!(you.experience_level % 5))
                {
                    modify_stat((coinflip() ? STAT_STR
                                            : STAT_DEX), 1, false,
                                "level gain");
                }
                break;

            case SP_HILL_ORC:
            case SP_LAVA_ORC:
                if (!(you.experience_level % 5))
                    modify_stat(STAT_STR, 1, false, "level gain");
                break;

            case SP_MUMMY:
                if (you.experience_level == 13 || you.experience_level == 26)
                {
                    mpr("You feel more in touch with the powers of death.",
                        MSGCH_INTRINSIC_GAIN);
                }

                if (you.experience_level == 13)  // level 13 for now -- bwr
                {
                    mpr("You can now infuse your body with magic to restore "
                        "decomposition.", MSGCH_INTRINSIC_GAIN);
                }
                break;

            case SP_VAMPIRE:
                if (you.experience_level == 3)
                {
                    if (you.hunger_state > HS_SATIATED)
                    {
                        mpr("If you weren't so full you could now transform "
                            "into a vampire bat.", MSGCH_INTRINSIC_GAIN);
                    }
                    else
                    {
                        mpr("You can now transform into a vampire bat.",
                            MSGCH_INTRINSIC_GAIN);
                    }
                }
                else if (you.experience_level == 6)
                {
                    mpr("You can now bottle potions of blood from corpses.",
                        MSGCH_INTRINSIC_GAIN);
                }
                break;

            case SP_NAGA:
                if (!(you.experience_level % 4))
                    modify_stat(STAT_RANDOM, 1, false, "level gain");

                if (!(you.experience_level % 3))
                {
                    mpr("Your skin feels tougher.", MSGCH_INTRINSIC_GAIN);
                    you.redraw_armour_class = true;
                }

                if (you.experience_level == 13)
                {
                    mpr("Your tail grows strong enough to constrict"
                        " your enemies.", MSGCH_INTRINSIC_GAIN);
                }
                break;

            case SP_TROLL:
                if (!(you.experience_level % 3))
                    modify_stat(STAT_STR, 1, false, "level gain");
                break;

            case SP_OGRE:
                if (!(you.experience_level % 3))
                    modify_stat(STAT_STR, 1, false, "level gain");
                break;

            case SP_BASE_DRACONIAN:
                if (you.experience_level >= 7)
                {
                    you.species = random_draconian_player_species();

                    // We just changed our aptitudes, so some skills may now
                    // be at the wrong level (with negative progress); if we
                    // print anything in this condition, we might trigger a
                    // --More--, a redraw, and a crash (#6376 on Mantis).
                    //
                    // Hence we first fix up our skill levels silently (passing
                    // do_level_up = false) but save the old values; then when
                    // we want the messages later, we restore the old skill
                    // levels and call check_skill_level_change() again, this
                    // time passing do_update = true.

                    uint8_t saved_skills[NUM_SKILLS];
                    for (int i = SK_FIRST_SKILL; i < NUM_SKILLS; ++i)
                    {
                        saved_skills[i] = you.skills[i];
                        check_skill_level_change(static_cast<skill_type>(i),
                                                 false);
                    }
                    // The player symbol depends on species.
                    update_player_symbol();
#ifdef USE_TILE
                    init_player_doll();
#endif
                    _draconian_scale_colour_message();

                    // Produce messages about skill increases/decreases. We
                    // restore one skill level at a time so that at most the
                    // skill being checked is at the wrong level.
                    for (int i = SK_FIRST_SKILL; i < NUM_SKILLS; ++i)
                    {
                        you.skills[i] = saved_skills[i];
                        check_skill_level_change(static_cast<skill_type>(i));
                    }

                    redraw_screen();
                }
            case SP_RED_DRACONIAN:
            case SP_WHITE_DRACONIAN:
            case SP_GREEN_DRACONIAN:
            case SP_YELLOW_DRACONIAN:
            case SP_GREY_DRACONIAN:
            case SP_BLACK_DRACONIAN:
            case SP_PURPLE_DRACONIAN:
            case SP_MOTTLED_DRACONIAN:
            case SP_PALE_DRACONIAN:
                if (!(you.experience_level % 3))
                {
                    mpr("Your scales feel tougher.", MSGCH_INTRINSIC_GAIN);
                    you.redraw_armour_class = true;
                }

                if (!(you.experience_level % 4))
                    modify_stat(STAT_RANDOM, 1, false, "level gain");

                if (you.experience_level == 14)
                {
                    switch (you.species)
                    {
                    case SP_GREEN_DRACONIAN:
                        perma_mutate(MUT_STINGER, 1, "draconian growth");
                        break;
                    case SP_YELLOW_DRACONIAN:
                        perma_mutate(MUT_ACIDIC_BITE, 1, "draconian growth");
                        break;
                    case SP_BLACK_DRACONIAN:
                        perma_mutate(MUT_BIG_WINGS, 1, "draconian growth");
                        mpr("You can now fly continuously.", MSGCH_INTRINSIC_GAIN);
                        break;
                    default:
                        break;
                    }
                }
                break;

            case SP_CENTAUR:
                if (!(you.experience_level % 4))
                {
                    modify_stat((coinflip() ? STAT_STR
                                            : STAT_DEX), 1, false,
                                "level gain");
                }
                break;

            case SP_DEMIGOD:
                if (!(you.experience_level % 2))
                    modify_stat(STAT_RANDOM, 1, false, "level gain");
                break;

            case SP_SPRIGGAN:
                if (!(you.experience_level % 5))
                {
                    modify_stat((coinflip() ? STAT_INT
                                            : STAT_DEX), 1, false,
                                "level gain");
                }
                break;

            case SP_MINOTAUR:
                if (!(you.experience_level % 4))
                {
                    modify_stat((coinflip() ? STAT_STR
                                            : STAT_DEX), 1, false,
                                "level gain");
                }
                break;

            case SP_DEMONSPAWN:
            {
                bool gave_message = false;
                int level = 0;
                mutation_type first_body_facet = NUM_MUTATIONS;

                for (unsigned i = 0; i < you.demonic_traits.size(); ++i)
                {
                    if (is_body_facet(you.demonic_traits[i].mutation))
                    {
                        if (first_body_facet < NUM_MUTATIONS
                            && you.demonic_traits[i].mutation
                                != first_body_facet)
                        {
                            if (you.experience_level == level)
                            {
                                mpr("You feel monstrous as your "
                                     "demonic heritage exerts itself.",
                                     MSGCH_MUTATION);

                                mark_milestone("monstrous", "is a "
                                               "monstrous demonspawn!");
                            }
                            break;
                        }

                        if (first_body_facet == NUM_MUTATIONS)
                        {
                            first_body_facet = you.demonic_traits[i].mutation;
                            level = you.demonic_traits[i].level_gained;
                        }
                    }
                }

                for (unsigned i = 0; i < you.demonic_traits.size(); ++i)
                {
                    if (you.demonic_traits[i].level_gained
                        == you.experience_level)
                    {
                        if (!gave_message)
                        {
                            mpr("Your demonic ancestry asserts itself...",
                                MSGCH_INTRINSIC_GAIN);

                            gave_message = true;
                        }

                        perma_mutate(you.demonic_traits[i].mutation, 1,
                                     "demonic ancestry");
                    }
                }

                if (!(you.experience_level % 4))
                    modify_stat(STAT_RANDOM, 1, false, "level gain");
                break;
            }

            case SP_GHOUL:
                if (!(you.experience_level % 5))
                    modify_stat(STAT_STR, 1, false, "level gain");
                break;

            case SP_TENGU:
                if (!(you.experience_level % 4))
                    modify_stat(STAT_RANDOM, 1, false, "level gain");

                if (you.experience_level == 5)
                {
                    mpr("You have gained the ability to fly.",
                        MSGCH_INTRINSIC_GAIN);
                }
                else if (you.experience_level == 15)
                    mpr("You can now fly continuously.", MSGCH_INTRINSIC_GAIN);
                break;

            case SP_MERFOLK:
                if (!(you.experience_level % 5))
                    modify_stat(STAT_RANDOM, 1, false, "level gain");
                break;

            case SP_FELID:
                if (!(you.experience_level % 5))
                {
                    modify_stat((coinflip() ? STAT_INT
                                            : STAT_DEX), 1, false,
                                "level gain");
                }

                if (you.experience_level == 6 || you.experience_level == 12)
                {
                    perma_mutate(MUT_SHAGGY_FUR, 1, "growing up");
                    perma_mutate(MUT_JUMP, 1, "growing up");
                }
                _felid_extra_life();
                break;

            case SP_OCTOPODE:
                if (!(you.experience_level % 5))
                    modify_stat(STAT_RANDOM, 1, false, "level gain");
                break;

            case SP_DJINNI:
                if (!(you.experience_level % 4))
                    modify_stat(STAT_RANDOM, 1, false, "level gain");
                break;

            case SP_GARGOYLE:
                if (!(you.experience_level % 4))
                {
                    modify_stat((coinflip() ? STAT_STR
                                            : STAT_INT), 1, false,
                                "level gain");
                }

                if (you.experience_level == 14)
                {
                    perma_mutate(MUT_BIG_WINGS, 1, "gargoyle growth");
                    mpr("You can now fly continuously.", MSGCH_INTRINSIC_GAIN);
                }

                break;

            default:
                break;
            }
        }

        // zot defence abilities; must also be updated in abl-show.cc when these levels are changed
        if (crawl_state.game_is_zotdef())
        {
            if (you.experience_level == 1)
                mpr("Your Zot abilities now extend through the making of dart traps.", MSGCH_INTRINSIC_GAIN);
            if (you.experience_level == 2)
                mpr("Your Zot abilities now extend through the making of oklob saplings.", MSGCH_INTRINSIC_GAIN);
            if (you.experience_level == 3)
                mpr("Your Zot abilities now extend through the making of arrow traps.", MSGCH_INTRINSIC_GAIN);
            if (you.experience_level == 4)
                mpr("Your Zot abilities now extend through the making of plants.", MSGCH_INTRINSIC_GAIN);
            if (you.experience_level == 4)
                mpr("Your Zot abilities now extend through removing curses.", MSGCH_INTRINSIC_GAIN);
            if (you.experience_level == 5)
                mpr("Your Zot abilities now extend through the making of burning bushes.", MSGCH_INTRINSIC_GAIN);
            if (you.experience_level == 6)
                mpr("Your Zot abilities now extend through the making of altars and grenades.", MSGCH_INTRINSIC_GAIN);
            if (you.experience_level == 7)
                mpr("Your Zot abilities now extend through the making of oklob plants.", MSGCH_INTRINSIC_GAIN);
            if (you.experience_level == 8)
                mpr("Your Zot abilities now extend through the making of net traps.", MSGCH_INTRINSIC_GAIN);
            if (you.experience_level == 9)
                mpr("Your Zot abilities now extend through the making of ice statues.", MSGCH_INTRINSIC_GAIN);
            if (you.experience_level == 10)
                mpr("Your Zot abilities now extend through the making of spear traps.", MSGCH_INTRINSIC_GAIN);
            if (you.experience_level == 11)
                mpr("Your Zot abilities now extend through the making of alarm traps.", MSGCH_INTRINSIC_GAIN);
            if (you.experience_level == 12)
                mpr("Your Zot abilities now extend through the making of mushroom circles.", MSGCH_INTRINSIC_GAIN);
            if (you.experience_level == 13)
                mpr("Your Zot abilities now extend through the making of bolt traps.", MSGCH_INTRINSIC_GAIN);
            if (you.experience_level == 14)
                mpr("Your Zot abilities now extend through the making of orange crystal statues.", MSGCH_INTRINSIC_GAIN);
            if (you.experience_level == 15)
                mpr("Your Zot abilities now extend through the making of needle traps.", MSGCH_INTRINSIC_GAIN);
            if (you.experience_level == 16)
                mpr("Your Zot abilities now extend through self-teleportation.", MSGCH_INTRINSIC_GAIN);
            if (you.experience_level == 17)
                mpr("Your Zot abilities now extend through making water.", MSGCH_INTRINSIC_GAIN);
            if (you.experience_level == 19)
                mpr("Your Zot abilities now extend through the making of lightning spires.", MSGCH_INTRINSIC_GAIN);
            if (you.experience_level == 20)
                mpr("Your Zot abilities now extend through the making of silver statues.", MSGCH_INTRINSIC_GAIN);
            // gold and bazaars gained together
            if (you.experience_level == 21)
                mpr("Your Zot abilities now extend through the making of bazaars.", MSGCH_INTRINSIC_GAIN);
            if (you.experience_level == 21)
                mpr("Your Zot abilities now extend through acquiring gold.", MSGCH_INTRINSIC_GAIN);
            if (you.experience_level == 22)
                mpr("Your Zot abilities now extend through the making of oklob circles.", MSGCH_INTRINSIC_GAIN);
            if (you.experience_level == 23)
                mpr("Your Zot abilities now extend through invoking Sage effects.", MSGCH_INTRINSIC_GAIN);
            if (you.experience_level == 24)
                mpr("Your Zot abilities now extend through acquirement.", MSGCH_INTRINSIC_GAIN);
            if (you.experience_level == 25)
                mpr("Your Zot abilities now extend through the making of blade traps.", MSGCH_INTRINSIC_GAIN);
            if (you.experience_level == 26)
                mpr("Your Zot abilities now extend through the making of curse skulls.", MSGCH_INTRINSIC_GAIN);
#if 0
            if (you.experience_level == 27)
                mpr("Your Zot abilities now extend through the making of teleport traps.", MSGCH_INTRINSIC_GAIN);
#endif
        }

        const int old_hp = you.hp;
        const int old_maxhp = you.hp_max;
        const int old_mp = you.magic_points;
        const int old_maxmp = you.max_magic_points;

        // recalculate for game
        calc_hp();
        calc_mp();

        you.hp = old_hp * you.hp_max / old_maxhp;
        you.magic_points = old_maxmp > 0 ?
          old_mp * you.max_magic_points / old_maxmp : you.max_magic_points;

        // Get "real" values for note-taking, i.e. ignore Berserk,
        // transformations or equipped items.
        const int note_maxhp = get_real_hp(false, false);
        const int note_maxmp = get_real_mp(false);

        char buf[200];
        if (you.species != SP_DJINNI)
        {
            sprintf(buf, "HP: %d/%d MP: %d/%d",
                    min(you.hp, note_maxhp), note_maxhp,
                    min(you.magic_points, note_maxmp), note_maxmp);
        }
        else
        {
            // Djinn don't HP/MP
            sprintf(buf, "EP: %d/%d",
                    min(you.hp, note_maxhp + note_maxmp),
                    note_maxhp + note_maxmp);
        }
        take_note(Note(NOTE_XP_LEVEL_CHANGE, you.experience_level, 0, buf));

        xom_is_stimulated(12);

        learned_something_new(HINT_NEW_LEVEL);
    }

    while (you.experience >= exp_needed(you.max_level + 1))
    {
        ASSERT(you.experience_level == 27);
        ASSERT(you.max_level < 127); // marshalled as an 1-byte value
        you.max_level++;
        if (you.species == SP_FELID)
            _felid_extra_life();
    }

    you.redraw_title = true;

#ifdef DGL_WHEREIS
    whereis_record();
#endif

    // Hints mode arbitrarily ends at xp 7.
    if (crawl_state.game_is_hints() && you.experience_level >= 7)
        hints_finished();
}

void adjust_level(int diff, bool just_xp)
{
    ASSERT((uint64_t)you.experience <= (uint64_t)MAX_EXP_TOTAL);

    if (you.experience_level + diff < 1)
        you.experience = 0;
    else if (you.experience_level + diff >= 27)
        you.experience = max(you.experience, exp_needed(27));
    else
    {
        while (diff < 0 && you.experience >= exp_needed(27))
        {
            // Having XP for level 53 and going back to 26 due to a single
            // card would mean your felid is not going to get any extra lives
            // in foreseable future.
            you.experience -= exp_needed(27) - exp_needed(26);
            diff++;
        }
        int old_min = exp_needed(you.experience_level);
        int old_max = exp_needed(you.experience_level + 1);
        int new_min = exp_needed(you.experience_level + diff);
        int new_max = exp_needed(you.experience_level + 1 + diff);
        dprf("XP before: %d\n", you.experience);
        dprf("%4.2f of %d..%d to %d..%d",
             (you.experience - old_min) * 1.0 / (old_max - old_min),
             old_min, old_max, new_min, new_max);

        you.experience = ((int64_t)(new_max - new_min))
                       * (you.experience - old_min)
                       / (old_max - old_min)
                       + new_min;
        dprf("XP after: %d\n", you.experience);
    }

    ASSERT((uint64_t)you.experience <= (uint64_t)MAX_EXP_TOTAL);

    if (!just_xp)
        level_change();
}

// Here's a question for you: does the ordering of mods make a difference?
// (yes) -- are these things in the right order of application to stealth?
// - 12mar2000 {dlb}
int check_stealth(void)
{
    ASSERT(!crawl_state.game_is_arena());
    // Extreme stealthiness can be enforced by wizmode stealth setting.
    if (crawl_state.disables[DIS_MON_SIGHT])
        return 1000;

    if (you.attribute[ATTR_SHADOWS] || you.berserk() || you.stat_zero[STAT_DEX])
        return 0;

    int stealth = you.dex() * 3;

    int race_mod = 0;
    if (player_genus(GENPC_DRACONIAN))
        race_mod = 12;
    else
    {
        switch (you.species) // why not use body_size here?
        {
        case SP_TROLL:
        case SP_OGRE:
        case SP_CENTAUR:
        case SP_DJINNI:
            race_mod = 9;
            break;
        case SP_MINOTAUR:
            race_mod = 12;
            break;
        case SP_VAMPIRE:
            // Thirsty/bat-form vampires are (much) more stealthy
            if (you.hunger_state == HS_STARVING)
                race_mod = 21;
            else if (you.form == TRAN_BAT
                     || you.hunger_state <= HS_NEAR_STARVING)
            {
                race_mod = 20;
            }
            else if (you.hunger_state < HS_SATIATED)
                race_mod = 19;
            else
                race_mod = 18;
            break;
        case SP_HALFLING:
        case SP_KOBOLD:
        case SP_SPRIGGAN:
        case SP_NAGA:       // not small but very good at stealth
        case SP_FELID:
        case SP_OCTOPODE:
            race_mod = 18;
            break;
        default:
            race_mod = 15;
            break;
        }
    }

    switch (you.form)
    {
    case TRAN_FUNGUS:
        race_mod = 30;
        break;
    case TRAN_TREE:
        race_mod = 27; // masquerading as scenery
        break;
    case TRAN_SPIDER:
    case TRAN_JELLY:
    case TRAN_WISP:
        race_mod = 21;
        break;
    case TRAN_ICE_BEAST:
        race_mod = 15;
        break;
    case TRAN_STATUE:
        race_mod -= 3; // depends on the base race
        break;
    case TRAN_DRAGON:
        race_mod = 6;
        break;
    case TRAN_PORCUPINE:
        race_mod = 12; // small but noisy
        break;
    case TRAN_PIG:
        race_mod = 9; // trotters, oinking...
        break;
    case TRAN_BAT:
        if (you.species != SP_VAMPIRE)
            race_mod = 17;
        break;
    case TRAN_BLADE_HANDS:
        if (you.species == SP_FELID && !you.airborne())
            stealth -= 50; // a constant penalty
        break;
    case TRAN_LICH:
        race_mod++; // intentionally tiny, lich form is already overpowered
        break;
    case TRAN_NONE:
    case TRAN_APPENDAGE:
        break;
    }

    stealth += you.skill(SK_STEALTH, race_mod);

    if (you.burden_state > BS_UNENCUMBERED)
        stealth /= you.burden_state;

    if (you.confused())
        stealth /= 3;

    if (you.duration[DUR_SWIFTNESS] > 0)
        stealth /= 2;

    const item_def *arm = you.slot_item(EQ_BODY_ARMOUR, false);
    const item_def *cloak = you.slot_item(EQ_CLOAK, false);
    const item_def *boots = you.slot_item(EQ_BOOTS, false);

    if (arm)
    {
        // [ds] New stealth penalty formula from rob: SP = 6 * (EP^2)
        // Now 2 * EP^2 / 3 after EP rescaling.
        const int ep = -property(*arm, PARM_EVASION);
        const int penalty = 2 * ep * ep / 3;
#if 0
        dprf("Stealth penalty for armour (ep: %d): %d", ep, penalty);
#endif
        stealth -= penalty;
    }

    if (!you.suppressed())
        stealth += you.scan_artefacts(ARTP_STEALTH);

    // Not exactly magical, so not suppressed.
    if (cloak && get_equip_race(*cloak) == ISFLAG_ELVEN)
        stealth += 20;

    if (you.duration[DUR_STEALTH])
        stealth += 80;

    if (you.duration[DUR_AGILITY])
        stealth += 50;

    if (you.airborne())
        stealth += 10;

    else if (you.in_water())
    {
        // Merfolk can sneak up on monsters underwater -- bwr
        if (you.fishtail || you.species == SP_OCTOPODE)
            stealth += 50;
        else if (!you.can_swim() && !you.extra_balanced())
            stealth /= 2;       // splashy-splashy
    }

    // No stealth bonus from boots if you're airborne or in water
    else if (boots)
    {
        if (!you.suppressed() && get_armour_ego_type(*boots) == SPARM_STEALTH)
            stealth += 50;

        // Not exactly magical, so not suppressed.
        if (get_equip_race(*boots) == ISFLAG_ELVEN)
            stealth += 20;
    }

    else if (player_mutation_level(MUT_HOOVES) > 0)
        stealth -= 5 + 5 * player_mutation_level(MUT_HOOVES);

    else if (you.species == SP_FELID && (!you.form || you.form == TRAN_APPENDAGE))
        stealth += 20;  // paws

    // Radiating silence is the negative complement of shouting all the
    // time... a sudden change from background noise to no noise is going
    // to clue anything in to the fact that something is very wrong...
    // a personal silence spell would naturally be different, but this
    // silence radiates for a distance and prevents monster spellcasting,
    // which pretty much gives away the stealth game.
    // this penalty is dependent on the actual amount of ambient noise
    // in the level -doy
    if (you.duration[DUR_SILENCE])
        stealth -= 50 + current_level_ambient_noise();

    // Mutations.
    stealth += 40 * player_mutation_level(MUT_NIGHTSTALKER);
    stealth += 25 * player_mutation_level(MUT_THIN_SKELETAL_STRUCTURE);
    stealth += 40 * player_mutation_level(MUT_CAMOUFLAGE);
    if (player_mutation_level(MUT_TRANSLUCENT_SKIN) > 1)
        stealth += 20 * (player_mutation_level(MUT_TRANSLUCENT_SKIN) - 1);

    // it's easier to be stealthy when there's a lot of background noise
    stealth += 2 * current_level_ambient_noise();

    // If you've been tagged with Corona or are Glowing, the glow
    // makes you extremely unstealthy.
    // The darker it is, the bigger the penalty.
    if (you.backlit())
        stealth = (2 * you.current_vision * stealth) / (5 * LOS_RADIUS);
    // On the other hand, shrouding has the reverse effect:
    if (you.umbra())
        stealth = (2 * LOS_RADIUS * stealth) / you.current_vision;
    // The shifting glow from the Orb, while too unstable to negate invis
    // or affect to-hit, affects stealth even more than regular glow.
    if (orb_haloed(you.pos()))
        stealth /= 3;

    stealth = max(0, stealth);

    return stealth;
}

// Returns the medium duration value which is usually announced by a special
// message ("XY is about to time out") or a change of colour in the
// status display.
// Note that these values cannot be relied on when playing since there are
// random decrements precisely to avoid this.
int get_expiration_threshold(duration_type dur)
{
    switch (dur)
    {
    case DUR_PETRIFYING:
        return (1 * BASELINE_DELAY);

    case DUR_QUAD_DAMAGE:
        return (3 * BASELINE_DELAY); // per client.qc

    case DUR_FIRE_SHIELD:
    case DUR_SILENCE: // no message
        return (5 * BASELINE_DELAY);

    case DUR_DEFLECT_MISSILES:
    case DUR_REPEL_MISSILES:
    case DUR_REGENERATION:
    case DUR_RESISTANCE:
    case DUR_SWIFTNESS:
    case DUR_INVIS:
    case DUR_HASTE:
    case DUR_BERSERK:
    case DUR_ICY_ARMOUR:
    case DUR_CONDENSATION_SHIELD:
    case DUR_PHASE_SHIFT:
    case DUR_CONTROL_TELEPORT:
    case DUR_DEATH_CHANNEL:
    case DUR_SHROUD_OF_GOLUBRIA:
    case DUR_INFUSION:
    case DUR_SONG_OF_SLAYING:
        return (6 * BASELINE_DELAY);

    case DUR_FLIGHT:
    case DUR_TRANSFORMATION: // not on status
    case DUR_DEATHS_DOOR:    // not on status
    case DUR_SLIMIFY:
    case DUR_SONG_OF_SHIELDING:
        return (10 * BASELINE_DELAY);

    // These get no messages when they "flicker".
    case DUR_BARGAIN:
        return (15 * BASELINE_DELAY);

    case DUR_CONFUSING_TOUCH:
        return (20 * BASELINE_DELAY);

    case DUR_ANTIMAGIC:
        return you.hp_max; // not so severe anymore

    default:
        return 0;
    }
}

// Is a given duration about to expire?
bool dur_expiring(duration_type dur)
{
    const int value = you.duration[dur];
    if (value <= 0)
        return false;

    return (value <= get_expiration_threshold(dur));
}

static void _output_expiring_message(duration_type dur, const char* msg)
{
    if (you.duration[dur])
    {
        const bool expires = dur_expiring(dur);
        mprf("%s%s", expires ? "Expiring: " : "", msg);
    }
}

static void _display_vampire_status()
{
    string msg = "At your current hunger state you ";
    vector<string> attrib;

    switch (you.hunger_state)
    {
        case HS_STARVING:
            attrib.push_back("resist poison");
            attrib.push_back("significantly resist cold");
            attrib.push_back("strongly resist negative energy");
            attrib.push_back("resist torment");
            attrib.push_back("do not heal.");
            break;
        case HS_NEAR_STARVING:
            attrib.push_back("resist poison");
            attrib.push_back("significantly resist cold");
            attrib.push_back("strongly resist negative energy");
            attrib.push_back("have an extremely slow metabolism");
            attrib.push_back("heal slowly.");
            break;
        case HS_VERY_HUNGRY:
        case HS_HUNGRY:
            attrib.push_back("resist poison");
            attrib.push_back("resist cold");
            attrib.push_back("significantly resist negative energy");
            if (you.hunger_state == HS_HUNGRY)
                attrib.push_back("have a slow metabolism");
            else
                attrib.push_back("have a very slow metabolism");
            attrib.push_back("heal slowly.");
            break;
        case HS_SATIATED:
            attrib.push_back("resist negative energy.");
            break;
        case HS_FULL:
            attrib.push_back("have a fast metabolism");
            attrib.push_back("heal quickly.");
            break;
        case HS_VERY_FULL:
            attrib.push_back("have a very fast metabolism");
            attrib.push_back("heal quickly.");
            break;
        case HS_ENGORGED:
            attrib.push_back("have an extremely fast metabolism");
            attrib.push_back("heal extremely quickly.");
            break;
    }

    if (!attrib.empty())
    {
        msg += comma_separated_line(attrib.begin(), attrib.end());
        mpr(msg.c_str());
    }
}

static void _display_movement_speed()
{
    const int move_cost = (player_speed() * player_movement_speed()) / 10;

    const bool water  = you.in_water() || you.liquefied_ground();
    const bool swim   = you.swimming();

    const bool fly    = you.flight_mode();
    const bool swift  = (you.duration[DUR_SWIFTNESS] > 0);

    mprf("Your %s speed is %s%s%s.",
          // order is important for these:
          (swim)    ? "swimming" :
          (water)   ? "wading" :
          (fly)     ? "flying"
                    : "movement",

          (water && !swim)  ? "uncertain and " :
          (!water && swift) ? "aided by the wind" : "",

          (!water && swift) ? ((move_cost >= 10) ? ", but still "
                                                 : " and ")
                            : "",

          (move_cost <   8) ? "very quick" :
          (move_cost <  10) ? "quick" :
          (move_cost == 10) ? "average" :
          (move_cost <  13) ? "slow"
                            : "very slow");
}

static void _display_tohit()
{
#ifdef DEBUG_DIAGNOSTICS
    melee_attack attk(&you, NULL);

    const int to_hit = attk.calc_to_hit(false);

    dprf("To-hit: %d", to_hit);
#endif
/*
    // Messages based largely on percentage chance of missing the
    // average EV 10 humanoid, and very agile EV 30 (pretty much
    // max EV for monsters currently).
    //
    // "awkward"    - need lucky hit (less than EV)
    // "difficult"  - worse than 2 in 3
    // "hard"       - worse than fair chance
    mprf("%s given your current equipment.",
         (to_hit <   1) ? "You are completely incapable of fighting" :
         (to_hit <   5) ? "Hitting even clumsy monsters is extremely awkward" :
         (to_hit <  10) ? "Hitting average monsters is awkward" :
         (to_hit <  15) ? "Hitting average monsters is difficult" :
         (to_hit <  20) ? "Hitting average monsters is hard" :
         (to_hit <  30) ? "Very agile monsters are a bit awkward to hit" :
         (to_hit <  45) ? "Very agile monsters are a bit difficult to hit" :
         (to_hit <  60) ? "Very agile monsters are a bit hard to hit" :
         (to_hit < 100) ? "You feel comfortable with your ability to fight"
                        : "You feel confident with your ability to fight");
*/
}

static string _attack_delay_desc(int attack_delay)
{
    return ((attack_delay >= 200) ? "extremely slow" :
            (attack_delay >= 155) ? "very slow" :
            (attack_delay >= 125) ? "quite slow" :
            (attack_delay >= 105) ? "below average" :
            (attack_delay >=  95) ? "average" :
            (attack_delay >=  75) ? "above average" :
            (attack_delay >=  55) ? "quite fast" :
            (attack_delay >=  45) ? "very fast" :
            (attack_delay >=  35) ? "extremely fast" :
                                    "blindingly fast");
}

static void _display_attack_delay()
{
    melee_attack attk(&you, NULL);
    const int delay = attk.calc_attack_delay(false, false);

    // Scale to fit the displayed weapon base delay, i.e.,
    // normal speed is 100 (as in 100%).
    int avg;
    const item_def* weapon = you.weapon();
    if (weapon && is_range_weapon(*weapon))
        avg = launcher_final_speed(*weapon, you.shield(), false);
    else
        avg = 10 * delay;

    // Haste shouldn't be counted, but let's show finesse.
    if (you.duration[DUR_FINESSE])
        avg = max(20, avg / 2);

    string msg = "Your attack speed is " + _attack_delay_desc(avg)
                 + (you.wizard ? make_stringf(" (%d)", avg) : "") + ".";

    mpr(msg);
}

// forward declaration
static string _constriction_description();

void display_char_status()
{
    if (you.is_undead == US_SEMI_UNDEAD && you.hunger_state == HS_ENGORGED)
        mpr("You feel almost alive.");
    else if (you.is_undead)
        mpr("You are undead.");
    else if (you.duration[DUR_DEATHS_DOOR])
    {
        _output_expiring_message(DUR_DEATHS_DOOR,
                                 "You are standing in death's doorway.");
    }
    else
        mpr("You are alive.");

    const int halo_size = you.halo_radius2();
    if (halo_size >= 0)
    {
        if (halo_size > 37)
            mpr("You are illuminated by a large divine halo.");
        else if (halo_size > 10)
            mpr("You are illuminated by a divine halo.");
        else
            mpr("You are illuminated by a small divine halo.");
    }
    else if (you.haloed())
        mpr("An external divine halo illuminates you.");

    if (you.species == SP_VAMPIRE)
        _display_vampire_status();

    static int statuses[] = {
        STATUS_STR_ZERO, STATUS_INT_ZERO, STATUS_DEX_ZERO,
        DUR_PETRIFYING,
        DUR_TRANSFORMATION,
        STATUS_BURDEN,
        STATUS_MANUAL,
        STATUS_SAGE,
        DUR_BARGAIN,
        DUR_BREATH_WEAPON,
        DUR_LIQUID_FLAMES,
        DUR_FIRE_SHIELD,
        DUR_ICY_ARMOUR,
        DUR_ANTIMAGIC,
        STATUS_MISSILES,
        DUR_JELLY_PRAYER,
        STATUS_REGENERATION,
        DUR_SWIFTNESS,
        DUR_RESISTANCE,
        DUR_TELEPORT,
        DUR_CONTROL_TELEPORT,
        DUR_DISJUNCTION,
        DUR_DEATH_CHANNEL,
        DUR_PHASE_SHIFT,
        DUR_SILENCE,
        DUR_STONESKIN,
        DUR_INVIS,
        DUR_CONF,
        STATUS_BEHELD,
        DUR_PARALYSIS,
        DUR_PETRIFIED,
        DUR_SLEEP,
        DUR_EXHAUSTED,
        STATUS_SPEED,
        DUR_MIGHT,
        DUR_BRILLIANCE,
        DUR_AGILITY,
        DUR_DIVINE_VIGOUR,
        DUR_DIVINE_STAMINA,
        DUR_BERSERK,
        STATUS_AIRBORNE,
        STATUS_NET,
        DUR_POISONING,
        STATUS_SICK,
        STATUS_ROT,
        STATUS_CONTAMINATION,
        DUR_CONFUSING_TOUCH,
        DUR_SURE_BLADE,
        DUR_AFRAID,
        DUR_MIRROR_DAMAGE,
        DUR_SCRYING,
        STATUS_HOVER,
        STATUS_FIREBALL,
        DUR_SHROUD_OF_GOLUBRIA,
        STATUS_BACKLIT,
        STATUS_UMBRA,
        STATUS_CONSTRICTED,
        STATUS_AUGMENTED,
        STATUS_SUPPRESSED,
        STATUS_SILENCE,
        DUR_SENTINEL_MARK,
        STATUS_RECALL,
        STATUS_LIQUEFIED,
        DUR_WATER_HOLD,
        DUR_FLAYED,
        DUR_RETCHING,
        DUR_WEAK,
        DUR_DIMENSION_ANCHOR,
        DUR_SPIRIT_HOWL,
        DUR_INFUSION,
        DUR_SONG_OF_SHIELDING,
        DUR_SONG_OF_SLAYING,
        STATUS_DRAINED
    };

    status_info inf;
    for (unsigned i = 0; i < ARRAYSZ(statuses); ++i)
    {
        fill_status_info(statuses[i], &inf);
        if (!inf.long_text.empty())
            mpr(inf.long_text);
    }
    string cinfo = _constriction_description();
    if (!cinfo.empty())
        mpr(cinfo.c_str());

    _display_movement_speed();
    _display_tohit();
    _display_attack_delay();

    // magic resistance
    mprf("You are %s to hostile enchantments.",
         magic_res_adjective(player_res_magic(false)).c_str());
    dprf("MR: %d", you.res_magic());

    // character evaluates their ability to sneak around:
    mprf("You feel %s.", stealth_desc(check_stealth()).c_str());
    dprf("Stealth: %d", check_stealth());
}

bool player::clarity(bool calc_unid, bool items) const
{
    if (player_mutation_level(MUT_CLARITY))
        return true;

    if (religion == GOD_ASHENZARI && piety >= piety_breakpoint(2)
        && !player_under_penance())
    {
        return true;
    }

    return actor::clarity(calc_unid, items);
}

bool player::gourmand(bool calc_unid, bool items) const
{
    if (player_mutation_level(MUT_GOURMAND) > 0)
        return true;

    return actor::gourmand(calc_unid, items);
}

unsigned int exp_needed(int lev, int exp_apt)
{
    unsigned int level = 0;

    // Basic plan:
    // Section 1: levels  1- 5, second derivative goes 10-10-20-30.
    // Section 2: levels  6-13, second derivative is exponential/doubling.
    // Section 3: levels 14-27, second derivative is constant at 8470.

    // Here's a table:
    //
    // level      xp      delta   delta2
    // =====   =======    =====   ======
    //   1           0        0       0
    //   2          10       10      10
    //   3          30       20      10
    //   4          70       40      20
    //   5         140       70      30
    //   6         270      130      60
    //   7         520      250     120
    //   8        1010      490     240
    //   9        1980      970     480
    //  10        3910     1930     960
    //  11        7760     3850    1920
    //  12       15450     7690    3840
    //  13       26895    11445    3755
    //  14       45585    18690    7245
    //  15       72745    27160    8470
    //  16      108375    35630    8470
    //  17      152475    44100    8470
    //  18      205045    52570    8470
    //  19      266085    61040    8470
    //  20      335595    69510    8470
    //  21      413575    77980    8470
    //  22      500025    86450    8470
    //  23      594945    94920    8470
    //  24      698335    103390   8470
    //  25      810195    111860   8470
    //  26      930525    120330   8470
    //  27     1059325    128800   8470


    switch (lev)
    {
    case 1:
        level = 1;
        break;
    case 2:
        level = 10;
        break;
    case 3:
        level = 30;
        break;
    case 4:
        level = 70;
        break;

    default:
        if (lev < 13)
        {
            lev -= 4;
            level = 10 + 10 * lev + (60 << lev);
        }
        else
        {
            lev -= 12;
            level = 16675 + 5985 * lev + 4235 * lev * lev;
        }
        break;
    }

    if (exp_apt == -99)
        exp_apt = species_exp_modifier(you.species);

    return (unsigned int) ((level - 1) * exp(-log(2.0) * (exp_apt - 1) / 4));
}

// returns bonuses from rings of slaying, etc.
int slaying_bonus(weapon_property_type which_affected, bool ranged)
{
    int ret = 0;

    // All effects negated by magical suppression should go in here.
    if (!you.suppressed())
    {
        if (which_affected == PWPN_HIT)
        {
            ret += you.wearing(EQ_RINGS_PLUS, RING_SLAYING);
            ret += you.scan_artefacts(ARTP_ACCURACY);
            if (you.wearing_ego(EQ_GLOVES, SPARM_ARCHERY))
                ret += ranged ? 5 : -1;
        }
        else if (which_affected == PWPN_DAMAGE)
        {
            ret += you.wearing(EQ_RINGS_PLUS2, RING_SLAYING);
            ret += you.scan_artefacts(ARTP_DAMAGE);
            if (you.wearing_ego(EQ_GLOVES, SPARM_ARCHERY))
                ret += ranged ? 3 : -1;
        }
    }

    ret += min(you.duration[DUR_SLAYING] / (13 * BASELINE_DELAY), 6);
    ret += 4 * augmentation_amount();

    if (you.duration[DUR_SONG_OF_SLAYING])
        ret += you.props["song_of_slaying_bonus"].get_int();

    return ret;
}

// Checks each equip slot for an evokable item (jewellery or randart).
// Returns true if any of these has the same ability as the one handed in.
bool items_give_ability(const int slot, artefact_prop_type abil)
{
    for (int i = EQ_WEAPON; i < NUM_EQUIP; i++)
    {
        if (!player_wearing_slot(i))
            continue;

        const int eq = you.equip[i];

        // skip item to compare with
        if (eq == slot)
            continue;

        // only weapons give their effects when in our hands
        if (i == EQ_WEAPON && you.inv[ eq ].base_type != OBJ_WEAPONS)
            continue;

        if (eq >= EQ_LEFT_RING && eq < NUM_EQUIP && eq != EQ_AMULET)
        {
            if (abil == ARTP_FLY && you.inv[eq].sub_type == RING_FLIGHT)
                return true;
            if (abil == ARTP_INVISIBLE && you.inv[eq].sub_type == RING_INVISIBILITY)
                return true;
        }

        else if (eq == EQ_AMULET)
        {
            if (abil == ARTP_BERSERK && you.inv[eq].sub_type == AMU_RAGE)
                return true;
        }

        // other items are not evokable
        if (!is_artefact(you.inv[ eq ]))
            continue;

        if (artefact_wpn_property(you.inv[ eq ], abil))
            return true;
    }

    // none of the equipped items possesses this ability
    return false;
}

// Checks each equip slot for a randart, and adds up all of those with
// a given property. Slow if any randarts are worn, so avoid where
// possible.
int player::scan_artefacts(artefact_prop_type which_property,
                           bool calc_unid) const
{
    int retval = 0;

    for (int i = EQ_WEAPON; i < NUM_EQUIP; ++i)
    {
        if (melded[i] || equip[i] == -1)
            continue;

        const int eq = equip[i];

        // Only weapons give their effects when in our hands.
        if (i == EQ_WEAPON && inv[ eq ].base_type != OBJ_WEAPONS)
            continue;

        if (!is_artefact(inv[ eq ]))
            continue;

        bool known;
        int val = artefact_wpn_property(inv[eq], which_property, known);
        if (calc_unid || known)
            retval += val;
    }

    return retval;
}

void dec_hp(int hp_loss, bool fatal, const char *aux)
{
    ASSERT(!crawl_state.game_is_arena());

    if (!fatal && you.hp < 1)
        you.hp = 1;

    if (!fatal && hp_loss >= you.hp)
        hp_loss = you.hp - 1;

    if (hp_loss < 1)
        return;

    // If it's not fatal, use ouch() so that notes can be taken. If it IS
    // fatal, somebody else is doing the bookkeeping, and we don't want to mess
    // with that.
    if (!fatal && aux)
        ouch(hp_loss, NON_MONSTER, KILLED_BY_SOMETHING, aux);
    else
        you.hp -= hp_loss;

    you.redraw_hit_points = true;
}

void dec_mp(int mp_loss)
{
    ASSERT(!crawl_state.game_is_arena());

    if (mp_loss < 1)
        return;

    if (you.species == SP_DJINNI)
        return dec_hp(mp_loss * DJ_MP_RATE, false);

    you.magic_points -= mp_loss;

    you.magic_points = max(0, you.magic_points);

    if (Options.magic_point_warning
        && you.magic_points < (you.max_magic_points
                               * Options.magic_point_warning) / 100)
    {
        mpr("* * * LOW MAGIC WARNING * * *", MSGCH_DANGER);
    }

    take_note(Note(NOTE_MP_CHANGE, you.magic_points, you.max_magic_points));
    you.redraw_magic_points = true;
}

void drain_mp(int loss)
{
    if (you.species != SP_DJINNI)
        return dec_mp(loss);

    if (loss <= 0)
        return;

    you.duration[DUR_ANTIMAGIC] = min(you.duration[DUR_ANTIMAGIC] + loss * 3,
                                      1000); // so it goes away after one '5'
}

bool enough_hp(int minimum, bool suppress_msg)
{
    ASSERT(!crawl_state.game_is_arena());

    // We want to at least keep 1 HP. -- bwr
    if (you.hp < minimum + 1)
    {
        if (!suppress_msg)
        {
            mpr(you.species != SP_DJINNI ?
                "You haven't enough vitality at the moment." :
                "You haven't enough essence at the moment.");
        }

        crawl_state.cancel_cmd_again();
        crawl_state.cancel_cmd_repeat();
        return false;
    }

    return true;
}

bool enough_mp(int minimum, bool suppress_msg, bool include_items)
{
    if (you.species == SP_DJINNI)
        return enough_hp(minimum * DJ_MP_RATE, suppress_msg);

    ASSERT(!crawl_state.game_is_arena());

    if (you.magic_points < minimum)
    {
        if (!suppress_msg)
        {
            if (get_real_mp(include_items) < minimum)
                mpr("You haven't enough magic capacity.");
            else
                mpr("You haven't enough magic at the moment.");
        }
        crawl_state.cancel_cmd_again();
        crawl_state.cancel_cmd_repeat();
        return false;
    }

    return true;
}


bool enough_zp(int minimum, bool suppress_msg)
{
    ASSERT(!crawl_state.game_is_arena());

    if (you.zot_points < minimum)
    {
        if (!suppress_msg)
            mpr("You haven't enough Zot Points.");

        crawl_state.cancel_cmd_again();
        crawl_state.cancel_cmd_repeat();
        return false;
    }
    return true;
}

void inc_mp(int mp_gain)
{
    ASSERT(!crawl_state.game_is_arena());

    if (mp_gain < 1)
        return;

    if (you.species == SP_DJINNI)
        return inc_hp(mp_gain * DJ_MP_RATE);

    bool wasnt_max = (you.magic_points < you.max_magic_points);

    you.magic_points += mp_gain;

    if (you.magic_points > you.max_magic_points)
        you.magic_points = you.max_magic_points;

    if (wasnt_max && you.magic_points == you.max_magic_points)
        interrupt_activity(AI_FULL_MP);

    you.redraw_magic_points = true;
}

// Note that "max_too" refers to the base potential, the actual
// resulting max value is subject to penalties, bonuses, and scalings.
// To avoid message spam, don't take notes when HP increases.
void inc_hp(int hp_gain)
{
    ASSERT(!crawl_state.game_is_arena());

    if (hp_gain < 1)
        return;

    bool wasnt_max = (you.hp < you.hp_max);

    you.hp += hp_gain;

    if (you.hp > you.hp_max)
        you.hp = you.hp_max;

    if (wasnt_max && you.hp == you.hp_max)
        interrupt_activity(AI_FULL_HP);

    you.redraw_hit_points = true;
}

void rot_hp(int hp_loss)
{
    you.hp_max_temp -= hp_loss;
    calc_hp();

    // Kill the player if they reached 0 maxhp.
    ouch(0, NON_MONSTER, KILLED_BY_ROTTING);

    if (you.species != SP_GHOUL)
        xom_is_stimulated(hp_loss * 25);

    you.redraw_hit_points = true;
}

void unrot_hp(int hp_recovered)
{
    you.hp_max_temp += hp_recovered;
    if (you.hp_max_temp > 0)
        you.hp_max_temp = 0;

    calc_hp();

    you.redraw_hit_points = true;
}

int player_rotted()
{
    return -you.hp_max_temp;
}

void rot_mp(int mp_loss)
{
    you.mp_max_temp -= mp_loss;
    calc_mp();

    you.redraw_magic_points = true;
}

void inc_max_hp(int hp_gain)
{
    you.hp += hp_gain;
    you.hp_max_perm += hp_gain;
    calc_hp();

    take_note(Note(NOTE_MAXHP_CHANGE, you.hp_max));
    you.redraw_hit_points = true;
}

void dec_max_hp(int hp_loss)
{
    you.hp_max_perm -= hp_loss;
    calc_hp();

    take_note(Note(NOTE_MAXHP_CHANGE, you.hp_max));
    you.redraw_hit_points = true;
}

// Use of floor: false = hp max, true = hp min. {dlb}
void deflate_hp(int new_level, bool floor)
{
    ASSERT(!crawl_state.game_is_arena());

    if (floor && you.hp < new_level)
        you.hp = new_level;
    else if (!floor && you.hp > new_level)
        you.hp = new_level;

    // Must remain outside conditional, given code usage. {dlb}
    you.redraw_hit_points = true;
}

void set_hp(int new_amount)
{
    ASSERT(!crawl_state.game_is_arena());

    you.hp = new_amount;

    if (you.hp > you.hp_max)
        you.hp = you.hp_max;

    // Must remain outside conditional, given code usage. {dlb}
    you.redraw_hit_points = true;
}

void set_mp(int new_amount)
{
    ASSERT(!crawl_state.game_is_arena());

    you.magic_points = new_amount;

    if (you.magic_points > you.max_magic_points)
        you.magic_points = you.max_magic_points;

    take_note(Note(NOTE_MP_CHANGE, you.magic_points, you.max_magic_points));

    // Must remain outside conditional, given code usage. {dlb}
    you.redraw_magic_points = true;
}


// If trans is true, being berserk and/or transformed is taken into account
// here. Else, the base hp is calculated. If rotted is true, calculate the
// real max hp you'd have if the rotting was cured.
int get_real_hp(bool trans, bool rotted)
{
    int hitp;

    hitp  = you.experience_level * 11 / 2;
    hitp += you.hp_max_perm;
    // Important: we shouldn't add Heroism boosts here.
    hitp += (you.experience_level * you.skill(SK_FIGHTING, 10, true)) / 80;

    // Racial modifier.
    hitp *= 10 + species_hp_modifier(you.species);
    hitp /= 10;

    // Frail and robust mutations, divine vigour, and rugged scale mut.
    hitp *= 100 + (player_mutation_level(MUT_ROBUST) * 10)
                + (you.attribute[ATTR_DIVINE_VIGOUR] * 5)
                + (player_mutation_level(MUT_RUGGED_BROWN_SCALES) ?
                   player_mutation_level(MUT_RUGGED_BROWN_SCALES) * 2 + 1 : 0)
                - (player_mutation_level(MUT_FRAIL) * 10);
    hitp /= 100;

    if (!rotted)
        hitp += you.hp_max_temp;

    // All effects negated by magical suppression should go in here.
    if (!you.suppressed())
    {
        if (trans)
            hitp += you.scan_artefacts(ARTP_HP);
    }

    // Being berserk makes you resistant to damage. I don't know why.
    if (trans && you.berserk())
        hitp = hitp * 3 / 2;

    if (trans) // Some transformations give you extra hp.
        hitp = hitp * form_hp_mod() / 10;

    return hitp;
}

int get_real_mp(bool include_items)
{
    int enp = you.experience_level + you.mp_max_perm;
    enp += (you.experience_level * species_mp_modifier(you.species) + 1) / 3;

    int spell_extra = you.skill(SK_SPELLCASTING, you.experience_level, true) / 4;
    int invoc_extra = you.skill(SK_INVOCATIONS, you.experience_level, true) / 6;
    int evoc_extra = you.skill(SK_EVOCATIONS, you.experience_level, true) / 6;

    enp += max(spell_extra, max(invoc_extra, evoc_extra));
    enp = stepdown_value(enp, 9, 18, 45, 100);

    // This is our "rotted" base (applied after scaling):
    enp += you.mp_max_temp;

    // Yes, we really do want this duplication... this is so the stepdown
    // doesn't truncate before we apply the rotted base.  We're doing this
    // the nice way. -- bwr
    enp = min(enp, 50);

    // Analogous to ROBUST/FRAIL
    enp *= 100 + (player_mutation_level(MUT_HIGH_MAGIC) * 10)
               + (you.attribute[ATTR_DIVINE_VIGOUR] * 5)
               - (player_mutation_level(MUT_LOW_MAGIC) * 10);
    enp /= 100;

    if (you.suppressed())
        include_items = false;

    // Now applied after scaling so that power items are more useful -- bwr
    if (include_items)
    {
        enp +=  9 * you.wearing(EQ_RINGS, RING_MAGICAL_POWER);
        enp +=      you.scan_artefacts(ARTP_MAGICAL_POWER);

        if (you.wearing(EQ_STAFF, STAFF_POWER))
            enp += 5 + enp * 2 / 5;
    }

    if (enp > 50)
        enp = 50 + ((enp - 50) / 2);

    if (include_items && you.wearing_ego(EQ_WEAPON, SPWPN_ANTIMAGIC))
        enp /= 3;

    enp = max(enp, 0);

    return enp;
}

int get_contamination_level()
{
    const int glow = you.magic_contamination;

    if (glow > 60)
        return (glow / 20 + 3);
    if (glow > 40)
        return 5;
    if (glow > 25)
        return 4;
    if (glow > 15)
        return 3;
    if (glow > 5)
        return 2;
    if (glow > 0)
        return 1;

    return 0;
}

string describe_contamination(int cont)
{
    if (cont > 5)
        return "You are engulfed in a nimbus of crackling magics!";
    else if (cont == 5)
        return "Your entire body has taken on an eerie glow!";
    else if (cont > 1)
    {
        return (make_stringf("You are %s with residual magics%s",
                   (cont == 4) ? "practically glowing" :
                   (cont == 3) ? "heavily infused" :
                   (cont == 2) ? "contaminated"
                                    : "lightly contaminated",
                   (cont == 4) ? "!" : "."));
    }
    else if (cont == 1)
        return "You are very lightly contaminated with residual magic.";
    else
        return "";
}

// controlled is true if the player actively did something to cause
// contamination (such as drink a known potion of resistance),
// status_only is true only for the status output
void contaminate_player(int change, bool controlled, bool msg)
{
    ASSERT(!crawl_state.game_is_arena());

    int old_amount = you.magic_contamination;
    int old_level  = get_contamination_level();
    int new_level  = 0;

    you.magic_contamination = max(0, min(250, you.magic_contamination + change));

    new_level = get_contamination_level();

    if (you.magic_contamination != old_amount)
        dprf("change: %d  radiation: %d", change, you.magic_contamination);

    if (msg && new_level >= 1 && old_level <= 1 && new_level != old_level)
        mpr(describe_contamination(new_level));
    else if (msg && new_level != old_level)
    {
        if (old_level == 1 && new_level == 0)
            mpr("Your magical contamination has completely faded away.");
        else
        {
            mprf((change > 0) ? MSGCH_WARN : MSGCH_RECOVERY,
                 "You feel %s contaminated with magical energies.",
                 (change > 0) ? "more" : "less");
        }

        if (change > 0)
            xom_is_stimulated(new_level * 25);

        if (old_level > 1 && new_level <= 1
            && you.duration[DUR_INVIS] && !you.backlit())
        {
            mpr("You fade completely from view now that you are no longer "
                "glowing from magical contamination.");
        }
    }

    if (you.magic_contamination > 0)
        learned_something_new(HINT_GLOWING);

    // Zin doesn't like mutations or mutagenic radiation.
    if (you.religion == GOD_ZIN)
    {
        // Whenever the glow status is first reached, give a warning message.
        if (old_level < 2 && new_level >= 2)
            did_god_conduct(DID_CAUSE_GLOWING, 0, false);
        // If the player actively did something to increase glowing,
        // Zin is displeased.
        else if (controlled && change > 0 && old_level > 1)
            did_god_conduct(DID_CAUSE_GLOWING, 1 + new_level, true);
    }
}

bool confuse_player(int amount, bool resistable)
{
    ASSERT(!crawl_state.game_is_arena());

    if (amount <= 0)
        return false;

    if (resistable && you.clarity())
    {
        mpr("You feel momentarily confused.");
        // Identify the amulet if necessary.
        if (you.wearing(EQ_AMULET, AMU_CLARITY, true))
        {
            item_def* const amu = you.slot_item(EQ_AMULET, false);
            wear_id_type(*amu);
        }
        return false;
    }

    if (you.duration[DUR_DIVINE_STAMINA] > 0)
    {
        mpr("Your divine stamina protects you from confusion!");
        return false;
    }

    const int old_value = you.duration[DUR_CONF];
    you.increase_duration(DUR_CONF, amount, 40);

    if (you.duration[DUR_CONF] > old_value)
    {
        you.check_awaken(500);

        mprf(MSGCH_WARN, "You are %sconfused.",
             old_value > 0 ? "more " : "");

        learned_something_new(HINT_YOU_ENCHANTED);

        xom_is_stimulated((you.duration[DUR_CONF] - old_value)
                           / BASELINE_DELAY);
    }

    return true;
}

bool curare_hits_player(int death_source, int amount, const bolt &beam)
{
    ASSERT(!crawl_state.game_is_arena());

    if (player_res_poison() >= 3)
        return false;

    if (!poison_player(amount, beam.get_source_name(), beam.name))
        return false;

    int hurted = 0;

    if (you.res_asphyx() <= 0)
    {
        hurted = roll_dice(2, 6);

        if (hurted)
        {
            you.increase_duration(DUR_BREATH_WEAPON, hurted, 20 + random2(20));
            mpr("You have difficulty breathing.");
            ouch(hurted, death_source, KILLED_BY_CURARE,
                 "curare-induced apnoea");
        }
    }

    potion_effect(POT_SLOWING, 2 + random2(4 + amount));

    return (hurted > 0);
}

void paralyse_player(string source, int amount, int factor)
{
    if (!amount)
        amount = 2 + random2(6 + you.duration[DUR_PARALYSIS] / BASELINE_DELAY);

    amount /= factor;
    you.paralyse(NULL, amount, source);
}

bool poison_player(int amount, string source, string source_aux, bool force)
{
    ASSERT(!crawl_state.game_is_arena());

    if (player_res_poison() >= 3)
    {
        dprf("Cannot poison, you are immune!");
        return false;
    }

    if (!force && !(amount = _maybe_reduce_poison(amount)))
        return false;

    if (!force && you.duration[DUR_DIVINE_STAMINA] > 0)
    {
        mpr("Your divine stamina protects you from poison!");
        return false;
    }

    const int old_value = you.duration[DUR_POISONING];
    if (player_res_poison() < 0)
        amount *= 2;
    you.duration[DUR_POISONING] += amount;

    if (you.duration[DUR_POISONING] > 40)
        you.duration[DUR_POISONING] = 40;

    if (you.duration[DUR_POISONING] > old_value)
    {
        mprf(MSGCH_WARN, "You are %spoisoned.",
             old_value > 0 ? "more " : "");

        learned_something_new(HINT_YOU_POISON);
    }

    you.props["poisoner"] = source;
    you.props["poison_aux"] = source_aux;

    return amount;
}

void dec_poison_player()
{
    // If Cheibriados has slowed your life processes, there's a
    // chance that your poison level is simply unaffected and
    // you aren't hurt by poison.
    if (GOD_CHEIBRIADOS == you.religion
        && you.piety >= piety_breakpoint(0)
        && coinflip())
    {
        return;
    }

    if (player_res_poison() >= 3)
        return;

    if (x_chance_in_y(you.duration[DUR_POISONING], 5))
    {
        int hurted = 1;
        msg_channel_type channel = MSGCH_PLAIN;
        const char *adj = "";

        if (you.duration[DUR_POISONING] > 10
            && random2(you.duration[DUR_POISONING]) >= 8)
        {
            hurted = random2(10) + 5;
            channel = MSGCH_DANGER;
            adj = "extremely ";
        }
        else if (you.duration[DUR_POISONING] > 5 && coinflip())
        {
            hurted = coinflip() ? 3 : 2;
            channel = MSGCH_WARN;
            adj = "very ";
        }

        int oldhp = you.hp;
        ouch(hurted, NON_MONSTER, KILLED_BY_POISON);
        if (you.hp < oldhp)
            mprf(channel, "You feel %ssick.", adj);

        if ((you.hp == 1 && one_chance_in(3)) || one_chance_in(8))
            reduce_poison_player(1);

        if (!you.duration[DUR_POISONING] && you.hp * 12 < you.hp_max)
            xom_is_stimulated(you.hp == 1 ? 50 : 20);
    }
}

void reduce_poison_player(int amount)
{
    if (amount <= 0)
        return;

    const int old_value = you.duration[DUR_POISONING];
    you.duration[DUR_POISONING] -= amount;

    if (you.duration[DUR_POISONING] <= 0)
    {
        you.duration[DUR_POISONING] = 0;
        you.props.erase("poisoner");
        you.props.erase("poison_aux");
    }

    if (you.duration[DUR_POISONING] < old_value)
    {
        mprf(MSGCH_RECOVERY, "You feel %sbetter.",
             you.duration[DUR_POISONING] > 0 ? "a little " : "");
    }
}

bool miasma_player(string source, string source_aux)
{
    ASSERT(!crawl_state.game_is_arena());

    if (you.res_rotting() || you.duration[DUR_DEATHS_DOOR])
        return false;

    if (you.duration[DUR_DIVINE_STAMINA] > 0)
    {
        mpr("Your divine stamina protects you from the miasma!");
        return false;
    }

    bool success = poison_player(1, source, source_aux);

    if (you.hp_max > 4 && coinflip())
    {
        rot_hp(1);
        success = true;
    }

    if (one_chance_in(3))
    {
        potion_effect(POT_SLOWING, 5);
        success = true;
    }

    return success;
}

bool napalm_player(int amount, string source, string source_aux)
{
    ASSERT(!crawl_state.game_is_arena());

    if (player_res_sticky_flame() || amount <= 0)
        return false;

    const int old_value = you.duration[DUR_LIQUID_FLAMES];
    you.increase_duration(DUR_LIQUID_FLAMES, amount, 100);

    if (you.duration[DUR_LIQUID_FLAMES] > old_value)
        mpr("You are covered in liquid flames!", MSGCH_WARN);

    you.props["napalmer"] = source;
    you.props["napalm_aux"] = source_aux;

    return true;
}

void dec_napalm_player(int delay)
{
    delay = min(delay, you.duration[DUR_LIQUID_FLAMES]);

    if (feat_is_watery(grd(you.pos())))
    {
        if (you.ground_level())
            mpr("The flames go out!", MSGCH_WARN);
        else
            mpr("You dip into the water, and the flames go out!", MSGCH_WARN);
        you.duration[DUR_LIQUID_FLAMES] = 0;
        you.props.erase("napalmer");
        you.props.erase("napalm_aux");
        return;
    }

    mpr("You are covered in liquid flames!", MSGCH_WARN);

    expose_player_to_element(BEAM_NAPALM,
                             div_rand_round(delay * 12, BASELINE_DELAY));

    const int res_fire = player_res_fire();

    if (res_fire > 0)
    {
        ouch((((random2avg(9, 2) + 1) * delay) /
                (1 + (res_fire * res_fire))) / BASELINE_DELAY, NON_MONSTER,
                KILLED_BY_BURNING);
    }

    if (res_fire <= 0)
    {
        ouch(((random2avg(9, 2) + 1) * delay) / BASELINE_DELAY,
             NON_MONSTER, KILLED_BY_BURNING);

        if (res_fire < 0)
        {
            ouch(((random2avg(9, 2) + 1) * delay)
                    / BASELINE_DELAY, NON_MONSTER, KILLED_BY_BURNING);
        }
    }

    if (you.duration[DUR_CONDENSATION_SHIELD] > 0)
        remove_condensation_shield();
    if (you.duration[DUR_ICY_ARMOUR] > 0)
        remove_ice_armour();

    you.duration[DUR_LIQUID_FLAMES] -= delay;
    if (you.duration[DUR_LIQUID_FLAMES] <= 0)
    {
        you.props.erase("napalmer");
        you.props.erase("napalm_aux");
    }
}

bool slow_player(int turns)
{
    ASSERT(!crawl_state.game_is_arena());

    if (turns <= 0)
        return false;

    if (stasis_blocks_effect(true, true, "%s rumbles.", 20, "%s rumbles."))
        return false;

    // Doubling these values because moving while slowed takes twice the
    // usual delay.
    turns = haste_mul(turns);
    int threshold = haste_mul(100);

    if (you.duration[DUR_SLOW] >= threshold * BASELINE_DELAY)
        mpr("You already are as slow as you could be.");
    else
    {
        if (you.duration[DUR_SLOW] == 0)
            mpr("You feel yourself slow down.");
        else
            mpr("You feel as though you will be slow longer.");

        you.increase_duration(DUR_SLOW, turns, threshold);
        learned_something_new(HINT_YOU_ENCHANTED);
    }

    return true;
}

void dec_slow_player(int delay)
{
    if (!you.duration[DUR_SLOW])
        return;

    if (you.duration[DUR_SLOW] > BASELINE_DELAY)
    {
        // Make slowing and hasting effects last as long.
        you.duration[DUR_SLOW] -= you.duration[DUR_HASTE]
            ? haste_mul(delay) : delay;
    }
    if (you.duration[DUR_SLOW] <= BASELINE_DELAY)
    {
        mpr("You feel yourself speed up.", MSGCH_DURATION);
        you.duration[DUR_SLOW] = 0;
    }
}

// Exhaustion should last as long as slowing.
void dec_exhaust_player(int delay)
{
    if (!you.duration[DUR_EXHAUSTED])
        return;

    if (you.duration[DUR_EXHAUSTED] > BASELINE_DELAY)
    {
        you.duration[DUR_EXHAUSTED] -= you.duration[DUR_HASTE]
                                       ? haste_mul(delay) : delay;
    }
    if (you.duration[DUR_EXHAUSTED] <= BASELINE_DELAY)
    {
        mpr("You feel less exhausted.", MSGCH_DURATION);
        you.duration[DUR_EXHAUSTED] = 0;
    }
}

bool haste_player(int turns, bool rageext)
{
    ASSERT(!crawl_state.game_is_arena());

    if (turns <= 0)
        return false;

    if (stasis_blocks_effect(true, true, "%s emits a piercing whistle.", 20,
                             "%s makes your neck tingle."))
    {
        return false;
    }

    // Cutting the nominal turns in half since hasted actions take half the
    // usual delay.
    turns = haste_div(turns);
    const int threshold = 40;

    if (!you.duration[DUR_HASTE])
        mpr("You feel yourself speed up.");
    else if (you.duration[DUR_HASTE] > threshold * BASELINE_DELAY)
        mpr("You already have as much speed as you can handle.");
    else if (!rageext)
    {
        mpr("You feel as though your hastened speed will last longer.");
        contaminate_player(1, true); // always deliberate
    }

    you.increase_duration(DUR_HASTE, turns, threshold);

    return true;
}

void dec_haste_player(int delay)
{
    if (!you.duration[DUR_HASTE])
        return;

    if (you.duration[DUR_HASTE] > BASELINE_DELAY)
    {
        int old_dur = you.duration[DUR_HASTE];

        you.duration[DUR_HASTE] -= delay;

        int threshold = 6 * BASELINE_DELAY;
        // message if we cross the threshold
        if (old_dur > threshold && you.duration[DUR_HASTE] <= threshold)
        {
            mpr("Your extra speed is starting to run out.", MSGCH_DURATION);
            if (coinflip())
                you.duration[DUR_HASTE] -= BASELINE_DELAY;
        }
    }
    else if (you.duration[DUR_HASTE] <= BASELINE_DELAY)
    {
        if (!you.duration[DUR_BERSERK])
            mpr("You feel yourself slow down.", MSGCH_DURATION);
        you.duration[DUR_HASTE] = 0;
    }
}

void dec_disease_player(int delay)
{
    if (you.disease)
    {
        int rr = 50;

        // Extra regeneration means faster recovery from disease.
        // But not if not actually regenerating!
        if (player_mutation_level(MUT_SLOW_HEALING) < 3
            && !(you.species == SP_VAMPIRE && you.hunger_state == HS_STARVING))
        {
            rr += _player_bonus_regen();
        }

        // Trog's Hand.
        if (you.attribute[ATTR_DIVINE_REGENERATION])
            rr += 100;

        // Kobolds get a bonus too.
        if (you.species == SP_KOBOLD)
            rr += 100;

        rr = div_rand_round(rr * delay, 50);

        you.disease -= rr;
        if (you.disease < 0)
            you.disease = 0;

        if (you.disease == 0)
            mpr("You feel your health improve.", MSGCH_RECOVERY);
    }
}

void float_player()
{
    if (you.fishtail)
    {
        mprf("Your tail turns into legs as you fly out of the water.");
        merfolk_stop_swimming();
    }
    else if (you.tengu_flight())
        mpr("You swoop lightly up into the air.");
    else
        mpr("You fly up into the air.");

    if (you.species == SP_TENGU)
        you.redraw_evasion = true;
}

void fly_player(int pow, bool already_flying)
{
    if (you.form == TRAN_TREE)
        return mpr("Your roots keep you in place.");

    bool standing = !you.airborne() && !already_flying;
    if (!already_flying)
        mprf(MSGCH_DURATION, "You feel %s buoyant.", standing ? "very" : "more");

    you.increase_duration(DUR_FLIGHT, 25 + random2(pow), 100);

    if (standing)
        float_player();
}

bool land_player()
{
    // there was another source keeping you aloft
    if (you.airborne())
        return false;

    mpr("You float gracefully downwards.");
    if (you.species == SP_TENGU)
        you.redraw_evasion = true;
    you.attribute[ATTR_FLIGHT_UNCANCELLABLE] = 0;
    // Re-enter the terrain.
    move_player_to_grid(you.pos(), false, true);
    return true;
}

bool is_hovering()
{
    return you.species == SP_DJINNI
           && !feat_has_dry_floor(grd(you.pos()))
           && !you.airborne();
}

bool djinni_floats()
{
    return you.species == SP_DJINNI && you.form != TRAN_TREE;
}

static void _end_water_hold()
{
    you.duration[DUR_WATER_HOLD] = 0;
    you.duration[DUR_WATER_HOLD_IMMUNITY] = 1;
    you.props.erase("water_holder");
}

void handle_player_drowning(int delay)
{
    if (you.duration[DUR_WATER_HOLD] == 1)
    {
        if (!you.res_water_drowning())
            mpr("You gasp with relief as air once again reaches your lungs.");
        _end_water_hold();
    }
    else
    {
        monster* mons = monster_by_mid(you.props["water_holder"].get_int());
        if (!mons || mons && !adjacent(mons->pos(), you.pos()))
        {
            if (you.res_water_drowning())
                mpr("The water engulfing you falls away.");
            else
                mpr("You gasp with relief as air once again reaches your lungs.");

            _end_water_hold();

        }
        else if (you.res_water_drowning())
        {
            // Reset so damage doesn't ramp up while able to breathe
            you.duration[DUR_WATER_HOLD] = 10;
        }
        else if (!you.res_water_drowning())
        {
            you.duration[DUR_WATER_HOLD] += delay;
            int dam =
                div_rand_round((28 + stepdown((float)you.duration[DUR_WATER_HOLD], 28.0))
                                * delay,
                                BASELINE_DELAY * 10);
            ouch(dam, mons->mindex(), KILLED_BY_WATER);
            mpr("Your lungs strain for air!", MSGCH_WARN);
        }
    }
}

int count_worn_ego(int which_ego)
{
    int result = 0;
    for (int slot = EQ_MIN_ARMOUR; slot <= EQ_MAX_ARMOUR; ++slot)
    {
        if (you.equip[slot] != -1 && !you.melded[slot]
            && get_armour_ego_type(you.inv[you.equip[slot]]) == which_ego)
        {
            result++;
        }
    }

    return result;
}

player::player()
    : kills(0), m_quiver(0)
{
    init();
}

player::player(const player &other)
    : kills(0), m_quiver(0)
{
    init();

    // why doesn't this do a copy_from?
    player_quiver* saved_quiver = m_quiver;
    delete kills;
    *this = other;
    m_quiver = saved_quiver;

    kills = new KillMaster(*(other.kills));
    *m_quiver = *(other.m_quiver);
}

// why is this not called "operator="?
void player::copy_from(const player &other)
{
    if (this == &other)
        return;

    KillMaster *saved_kills = kills;
    player_quiver* saved_quiver = m_quiver;

    *this = other;

    kills  = saved_kills;
    *kills = *(other.kills);
    m_quiver = saved_quiver;
    *m_quiver = *(other.m_quiver);
}


// player struct initialization
void player::init()
{
    // Permanent data:
    your_name.clear();
    species          = SP_UNKNOWN;
    species_name.clear();
    char_class       = JOB_UNKNOWN;
    class_name.clear();
    type             = MONS_PLAYER;
    mid              = MID_PLAYER;
    position.reset();

#ifdef WIZARD
    wizard = Options.wiz_mode == WIZ_YES;
#else
    wizard = false;
#endif
    birth_time       = time(0);

    // Long-term state:
    elapsed_time     = 0;
    elapsed_time_at_last_input = 0;

    hp               = 0;
    hp_max           = 0;
    hp_max_temp      = 0;
    hp_max_perm      = 0;

    magic_points       = 0;
    max_magic_points   = 0;
    mp_max_temp      = 0;
    mp_max_perm      = 0;

    stat_loss.init(0);
    base_stats.init(0);
    stat_zero.init(0);

    hunger          = HUNGER_DEFAULT;
    hunger_state    = HS_SATIATED;
    disease         = 0;
    max_level       = 1;
    hit_points_regeneration   = 0;
    magic_points_regeneration = 0;
    experience       = 0;
    total_experience = 0;
    experience_level = 1;
    gold             = 0;
    zigs_completed   = 0;
    zig_max          = 0;

    equip.init(-1);
    melded.reset();
    unrand_reacts   = 0;

    symbol          = MONS_PLAYER;
    form            = TRAN_NONE;

    for (int i = 0; i < ENDOFPACK; i++)
        inv[i].clear();
    runes.reset();
    obtainable_runes = 15;

    burden          = 0;
    burden_state    = BS_UNENCUMBERED;
    spells.init(SPELL_NO_SPELL);
    old_vehumet_gifts.clear();
    spell_no        = 0;
    vehumet_gifts.clear();
    char_direction  = GDT_DESCENDING;
    opened_zot      = false;
    royal_jelly_dead = false;
    transform_uncancellable = false;
    fishtail = false;

    pet_target      = MHITNOT;

    duration.init(0);
    rotting         = 0;
    berserk_penalty = 0;
    attribute.init(0);
    quiver.init(ENDOFPACK);
    sacrifice_value.init(0);

    is_undead       = US_ALIVE;

    friendly_pickup = 0;
    dead = false;
    lives = 0;
    deaths = 0;

    temperature = 1; // 1 is min; 15 is max.
    temperature_last = 1;

    xray_vision = false;

    init_skills();

    skill_menu_do = SKM_NONE;
    skill_menu_view = SKM_NONE;

    transfer_from_skill = SK_NONE;
    transfer_to_skill = SK_NONE;
    transfer_skill_points = 0;
    transfer_total_skill_points = 0;

    sage_skills.clear();
    sage_xp.clear();
    sage_bonus.clear();

    skill_cost_level = 1;
    exp_available = 0;
    zot_points = 0;

    item_description.init(255);
    unique_items.init(UNIQ_NOT_EXISTS);
    unique_creatures.reset();
    force_autopickup.init(0);

    if (kills)
        delete kills;
    kills = new KillMaster();

    where_are_you    = BRANCH_MAIN_DUNGEON;
    depth            = 1;

    branch_stairs.init(0);

    religion         = GOD_NO_GOD;
    jiyva_second_name.clear();
    god_name.clear();
    piety            = 0;
    piety_hysteresis = 0;
    gift_timeout     = 0;
    penance.init(0);
    worshipped.init(0);
    num_current_gifts.init(0);
    num_total_gifts.init(0);
    one_time_ability_used.reset();
    piety_max.init(0);
    exp_docked       = 0;
    exp_docked_total = 0;

    mutation.init(0);
    innate_mutations.init(0);
    temp_mutations.init(0);
    demonic_traits.clear();

    magic_contamination = 0;

    had_book.reset();
    seen_spell.reset();
    seen_weapon.init(0);
    seen_armour.init(0);
    seen_misc.reset();

    octopus_king_rings = 0;

    normal_vision    = LOS_RADIUS;
    current_vision   = LOS_RADIUS;

    hell_branch      = BRANCH_MAIN_DUNGEON;
    hell_exit        = 0;

    real_time        = 0;
    num_turns        = 0;
    exploration      = 0;

    last_view_update = 0;

    spell_letter_table.init(-1);
    ability_letter_table.init(ABIL_NON_ABILITY);

    uniq_map_tags.clear();
    uniq_map_names.clear();
    vault_list.clear();

    global_info = PlaceInfo();
    global_info.assert_validity();

    if (m_quiver)
        delete m_quiver;
    m_quiver = new player_quiver;

    props.clear();

    beholders.clear();
    fearmongers.clear();
    dactions.clear();
    level_stack.clear();
    type_ids.init(ID_UNKNOWN_TYPE);
    type_id_props.clear();

    zotdef_wave_name.clear();
    last_mid = 0;
    last_cast_spell = SPELL_NO_SPELL;


    // Non-saved UI state:
    prev_targ        = MHITNOT;
    prev_grd_targ.reset();
    prev_move.reset();

    travel_x         = 0;
    travel_y         = 0;
    travel_z         = level_id();

    running.clear();
    travel_ally_pace = false;
    received_weapon_warning = false;
    received_noskill_warning = false;
    ash_init_bondage(this);

    delay_queue.clear();

    last_keypress_time = time(0);

    action_count.clear();

    branches_left.reset();

    // Volatile (same-turn) state:
    turn_is_over     = false;
    banished         = false;
    banished_by.clear();

    wield_change     = false;
    redraw_quiver    = false;
    redraw_status_flags = 0;
    redraw_hit_points   = false;
    redraw_magic_points = false;
    redraw_stats.init(false);
    redraw_experience   = false;
    redraw_armour_class = false;
    redraw_evasion      = false;
    redraw_title        = false;

    flash_colour        = BLACK;
    flash_where         = nullptr;

    time_taken          = 0;
    shield_blocks       = 0;

    abyss_speed         = 0;

    old_hunger          = hunger;
    transit_stair       = DNGN_UNSEEN;
    entering_level      = false;

    reset_escaped_death();
    on_current_level    = true;
    walking             = 0;
    seen_portals        = 0;
    seen_invis          = false;
    frame_no            = 0;

    save                = 0;
    prev_save_version.clear();

    clear_constricted();
    constricting = 0;

    // Protected fields:
    for (int i = 0; i < NUM_BRANCHES; i++)
    {
        branch_info[i].branch = (branch_type)i;
        branch_info[i].assert_validity();
    }
}

void player::init_skills()
{
    auto_training = !(Options.default_manual_training);
    skills.init(0);
    train.init(false);
    train_alt.init(false);
    training.init(0);
    can_train.reset();
    skill_points.init(0);
    ct_skill_points.init(0);
    skill_order.init(MAX_SKILL_ORDER);
    exercises.clear();
    exercises_all.clear();
}

player_save_info& player_save_info::operator=(const player& rhs)
{
    name             = rhs.your_name;
    experience       = rhs.experience;
    experience_level = rhs.experience_level;
    wizard           = rhs.wizard;
    species          = rhs.species;
    species_name     = rhs.species_name;
    class_name       = rhs.class_name;
    religion         = rhs.religion;
    god_name         = rhs.god_name;
    jiyva_second_name= rhs.jiyva_second_name;

    // [ds] Perhaps we should move game type to player?
    saved_game_type  = crawl_state.type;

    return *this;
}

bool player_save_info::operator<(const player_save_info& rhs) const
{
    return experience < rhs.experience
           || (experience == rhs.experience && name < rhs.name);
}

string player_save_info::short_desc() const
{
    ostringstream desc;

    const string qualifier = game_state::game_type_name_for(saved_game_type);
    if (!qualifier.empty())
        desc << "[" << qualifier << "] ";

    desc << name << ", a level " << experience_level << ' '
         << species_name << ' ' << class_name;

    if (religion == GOD_JIYVA)
        desc << " of " << god_name << " " << jiyva_second_name;
    else if (religion != GOD_NO_GOD)
        desc << " of " << god_name;

#ifdef WIZARD
    if (wizard)
        desc << " (WIZ)";
#endif

    return desc.str();
}

player::~player()
{
    delete kills;
    delete m_quiver;
    if (CrawlIsCrashing && save)
    {
        save->abort();
        delete save;
        save = 0;
    }
    ASSERT(!save); // the save file should be closed or deleted
}

flight_type player::flight_mode() const
{
    if (duration[DUR_FLIGHT]
        || attribute[ATTR_PERM_FLIGHT]
        || form == TRAN_WISP
        // dragon and bat should be FL_WINGED, but we don't want paralysis
        // instakills over lava
        || form == TRAN_DRAGON
        || form == TRAN_BAT)
    {
        return FL_LEVITATE;
    }

    return FL_NONE;
}

bool player::is_banished() const
{
    return (!alive() && banished);
}

bool player::in_water() const
{
    return (ground_level() && !beogh_water_walk()
            && feat_is_water(grd(pos())));
}

bool player::can_swim(bool permanently) const
{
    // Transforming could be fatal if it would cause unequipment of
    // stat-boosting boots or heavy armour.
    return (species == SP_MERFOLK || species == SP_OCTOPODE
            || body_size(PSIZE_BODY) >= SIZE_GIANT
            || !permanently)
                && form_can_swim();
}

int player::visible_igrd(const coord_def &where) const
{
    // shop hack, etc.
    if (where.x == 0)
        return NON_ITEM;

    if (grd(where) == DNGN_LAVA
        || (grd(where) == DNGN_DEEP_WATER
            && species != SP_MERFOLK && species != SP_GREY_DRACONIAN
            && species != SP_OCTOPODE))
    {
        return NON_ITEM;
    }

    return igrd(where);
}

bool player::has_spell(spell_type spell) const
{
    for (int i = 0; i < MAX_KNOWN_SPELLS; i++)
    {
        if (spells[i] == spell)
            return true;
    }

    return false;
}

bool player::cannot_speak() const
{
    if (silenced(pos()))
        return true;

    if (cannot_move()) // we allow talking during sleep ;)
        return true;

    // No transform that prevents the player from speaking yet.
    // ... yet setting this would prevent saccing junk and similar activities
    // for no good reason.
    return false;
}

string player::shout_verb() const
{
    switch (form)
    {
    case TRAN_DRAGON:
        return "roar";
    case TRAN_SPIDER:
        return "hiss";
    case TRAN_BAT:
    case TRAN_PORCUPINE:
        return "squeak";
    case TRAN_PIG:
        return coinflip() ? "squeal" : "oink";

    // These forms can't shout.
    case TRAN_FUNGUS:
        return "sporulate";
    case TRAN_TREE:
        return "creak";
    case TRAN_JELLY:
        return "gurgle";
    case TRAN_WISP:
        return "whoosh"; // any wonder why?

    default:
        if (species == SP_FELID)
            return coinflip() ? "meow" : "yowl";
        // depends on SCREAM mutation
        int level = player_mutation_level(MUT_SCREAM);
        if (level <= 1)
            return "shout";
        else if (level == 2)
            return "yell";
        else // level == 3
            return "scream";
    }
}

void player::god_conduct(conduct_type thing_done, int level)
{
    ::did_god_conduct(thing_done, level);
}

void player::banish(actor *agent, const string &who)
{
    ASSERT(!crawl_state.game_is_arena());
    if (brdepth[BRANCH_ABYSS] == -1)
        return;

    if (elapsed_time <= attribute[ATTR_BANISHMENT_IMMUNITY])
    {
        mpr("You resist the pull of the Abyss.");
        return;
    }

    banished    = true;
    banished_by = who;
}

// For semi-undead species (Vampire!) reduce food cost for spells and abilities
// to 50% (hungry, very hungry) or zero (near starving, starving).
int calc_hunger(int food_cost)
{
    if (you.is_undead == US_SEMI_UNDEAD && you.hunger_state < HS_SATIATED)
    {
        if (you.hunger_state <= HS_NEAR_STARVING)
            return 0;

        return food_cost/2;
    }
    return food_cost;
}

bool player::paralysed() const
{
    return (duration[DUR_PARALYSIS]);
}

bool player::cannot_move() const
{
    return (paralysed() || petrified());
}

bool player::confused() const
{
    return (duration[DUR_CONF]);
}

bool player::caught() const
{
    return (attribute[ATTR_HELD]);
}

bool player::petrifying() const
{
    return (duration[DUR_PETRIFYING]);
}

bool player::petrified() const
{
    return (duration[DUR_PETRIFIED]);
}

bool player::liquefied_ground() const
{
    return (liquefied(pos())
            && ground_level() && !is_insubstantial());
}

int player::shield_block_penalty() const
{
    return (5 * shield_blocks * shield_blocks);
}

int player::shield_bonus() const
{
    const int shield_class = player_shield_class();
    if (shield_class <= 0)
        return -100;

    return random2avg(shield_class * 2, 2) / 3 - 1;
}

int player::shield_bypass_ability(int tohit) const
{
    return (15 + tohit / 2);
}

void player::shield_block_succeeded(actor *foe)
{
    actor::shield_block_succeeded(foe);

    shield_blocks++;
    practise(EX_SHIELD_BLOCK);
}

int player::missile_deflection() const
{
    if (duration[DUR_DEFLECT_MISSILES])
        return 2;
    if (duration[DUR_REPEL_MISSILES]
        || player_mutation_level(MUT_DISTORTION_FIELD) == 3
        || (!suppressed() && scan_artefacts(ARTP_RMSL, true)))
    {
        return 1;
    }
    return 0;
}

int player::unadjusted_body_armour_penalty() const
{
    const item_def *body_armour = slot_item(EQ_BODY_ARMOUR, false);
    if (!body_armour)
        return 0;

    const int base_ev_penalty = -property(*body_armour, PARM_EVASION);
    return base_ev_penalty;
}

// The EV penalty to the player for their worn body armour.
int player::adjusted_body_armour_penalty(int scale, bool use_size) const
{
    const int base_ev_penalty = unadjusted_body_armour_penalty();
    if (!base_ev_penalty)
        return 0;

    if (use_size)
    {
        const int size = body_size(PSIZE_BODY);

        const int size_bonus_factor = (size - SIZE_MEDIUM) * scale / 4;

        return max(0, scale * base_ev_penalty
                      - size_bonus_factor * base_ev_penalty);
    }

    // New formula for effect of str on aevp: (2/5) * evp^2 / (str+3)
    return (2 * base_ev_penalty * base_ev_penalty
            * (450 - skill(SK_ARMOUR, 10))
            * scale
            / (5 * (strength() + 3))
            / 450);
}

// The EV penalty to the player for wearing their current shield.
int player::adjusted_shield_penalty(int scale) const
{
    const item_def *shield_l = slot_item(EQ_SHIELD, false);
    if (!shield_l)
        return 0;

    const int base_shield_penalty = -property(*shield_l, PARM_EVASION);
    return max(0, (base_shield_penalty * scale - skill(SK_SHIELDS, scale)
                  / max(1, 5 + _player_evasion_size_factor())));
}

int player::armour_tohit_penalty(bool random_factor, int scale) const
{
    return maybe_roll_dice(1, adjusted_body_armour_penalty(scale), random_factor);
}

int player::shield_tohit_penalty(bool random_factor, int scale) const
{
    return maybe_roll_dice(1, adjusted_shield_penalty(scale), random_factor);
}

int player::skill(skill_type sk, int scale, bool real) const
{
    // wizard racechange, or upgraded old save
    if (is_useless_skill(sk))
        return 0;

    int level = skills[sk] * scale + get_skill_progress(sk, scale);
    if (real)
        return level;
    if (duration[DUR_HEROISM] && sk <= SK_LAST_MUNDANE)
        level = min(level + 5 * scale, 27 * scale);
    if (penance[GOD_ASHENZARI])
        level = max(level - min(4 * scale, level / 2), 0);
    else if (religion == GOD_ASHENZARI && piety_rank() > 2)
    {
        if (skill_boost.find(sk) != skill_boost.end()
            && skill_boost.find(sk)->second)
        {
            level = ash_skill_boost(sk, scale);
        }
    }
    if (you.attribute[ATTR_XP_DRAIN])
    {
        level = (int) max(0.0, level - you.attribute[ATTR_XP_DRAIN] / 100.0
                                       * (scale + level/30.0));
    }

    return level;
}

int player_icemail_armour_class()
{
    if (!you.mutation[MUT_ICEMAIL])
        return 0;

    return (ICEMAIL_MAX
               - (you.duration[DUR_ICEMAIL_DEPLETED]
                   * ICEMAIL_MAX / ICEMAIL_TIME));
}

bool player_stoneskin()
{
    // Lava orcs ignore DUR_STONESKIN
    if (you.species == SP_LAVA_ORC)
    {
        // Most transformations conflict with stone skin.
        if (form_changed_physiology() && you.form != TRAN_STATUE)
            return false;

        return temperature_effect(LORC_STONESKIN);
    }
    else
        return you.duration[DUR_STONESKIN];
}

static int _stoneskin_bonus()
{
    if (!player_stoneskin())
        return 0;

    // Max +7.4 base
    int boost = 200;
    if (you.species == SP_LAVA_ORC)
        boost += 20 * you.experience_level;
    else
        boost += you.skill(SK_EARTH_MAGIC, 20);

    // Max additional +7.75 from statue form
    if (you.form == TRAN_STATUE)
    {
        boost += 100;
        if (you.species == SP_LAVA_ORC)
            boost += 25 * you.experience_level;
        else
            boost += you.skill(SK_EARTH_MAGIC, 25);
    }

    return boost;
}

int player::armour_class() const
{
    int AC = 0;

    for (int eq = EQ_MIN_ARMOUR; eq <= EQ_MAX_ARMOUR; ++eq)
    {
        if (eq == EQ_SHIELD)
            continue;

        if (!player_wearing_slot(eq))
            continue;

        const item_def& item   = inv[equip[eq]];
        const int ac_value     = property(item, PARM_AC) * 100;
        const int racial_bonus = _player_armour_racial_bonus(item);

        // [ds] effectively: ac_value * (22 + Arm) / 22, where Arm =
        // Armour Skill + racial_skill_bonus / 2.
        AC += ac_value * (440 + skill(SK_ARMOUR, 20) + racial_bonus * 10) / 440;
        AC += item.plus * 100;

        // The deformed don't fit into body armour very well.
        // (This includes nagas and centaurs.)
        if (eq == EQ_BODY_ARMOUR && (player_mutation_level(MUT_DEFORMED)
            || player_mutation_level(MUT_PSEUDOPODS)))
            AC -= ac_value / 2;
    }

    // All effects negated by magical suppression should go in here.
    if (!suppressed())
    {
        AC += wearing(EQ_RINGS_PLUS, RING_PROTECTION) * 100;

        if (wearing_ego(EQ_WEAPON, SPWPN_PROTECTION))
            AC += 500;

        if (wearing_ego(EQ_SHIELD, SPARM_PROTECTION))
            AC += 300;

        AC += scan_artefacts(ARTP_AC) * 100;
    }

    if (duration[DUR_ICY_ARMOUR])
        AC += 400 + skill(SK_ICE_MAGIC, 100) / 3;    // max 13

    AC += _stoneskin_bonus();

    if (mutation[MUT_ICEMAIL])
        AC += 100 * player_icemail_armour_class();

    if (!player_is_shapechanged()
        || (form == TRAN_DRAGON && player_genus(GENPC_DRACONIAN))
        || (form == TRAN_STATUE && species == SP_GARGOYLE))
    {
        // Being a lich doesn't preclude the benefits of hide/scales -- bwr
        //
        // Note: Even though necromutation is a high level spell, it does
        // allow the character full armour (so the bonus is low). -- bwr
        if (form == TRAN_LICH)
            AC += 600;

        if (player_genus(GENPC_DRACONIAN))
        {
            AC += 400 + 100 * (experience_level / 3);  // max 13
            if (species == SP_GREY_DRACONIAN) // no breath
                AC += 500;
            if (form == TRAN_DRAGON)
                AC += 1000;
        }
        else
        {
            switch (species)
            {
            case SP_NAGA:
                AC += 100 * experience_level / 3;              // max 9
                break;

            case SP_GARGOYLE:
                AC += 400 + 100 * experience_level * 3 / 5;    // max 20
                if (form == TRAN_STATUE)
                    AC += 500 + skill(SK_EARTH_MAGIC, 50);
                break;

            default:
                break;
            }
        }
    }
    else
    {
        // transformations:
        switch (form)
        {
        case TRAN_NONE:
        case TRAN_APPENDAGE:
        case TRAN_BLADE_HANDS:
        case TRAN_LICH:  // can wear normal body armour (no bonus)
            break;

        case TRAN_JELLY:  // no bonus
        case TRAN_BAT:
        case TRAN_PIG:
        case TRAN_PORCUPINE:
            break;

        case TRAN_SPIDER: // low level (small bonus), also gets EV
            AC += 200;
            break;

        case TRAN_ICE_BEAST:
            AC += 500 + skill(SK_ICE_MAGIC, 25) + 25;    // max 12

            if (duration[DUR_ICY_ARMOUR])
                AC += 100 + skill(SK_ICE_MAGIC, 25);     // max +7
            break;

        case TRAN_WISP:
            AC += 500 + 50 * experience_level;
            break;
        case TRAN_FUNGUS:
            AC += 1200;
            break;
        case TRAN_DRAGON: // Draconians handled above
            AC += 1600;
            break;

        case TRAN_STATUE: // main ability is armour (high bonus)
            AC += 1700 + skill(SK_EARTH_MAGIC, 50);// max 30
            // Stoneskin bonus already accounted for.
            break;

        case TRAN_TREE: // extreme bonus, no EV
            AC += 2000 + 50 * experience_level;
            break;
        }
    }

    // Scale mutations, etc.  Statues don't get an AC benefit from scales,
    // since the scales are made of the same stone as everything else.
    AC += player_mutation_level(MUT_TOUGH_SKIN)
          ? player_mutation_level(MUT_TOUGH_SKIN) * 100 : 0;                   // +1, +2, +3
    AC += player_mutation_level(MUT_SHAGGY_FUR)
          ? player_mutation_level(MUT_SHAGGY_FUR) * 100 : 0;                   // +1, +2, +3
    AC += player_mutation_level(MUT_GELATINOUS_BODY)
          ? (player_mutation_level(MUT_GELATINOUS_BODY) == 3 ? 200 : 100) : 0; // +1, +1, +2
    AC += _mut_level(MUT_IRIDESCENT_SCALES, MUTACT_FULL)
          ? 200 + _mut_level(MUT_IRIDESCENT_SCALES, MUTACT_FULL) * 200 : 0;    // +4, +6, +8
    AC += _mut_level(MUT_LARGE_BONE_PLATES, MUTACT_FULL)
          ? 100 + _mut_level(MUT_LARGE_BONE_PLATES, MUTACT_FULL) * 100 : 0;    // +2, +3, +4
    AC += _mut_level(MUT_ROUGH_BLACK_SCALES, MUTACT_FULL)
          ? 100 + _mut_level(MUT_ROUGH_BLACK_SCALES, MUTACT_FULL) * 300 : 0;   // +4, +7, +10
    AC += _mut_level(MUT_RUGGED_BROWN_SCALES, MUTACT_FULL) * 100;              // +1, +2, +3
    AC += _mut_level(MUT_ICY_BLUE_SCALES, MUTACT_FULL) * 100 +
          (_mut_level(MUT_ICY_BLUE_SCALES, MUTACT_FULL) > 1 ? 100 : 0);        // +1, +3, +4
    AC += _mut_level(MUT_MOLTEN_SCALES, MUTACT_FULL) * 100 +
          (_mut_level(MUT_MOLTEN_SCALES, MUTACT_FULL) > 1 ? 100 : 0);          // +1, +3, +4
    AC += _mut_level(MUT_SLIMY_GREEN_SCALES, MUTACT_FULL)
          ? 100 + _mut_level(MUT_SLIMY_GREEN_SCALES, MUTACT_FULL) * 100 : 0;   // +2, +3, +4
    AC += _mut_level(MUT_THIN_METALLIC_SCALES, MUTACT_FULL)
          ? 100 + _mut_level(MUT_THIN_METALLIC_SCALES, MUTACT_FULL) * 100 : 0; // +2, +3, +4
    AC += _mut_level(MUT_YELLOW_SCALES, MUTACT_FULL)
          ? 100 + _mut_level(MUT_YELLOW_SCALES, MUTACT_FULL) * 100 : 0;        // +2, +3, +4

    return (AC / 100);
}
 /**
  * Guaranteed damage reduction.
  *
  * The percentage of the damage received that is guaranteed to be reduced
  * by the armour. As the AC roll is done before GDR is applied, GDR is only
  * useful when the AC roll is inferior to it. Therefore a higher GDR means
  * more damage reduced, but also more often.
  *
  * \f[ GDR = 14 \times (base\_AC - 2)^\frac{1}{2} \f]
  *
  * \return GDR as a percentage.
  **/
int player::gdr_perc() const
{
    switch (form)
    {
    case TRAN_DRAGON:
        return 34; // base AC 8
    case TRAN_STATUE:
        return 39; // like plate (AC 10)
    case TRAN_TREE:
        return 48;
    default:
        break;
    }

    const item_def *body_armour = slot_item(EQ_BODY_ARMOUR, false);

    if (!body_armour)
        return 0;

    const int body_base_AC = property(*body_armour, PARM_AC);
    return 14 * sqrt(max(body_base_AC - 2, 0));
}

int player::melee_evasion(const actor *act, ev_ignore_type evit) const
{
    return (player_evasion(evit)
            - (is_constricted() ? 3 : 0)
            - ((!act || act->visible_to(this)
                || (evit & EV_IGNORE_HELPLESS)) ? 0 : 10)
            - (you_are_delayed()
               && !(evit & EV_IGNORE_HELPLESS)
               && current_delay_action() != DELAY_RECITE
               && !delay_is_run(current_delay_action())? 5 : 0));
}

bool player::heal(int amount, bool max_too)
{
    ASSERT(!max_too);
    ::inc_hp(amount);
    return true; /* TODO Check whether the player was healed. */
}

mon_holy_type player::holiness() const
{
    if (species == SP_GARGOYLE || form == TRAN_STATUE || form == TRAN_WISP
        || petrified())
    {
        return MH_NONLIVING;
    }

    if (is_undead)
        return MH_UNDEAD;

    return MH_NATURAL;
}

bool player::undead_or_demonic() const
{
    // This is only for TSO-related stuff, so demonspawn are included.
    return is_undead || species == SP_DEMONSPAWN;
}

bool player::is_holy(bool check_spells) const
{
    if (is_good_god(religion) && check_spells)
        return true;

    return false;
}

bool player::is_unholy(bool check_spells) const
{
    return species == SP_DEMONSPAWN;
}

bool player::is_evil(bool check_spells) const
{
    if (holiness() == MH_UNDEAD)
        return true;

    if (is_evil_god(religion) && check_spells)
        return true;

    return false;
}

// This is a stub. Check is used only for silver damage. Worship of chaotic
// gods should probably be checked in the non-existing player::is_unclean,
// which could be used for something Zin-related (such as a priestly monster).
bool player::is_chaotic() const
{
    return false;
}

bool player::is_artificial() const
{
    return (species == SP_GARGOYLE || form == TRAN_STATUE || petrified());
}

bool player::is_unbreathing() const
{
    switch (form)
    {
    case TRAN_LICH:
    case TRAN_STATUE:
    case TRAN_FUNGUS:
    case TRAN_TREE:
    case TRAN_JELLY:
    case TRAN_WISP:
        return true;
    default:
        break;
    }

    if (petrified())
        return true;

    return player_mutation_level(MUT_UNBREATHING);
}

bool player::is_insubstantial() const
{
    return form == TRAN_WISP;
}

int player::res_acid(bool calc_unid) const
{
    return player_res_acid(calc_unid);
}

int player::res_fire() const
{
    return player_res_fire();
}

int player::res_holy_fire() const
{
    if (species == SP_DJINNI)
        return 3;
    return actor::res_holy_fire();
}

int player::res_steam() const
{
    return player_res_steam();
}

int player::res_cold() const
{
    return player_res_cold();
}

int player::res_elec() const
{
    return (player_res_electricity() * 2);
}

int player::res_water_drowning() const
{
    int rw = 0;

    if (is_unbreathing()
        || species == SP_MERFOLK && !form_changed_physiology()
        || species == SP_OCTOPODE && !form_changed_physiology()
        || form == TRAN_ICE_BEAST)
    {
        rw++;
    }

    // A fiery lich/hot statue suffers from quenching but not drowning, so
    // neutral resistance sounds ok.
    if (species == SP_DJINNI)
        rw--;

    return rw;
}

int player::res_asphyx() const
{
    // The unbreathing are immune to asphyxiation.
    if (is_unbreathing())
        return 1;

    return 0;
}

int player::res_poison(bool temp) const
{
    return player_res_poison(true, temp);
}

int player::res_rotting(bool temp) const
{
    if (temp && (petrified() || form == TRAN_STATUE || form == TRAN_WISP))
        return 3;

    if (species == SP_GARGOYLE)
        return 3;

    if (mutation[MUT_FOUL_STENCH])
        return 1;

    switch (is_undead)
    {
    default:
    case US_ALIVE:
        return 0;

    case US_HUNGRY_DEAD:
        return 1; // rottable by Zin, not by necromancy

    case US_SEMI_UNDEAD:
        if (temp && hunger_state < HS_SATIATED)
            return 1;
        return 0; // no permanent resistance

    case US_UNDEAD:
        if (!temp && form == TRAN_LICH)
            return 0;
        return 3; // full immunity
    }
}

int player::res_sticky_flame() const
{
    return player_res_sticky_flame();
}

int player::res_holy_energy(const actor *attacker) const
{
    if (undead_or_demonic())
        return -2;

    if (is_evil())
        return -1;

    if (is_holy())
        return 1;

    return 0;
}

int player::res_negative_energy(bool intrinsic_only) const
{
    return player_prot_life(!intrinsic_only, true, !intrinsic_only);
}

int player::res_torment() const
{
    return player_res_torment();
}

int player::res_wind() const
{
    // Full control of the winds around you can negate a hostile tornado.
    return duration[DUR_TORNADO] ? 1 : 0;
}

int player::res_petrify(bool temp) const
{
    if (player_mutation_level(MUT_PETRIFICATION_RESISTANCE))
        return 1;

    if (temp && (form == TRAN_STATUE || form == TRAN_WISP))
        return 1;
    return 0;
}

int player::res_constrict() const
{
    if (form == TRAN_JELLY || form == TRAN_PORCUPINE
        || form == TRAN_WISP)
    {
        return 3;
    }
    return 0;
}

int player::res_magic() const
{
    return player_res_magic();
}

int player_res_magic(bool calc_unid, bool temp)
{
    int rm = 0;

    switch (you.species)
    {
    default:
        rm = you.experience_level * 3;
        break;
    case SP_HIGH_ELF:
    case SP_SLUDGE_ELF:
    case SP_DEEP_ELF:
    case SP_VAMPIRE:
    case SP_DEMIGOD:
    case SP_OGRE:
        rm = you.experience_level * 4;
        break;
    case SP_NAGA:
    case SP_MUMMY:
        rm = you.experience_level * 5;
        break;
    case SP_PURPLE_DRACONIAN:
    case SP_DEEP_DWARF:
    case SP_FELID:
        rm = you.experience_level * 6;
        break;
    case SP_SPRIGGAN:
        rm = you.experience_level * 7;
        break;
    }

    // All effects negated by magical suppression should go in here.
    if (!you.suppressed())
    {
        // randarts
        rm += you.scan_artefacts(ARTP_MAGIC, calc_unid);

        // armour
        rm += 30 * you.wearing_ego(EQ_ALL_ARMOUR, SPARM_MAGIC_RESISTANCE,
                                         calc_unid);

        // rings of magic resistance
        rm += 40 * you.wearing(EQ_RINGS, RING_PROTECTION_FROM_MAGIC, calc_unid);
    }

    // Mutations
    rm += 30 * player_mutation_level(MUT_MAGIC_RESISTANCE);

    // transformations
    if (you.form == TRAN_LICH && temp)
        rm += 50;

    // Trog's Hand
    if (you.attribute[ATTR_DIVINE_REGENERATION] && temp)
        rm += 70;

    // Enchantment effect
    if (you.duration[DUR_LOWERED_MR] && temp)
        rm /= 2;

    if (rm < 0)
        rm = 0;

    return rm;
}

bool player::no_tele(bool calc_unid, bool permit_id, bool blinking) const
{
    if (duration[DUR_DIMENSION_ANCHOR])
        return true;

    if (crawl_state.game_is_sprint() && !blinking)
        return true;

    if (form == TRAN_TREE)
        return true;

    return (has_notele_item(calc_unid)
            || stasis_blocks_effect(calc_unid, permit_id, NULL)
            || crawl_state.game_is_zotdef() && orb_haloed(pos()));
}

bool player::fights_well_unarmed(int heavy_armour_penalty)
{
    return (burden_state == BS_UNENCUMBERED
            && x_chance_in_y(skill(SK_UNARMED_COMBAT, 10), 200)
            && x_chance_in_y(2, 1 + heavy_armour_penalty));
}

bool player::cancellable_flight() const
{
    return duration[DUR_FLIGHT] && !permanent_flight()
           && !attribute[ATTR_FLIGHT_UNCANCELLABLE];
}

bool player::permanent_flight() const
{
    return attribute[ATTR_PERM_FLIGHT];
}

bool player::racial_permanent_flight() const
{
    return (species == SP_TENGU && experience_level >= 15
            || species == SP_BLACK_DRACONIAN && experience_level >= 14
            || species == SP_GARGOYLE && experience_level >= 14);
}

bool player::tengu_flight() const
{
    // Only Tengu get perks for flying.
    return (species == SP_TENGU && flight_mode());
}

bool player::nightvision() const
{
    return (is_undead
            || (religion == GOD_YREDELEMNUL && piety >= piety_breakpoint(2)));
}

reach_type player::reach_range() const
{
    const item_def *wpn = weapon();
    if (wpn)
        return weapon_reach(*wpn);
    return REACH_NONE;
}

monster_type player::mons_species(bool zombie_base) const
{
    return player_species_to_mons_species(species);
}

bool player::poison(actor *agent, int amount, bool force)
{
    return ::poison_player(amount, agent? agent->name(DESC_A, true) : "", "",
                           force);
}

void player::expose_to_element(beam_type element, int _strength,
                               bool damage_inventory, bool slow_cold_blood)
{
    ::expose_player_to_element(element, _strength, damage_inventory,
                               slow_cold_blood);
}

void player::blink(bool allow_partial_control)
{
    random_blink(allow_partial_control);
}

void player::teleport(bool now, bool abyss_shift, bool wizard_tele)
{
    ASSERT(!crawl_state.game_is_arena());

    if (now)
        you_teleport_now(true, abyss_shift, wizard_tele);
    else
        you_teleport();
}

int player::hurt(const actor *agent, int amount, beam_type flavour,
                 bool cleanup_dead, bool attacker_effects)
{
    // We ignore cleanup_dead here.
    if (!agent)
    {
        // FIXME: This can happen if a deferred_damage_fineff does damage
        // to a player from a dead monster.  We should probably not do that,
        // but it could be tricky to fix, so for now let's at least avoid
        // a crash even if it does mean funny death messages.
        ouch(amount, NON_MONSTER, KILLED_BY_MONSTER, "",
             false, "posthumous revenge", attacker_effects);
    }
    else if (agent->is_monster())
    {
        const monster* mon = agent->as_monster();
        ouch(amount, mon->mindex(),
             KILLED_BY_MONSTER, "", mon->visible_to(this), NULL,
             attacker_effects);
    }
    else
    {
        // Should never happen!
        die("player::hurt() called for self-damage");
    }

    if ((flavour == BEAM_NUKE || flavour == BEAM_DISINTEGRATION) && can_bleed())
        blood_spray(pos(), type, amount / 5);

    return amount;
}

void player::drain_stat(stat_type s, int amount, actor *attacker)
{
    if (attacker == NULL)
        lose_stat(s, amount, false, "");
    else if (attacker->is_monster())
        lose_stat(s, amount, attacker->as_monster(), false);
    else if (attacker->is_player())
        lose_stat(s, amount, false, "suicide");
    else
        lose_stat(s, amount, false, "");
}

bool player::rot(actor *who, int amount, int immediate, bool quiet)
{
    ASSERT(!crawl_state.game_is_arena());

    if (amount <= 0 && immediate <= 0)
        return false;

    if (res_rotting() || duration[DUR_DEATHS_DOOR])
    {
        mpr("You feel terrible.");
        return false;
    }

    if (duration[DUR_DIVINE_STAMINA] > 0)
    {
        mpr("Your divine stamina protects you from decay!");
        return false;
    }

    if (immediate > 0)
        rot_hp(immediate);

    // Either this, or the actual rotting message should probably
    // be changed so that they're easier to tell apart. -- bwr
    if (!quiet)
    {
        mprf(MSGCH_WARN, "You feel your flesh %s away!",
             (rotting > 0 || immediate) ? "rotting" : "start to rot");
    }

    rotting += amount;

    learned_something_new(HINT_YOU_ROTTING);

    if (one_chance_in(4))
        sicken(50 + random2(100));

    return true;
}

bool player::drain_exp(actor *who, bool quiet, int pow)
{
    return ::drain_exp(!quiet, pow);
}

void player::confuse(actor *who, int str)
{
    confuse_player(str);
}

/*
 * Paralyse the player for str turns.
 *
 *  Duration is capped at 13.
 *
 * @param who Pointer to the actor who paralysed the player.
 * @param str The number of turns the paralysis will last.
 * @param source Description of the source of the paralysis.
 */
void player::paralyse(actor *who, int str, string source)
{
    ASSERT(!crawl_state.game_is_arena());

    // The shock is too mild to do damage.
    if (stasis_blocks_effect(true, true, "%s gives you a mild electric shock."))
        return;

    if (!(who && who->as_monster() && who->as_monster()->type == MONS_RED_WASP)
        && who && (duration[DUR_PARALYSIS] || duration[DUR_PARALYSIS_IMMUNITY]))
    {
        canned_msg(MSG_YOU_RESIST);
        return;
    }

    int &paralysis(duration[DUR_PARALYSIS]);

    if (source.empty() && who)
        source = who->name(DESC_A);

    if (!paralysis && !source.empty())
    {
        take_note(Note(NOTE_PARALYSIS, str, 0, source.c_str()));
        props["paralysed_by"] = source;
    }


    mprf("You %s the ability to move!",
         paralysis ? "still haven't" : "suddenly lose");

    str *= BASELINE_DELAY;
    if (str > paralysis && (paralysis < 3 || one_chance_in(paralysis)))
        paralysis = str;

    if (paralysis > 13 * BASELINE_DELAY)
        paralysis = 13 * BASELINE_DELAY;

    stop_constricting_all();
}

void player::petrify(actor *who, bool force)
{
    ASSERT(!crawl_state.game_is_arena());

    if (res_petrify() && !force)
    {
        canned_msg(MSG_YOU_UNAFFECTED);
        return;
    }

    if (duration[DUR_DIVINE_STAMINA] > 0)
    {
        mpr("Your divine stamina protects you from petrification!");
        return;
    }

    if (petrifying())
    {
        mpr("Your limbs have turned to stone.");
        duration[DUR_PETRIFYING] = 1;
        return;
    }

    if (petrified())
        return;

    duration[DUR_PETRIFYING] = 3 * BASELINE_DELAY;

    redraw_evasion = true;
    mpr("You are slowing down.", MSGCH_WARN);
}

bool player::fully_petrify(actor *foe, bool quiet)
{
    duration[DUR_PETRIFIED] = 6 * BASELINE_DELAY
                        + random2(4 * BASELINE_DELAY);
    redraw_evasion = true;
    mpr("You have turned to stone.");
    return true;
}

void player::slow_down(actor *foe, int str)
{
    ::slow_player(str);
}

int player::has_claws(bool allow_tran) const
{
    if (allow_tran)
    {
        // these transformations bring claws with them
        if (form == TRAN_DRAGON)
            return 3;

        // blade hands override claws
        if (form == TRAN_BLADE_HANDS)
            return 0;

        // Most forms suppress natural claws.
        if (!form_keeps_mutations())
            return 0;
    }

    if (const int c = species_has_claws(species))
        return c;

    return player_mutation_level(MUT_CLAWS, allow_tran);
}

bool player::has_usable_claws(bool allow_tran) const
{
    return (!player_wearing_slot(EQ_GLOVES) && has_claws(allow_tran));
}

int player::has_talons(bool allow_tran) const
{
    // XXX: Do merfolk in water belong under allow_tran?
    if (fishtail)
        return 0;

    return player_mutation_level(MUT_TALONS, allow_tran);
}

bool player::has_usable_talons(bool allow_tran) const
{
    return (!player_wearing_slot(EQ_BOOTS) && has_talons(allow_tran));
}

int player::has_fangs(bool allow_tran) const
{
    if (allow_tran)
    {
        // these transformations bring fangs with them
        if (form == TRAN_DRAGON)
            return 3;
    }

    return player_mutation_level(MUT_FANGS, allow_tran);
}

int player::has_usable_fangs(bool allow_tran) const
{
    return has_fangs(allow_tran);
}

int player::has_tail(bool allow_tran) const
{
    if (allow_tran)
    {
        // these transformations bring a tail with them
        if (form == TRAN_DRAGON)
            return 1;

        // Most transformations suppress a tail.
        if (!form_keeps_mutations())
            return 0;
    }

    // XXX: Do merfolk in water belong under allow_tran?
    if (player_genus(GENPC_DRACONIAN)
        || fishtail
        || player_mutation_level(MUT_STINGER, allow_tran))
    {
        return 1;
    }

    return 0;
}

int player::has_usable_tail(bool allow_tran) const
{
    // TSO worshippers don't use their stinger in order
    // to avoid poisoning.
    if (religion == GOD_SHINING_ONE
        && player_mutation_level(MUT_STINGER, allow_tran) > 0)
    {
        return 0;
    }

    return has_tail(allow_tran);
}

// Whether the player has a usable offhand for the
// purpose of punching.
bool player::has_usable_offhand() const
{
    if (player_wearing_slot(EQ_SHIELD))
        return false;

    const item_def* wp = slot_item(EQ_WEAPON);
    return (!wp || hands_reqd(*wp, body_size()) != HANDS_TWO);
}

bool player::has_usable_tentacle() const
{
    return usable_tentacles();
}

int player::usable_tentacles() const
{
    int numtentacle = has_usable_tentacles();

    if (numtentacle == 0)
        return false;

    int free_tentacles = numtentacle - num_constricting();

    if (shield())
        free_tentacles -= 2;

    const item_def* wp = slot_item(EQ_WEAPON);
    if (wp)
    {
        hands_reqd_type hands_req = hands_reqd(*wp, body_size());
        free_tentacles -= 2 * hands_req + 2;
    }

    return free_tentacles;
}

int player::has_pseudopods(bool allow_tran) const
{
    return player_mutation_level(MUT_PSEUDOPODS, allow_tran);
}

int player::has_usable_pseudopods(bool allow_tran) const
{
    return has_pseudopods(allow_tran);
}

int player::has_tentacles(bool allow_tran) const
{
    if (allow_tran)
    {
        // Most transformations suppress tentacles.
        if (!form_keeps_mutations())
            return 0;
    }

    if (species == SP_OCTOPODE)
        return 8;

    return 0;
}

int player::has_usable_tentacles(bool allow_tran) const
{
    return has_tentacles(allow_tran);
}

bool player::sicken(int amount, bool allow_hint, bool quiet)
{
    ASSERT(!crawl_state.game_is_arena());

    if (res_rotting() || amount <= 0)
        return false;

    if (duration[DUR_DIVINE_STAMINA] > 0)
    {
        mpr("Your divine stamina protects you from disease!");
        return false;
    }

    if (!quiet)
        mpr("You feel ill.");

    disease += amount * BASELINE_DELAY;
    if (disease > 210 * BASELINE_DELAY)
        disease = 210 * BASELINE_DELAY;

    if (allow_hint)
        learned_something_new(HINT_YOU_SICK);
    return true;
}

bool player::can_see_invisible(bool calc_unid, bool items) const
{
    if (crawl_state.game_is_arena())
        return true;

    // All effects negated by magical suppression should go in here.
    if (items && !suppressed())
    {
        if (wearing(EQ_RINGS, RING_SEE_INVISIBLE, calc_unid)
            // armour: (checks head armour only)
            || wearing_ego(EQ_HELMET, SPARM_SEE_INVISIBLE)
            // randart gear
            || scan_artefacts(ARTP_EYESIGHT, calc_unid) > 0)
        {
            return true;
        }
    }

    // Possible to have both with a temp mutation.
    if (player_mutation_level(MUT_ACUTE_VISION)
        && !player_mutation_level(MUT_BLURRY_VISION))
    {
        return true;
    }

    // antennae give sInvis at 3
    if (player_mutation_level(MUT_ANTENNAE) == 3)
        return true;

    if (player_mutation_level(MUT_EYEBALLS) == 3)
        return true;

    if (religion == GOD_ASHENZARI && piety >= piety_breakpoint(2)
        && !player_under_penance())
    {
        return true;
    }

    return false;
}

bool player::can_see_invisible() const
{
    return can_see_invisible(true, true);
}

bool player::invisible() const
{
    return (duration[DUR_INVIS] && !backlit());
}

bool player::misled() const
{
    return (duration[DUR_MISLED]);
}

bool player::visible_to(const actor *looker) const
{
    if (crawl_state.game_is_arena())
        return false;

    if (this == looker)
        return (can_see_invisible() || !invisible());

    const monster* mon = looker->as_monster();
    return (mons_sense_invis(mon) && distance2(pos(), mon->pos()) <= dist_range(4))
            || (!mon->has_ench(ENCH_BLIND) && (!invisible() || mon->can_see_invisible()));
}

bool player::backlit(bool check_haloed, bool self_halo) const
{
    if (get_contamination_level() > 1 || duration[DUR_CORONA]
        || duration[DUR_LIQUID_FLAMES] || duration[DUR_QUAD_DAMAGE])
    {
        return true;
    }
    if (check_haloed)
        return (!umbraed() && haloed()
                && (self_halo || halo_radius2() == -1));
    return false;
}

bool player::umbra(bool check_haloed, bool self_halo) const
{
    if (backlit())
        return false;

    if (check_haloed)
        return (umbraed() && !haloed()
                && (self_halo || umbra_radius2() == -1));
    return false;
}

bool player::glows_naturally() const
{
    return false;
}

// This is the imperative version.
void player::backlight()
{
    if (!duration[DUR_INVIS])
    {
        if (duration[DUR_CORONA] || glows_naturally())
            mpr("You glow brighter.");
        else
            mpr("You are outlined in light.");

        increase_duration(DUR_CORONA, random_range(15, 35), 250);
    }
    else
    {
        mpr("You feel strangely conspicuous.");

        increase_duration(DUR_CORONA, random_range(3, 5), 250);
    }
}

bool player::has_lifeforce() const
{
    const mon_holy_type holi = holiness();

    return (holi == MH_NATURAL || holi == MH_PLANT);
}

bool player::can_mutate() const
{
    return true;
}

bool player::can_safely_mutate() const
{
    if (!can_mutate())
        return false;

    return (!is_undead
            || is_undead == US_SEMI_UNDEAD
               && hunger_state == HS_ENGORGED);
}

bool player::can_polymorph() const
{
    if (transform_uncancellable)
        return false;
    if (is_undead)
        return is_undead == US_SEMI_UNDEAD && hunger_state > HS_SATIATED;
    return true;
}

bool player::can_bleed(bool allow_tran) const
{
    if (allow_tran)
    {
        // These transformations don't bleed. Lichform is handled as undead.
        if (form == TRAN_STATUE || form == TRAN_ICE_BEAST
            || form == TRAN_SPIDER || form == TRAN_TREE
            || form == TRAN_FUNGUS || form == TRAN_PORCUPINE)
        {
            return false;
        }
    }

    if ((is_undead && is_undead != US_SEMI_UNDEAD)
        || (is_undead == US_SEMI_UNDEAD && hunger_state <= HS_SATIATED))
    {
        return false;
    }

    if (holiness() == MH_NONLIVING)
        return false;

    return true;
}

bool player::malmutate(const string &reason)
{
    ASSERT(!crawl_state.game_is_arena());

    if (!can_mutate())
        return false;

    if (one_chance_in(5))
    {
        if (mutate(RANDOM_MUTATION, reason))
        {
            learned_something_new(HINT_YOU_MUTATED);
            return true;
        }
    }

    return mutate(RANDOM_BAD_MUTATION, reason);
}

bool player::polymorph(int pow)
{
    ASSERT(!crawl_state.game_is_arena());

    if (!can_polymorph())
        return false;

    transformation_type f = TRAN_NONE;

    // Be unreliable over lava.  This is not that important as usually when
    // it matters you'll have temp flight and thus that pig will fly (and
    // when flight times out, we'll have roasted bacon).
    for (int tries = 0; tries < 3; tries++)
    {
        // Whole-body transformations only; mere appendage doesn't seem fitting.
        f = random_choose_weighted(
            100, TRAN_BAT,
            100, TRAN_FUNGUS,
            100, TRAN_PIG,
            100, TRAN_TREE,
            100, TRAN_PORCUPINE,
            100, TRAN_WISP,
             20, TRAN_SPIDER,
             20, TRAN_ICE_BEAST,
              5, TRAN_STATUE,
              1, TRAN_DRAGON,
              0);
        // need to do a dry run first, as Zin's protection has a random factor
        if (transform(pow, f, false, true))
            break;
        f = TRAN_NONE;
    }

    if (f && transform(pow, f))
    {
        transform_uncancellable = true;
        return true;
    }
    return false;
}

bool player::is_icy() const
{
    return (form == TRAN_ICE_BEAST);
}

bool player::is_fiery() const
{
    return false;
}

bool player::is_skeletal() const
{
    return false;
}

void player::shiftto(const coord_def &c)
{
    crawl_view.shift_player_to(c);
    set_position(c);
    clear_far_constrictions();
}

void player::reset_prev_move()
{
    prev_move.reset();
}

bool player::asleep() const
{
    return (duration[DUR_SLEEP]);
}

bool player::cannot_act() const
{
    return (asleep() || cannot_move());
}

bool player::can_throw_large_rocks() const
{
    return (species == SP_OGRE || species == SP_TROLL);
}

bool player::can_smell() const
{
    return (species != SP_MUMMY);
}

void player::hibernate(int)
{
    ASSERT(!crawl_state.game_is_arena());

    if (!can_hibernate())
    {
        canned_msg(MSG_YOU_UNAFFECTED);
        return;
    }

    stop_constricting_all();
    mpr("You fall asleep.");

    stop_delay();
    flash_view(DARKGREY);

    // Do this *after* redrawing the view, or viewwindow() will no-op.
    set_duration(DUR_SLEEP, 3 + random2avg(5, 2));
}

void player::put_to_sleep(actor*, int power)
{
    ASSERT(!crawl_state.game_is_arena());

    if (!can_sleep())
    {
        canned_msg(MSG_YOU_UNAFFECTED);
        return;
    }

    mpr("You fall asleep.");

    stop_constricting_all();
    stop_delay();
    flash_view(DARKGREY);

    // As above, do this after redraw.
    set_duration(DUR_SLEEP, 5 + random2avg(power/10, 5));
}

void player::awake()
{
    ASSERT(!crawl_state.game_is_arena());

    duration[DUR_SLEEP] = 0;
    mpr("You wake up.");
    flash_view(BLACK);
}

void player::check_awaken(int disturbance)
{
    if (asleep() && x_chance_in_y(disturbance + 1, 50))
        awake();
}

int player::beam_resists(bolt &beam, int hurted, bool doEffects, string source)
{
    return check_your_resists(hurted, beam.flavour, source, &beam, doEffects);
}

void player::set_place_info(PlaceInfo place_info)
{
    place_info.assert_validity();

    if (place_info.is_global())
        global_info = place_info;
    else
        branch_info[place_info.branch] = place_info;
}

vector<PlaceInfo> player::get_all_place_info(bool visited_only,
                                             bool dungeon_only) const
{
    vector<PlaceInfo> list;

    for (int i = 0; i < NUM_BRANCHES; i++)
    {
        if (visited_only && branch_info[i].num_visits == 0
            || dungeon_only && !is_connected_branch((branch_type)i))
        {
            continue;
        }
        list.push_back(branch_info[i]);
    }

    return list;
}

bool player::do_shaft()
{
    dungeon_feature_type force_stair = DNGN_UNSEEN;

    if (!is_valid_shaft_level())
        return false;

    // Handle instances of do_shaft() being invoked magically when
    // the player isn't standing over a shaft.
    if (get_trap_type(pos()) != TRAP_SHAFT)
    {
        switch (grd(pos()))
        {
        case DNGN_FLOOR:
        case DNGN_OPEN_DOOR:
        case DNGN_TRAP_MECHANICAL:
        case DNGN_TRAP_MAGICAL:
        case DNGN_TRAP_NATURAL:
        case DNGN_UNDISCOVERED_TRAP:
        case DNGN_ENTER_SHOP:
            break;

        default:
            return false;
        }

        handle_items_on_shaft(pos(), false);

        if (!ground_level() || total_weight() == 0)
            return true;

        force_stair = DNGN_TRAP_NATURAL;
    }

    down_stairs(force_stair);

    return true;
}

bool player::did_escape_death() const
{
    return (escaped_death_cause != NUM_KILLBY);
}

void player::reset_escaped_death()
{
    escaped_death_cause = NUM_KILLBY;
    escaped_death_aux   = "";
}

void player::add_gold(int delta)
{
    set_gold(gold + delta);
}

void player::del_gold(int delta)
{
    set_gold(gold - delta);
}

void player::set_gold(int amount)
{
    ASSERT(amount >= 0);

    if (amount != gold)
    {
        const int old_gold = gold;
        gold = amount;
        shopping_list.gold_changed(old_gold, gold);
    }
}

void player::increase_duration(duration_type dur, int turns, int cap,
                               const char* msg)
{
    if (msg)
        mpr(msg);
    cap *= BASELINE_DELAY;

    duration[dur] += turns * BASELINE_DELAY;
    if (cap && duration[dur] > cap)
        duration[dur] = cap;
}

void player::set_duration(duration_type dur, int turns,
                          int cap, const char * msg)
{
    duration[dur] = 0;
    increase_duration(dur, turns, cap, msg);
}

void player::goto_place(const level_id &lid)
{
    where_are_you = static_cast<branch_type>(lid.branch);
    depth = lid.depth;
    ASSERT_RANGE(depth, 1, brdepth[where_are_you] + 1);
}

bool player::attempt_escape(int attempts)
{
    monster *themonst;

    if (!is_constricted())
        return true;

    themonst = monster_by_mid(constricted_by);
    ASSERT(themonst);
    escape_attempts += attempts;

    // player breaks free if (4+n)d(8+str/4) >= 5d(8+HD/4)
    if (roll_dice(4 + escape_attempts, 8 + div_rand_round(strength(), 4))
        >= roll_dice(5, 8 + div_rand_round(themonst->hit_dice, 4)))
    {
        mprf("You escape %s's grasp.", themonst->name(DESC_THE, true).c_str());

        // Stun the monster to prevent it from constricting again right away.
        themonst->speed_increment -= 5;

        stop_being_constricted(true);

        return true;
    }
    else
    {
        string emsg = "Your attempt to break free from ";
        emsg += themonst->name(DESC_THE, true);
        emsg += " fails, but you feel that another attempt might succeed.";
        mpr(emsg);
        turn_is_over = true;
        return false;
    }
}

void player::sentinel_mark(bool trap)
{
    if (duration[DUR_SENTINEL_MARK])
    {
        mpr("The mark upon you grows brighter.");
        increase_duration(DUR_SENTINEL_MARK, random_range(30, 50), 250);
    }
    else
    {
        mpr("A sentinel's mark forms upon you.", MSGCH_WARN);
        increase_duration(DUR_SENTINEL_MARK, (trap ? random_range(35, 55)
                                                       : random_range(50, 80)),
                              250);
    }
}

bool player::made_nervous_by(const coord_def &p)
{
    if (form != TRAN_FUNGUS)
        return false;
    monster* mons = monster_at(p);
    if (mons && !mons_is_firewood(mons))
        return false;
    for (monster_iterator mi(get_los()); mi; ++mi)
    {
            if (!(mons_is_wandering(*mi)
                        || mi->asleep()
                        || mi->confused()
                        || mi->cannot_act())
                && you.can_see(*mi)
                && !mons_is_firewood(*mi)
                && !mi->neutral())
                return true;
    }
    return false;
}

void player::weaken(actor *attacker, int pow)
{
    if (!duration[DUR_WEAK])
        mpr("You feel yourself grow feeble.", MSGCH_WARN);
    else
        mpr("You feel as though you will be weak longer.", MSGCH_WARN);

    increase_duration(DUR_WEAK, pow + random2(pow + 3), 50);
}

/*
 * Check if the player is about to die from flight/form expiration.
 *
 * Check whether the player is on a cell which would be deadly if not for some
 * temporary condition, and if such condition is expiring. In that case, we
 * give a strong warning to the player. The actual message printing is done
 * by the caller.
 *
 * @param dur the duration to check for dangerous expiration.
 * @param p the coordinates of the cell to check. Defaults to player position.
 * @return whether the player is in immediate danger.
 */
bool need_expiration_warning(duration_type dur, coord_def p)
{
    if (!is_feat_dangerous(env.grid(p), true) || !dur_expiring(dur))
        return false;

    if (dur == DUR_FLIGHT)
        return true;
    else if (dur == DUR_TRANSFORMATION
             && (!you.airborne() || form_can_fly()))
    {
        return true;
    }
    return false;
}

bool need_expiration_warning(coord_def p)
{
    return need_expiration_warning(DUR_FLIGHT, p)
           || need_expiration_warning(DUR_TRANSFORMATION, p);
}

static string _constriction_description()
{
    string cinfo = "";
    vector<string> c_name;

    const int num_free_tentacles = you.usable_tentacles();
    if (num_free_tentacles)
    {
        cinfo += make_stringf("You have %d tentacle%s available for constriction.",
                              num_free_tentacles,
                              num_free_tentacles > 1 ? "s" : "");
    }
    // name of what this monster is constricted by, if any
    if (you.is_constricted())
    {
        if (!cinfo.empty())
            cinfo += "\n";

        cinfo += make_stringf("You are being %s by %s.",
                      you.held == HELD_MONSTER ? "held" : "constricted",
                      monster_by_mid(you.constricted_by)->name(DESC_A).c_str());
    }

    if (you.constricting && !you.constricting->empty())
    {
        actor::constricting_t::const_iterator i;
        for (i = you.constricting->begin(); i != you.constricting->end(); ++i)
        {
            monster *whom = monster_by_mid(i->first);
            ASSERT(whom);
            c_name.push_back(whom->name(DESC_A));
        }

        if (!cinfo.empty())
            cinfo += "\n";

        cinfo += "You are constricting ";
        cinfo += comma_separated_line(c_name.begin(), c_name.end());
        cinfo += ".";
    }

    return cinfo;
}

void count_action(caction_type type, int subtype)
{
    pair<caction_type, int> pair(type, subtype);
    if (you.action_count.find(pair) == you.action_count.end())
        you.action_count[pair].init(0);
    you.action_count[pair][you.experience_level - 1]++;
}<|MERGE_RESOLUTION|>--- conflicted
+++ resolved
@@ -224,12 +224,7 @@
     return true;
 }
 
-<<<<<<< HEAD
-static bool _check_moveto_dangerous(const coord_def& p, const string& msg,
-                                    bool cling = true, bool interactive = true)
-=======
-static bool _check_moveto_dangerous(const coord_def& p, const string& msg)
->>>>>>> 6e467660
+static bool _check_moveto_dangerous(const coord_def& p, const string& msg, bool interactive = true)
 {
     if (you.can_swim() && feat_is_water(env.grid(p))
         || you.airborne() || !is_feat_dangerous(env.grid(p)))
@@ -257,15 +252,6 @@
 static bool _check_moveto_terrain(const coord_def& p, const string &move_verb,
                                   const string &msg, bool interactive = true)
 {
-<<<<<<< HEAD
-    if (you.is_wall_clinging()
-        && (move_verb == "blink" || move_verb == "passwall"))
-    {
-        return _check_moveto_dangerous(p, msg, false, interactive);
-    }
-
-=======
->>>>>>> 6e467660
     if (!need_expiration_warning() && need_expiration_warning(p)
         && !crawl_state.disables[DIS_CONFIRMATIONS])
     {
