--- conflicted
+++ resolved
@@ -430,19 +430,11 @@
 
 static bool _player_caught_in_web()
 {
-<<<<<<< HEAD
-    if (you.attribute[ATTR_HELD] || 
-	  ((you.props["wudzu_cloak_picked_v"].get_int() == 1 
-	  && have_passive(passive_t::thorn_vestment))
-	  || (you.props["wudzu_cloak_picked_r"].get_int() == 1 
-	  && have_passive(passive_t::thorn_regalia))))
-=======
     if (you.attribute[ATTR_HELD] ||
           ((you.props["wudzu_cloak_picked_v"].get_int() == 1
           && have_passive(passive_t::thorn_vestment))
           || (you.props["wudzu_cloak_picked_r"].get_int() == 1
           && have_passive(passive_t::thorn_regalia))))
->>>>>>> 5dd32683
         return false;
 
     you.attribute[ATTR_HELD] = 1;
@@ -809,19 +801,11 @@
                 simple_monster_message(*m, " tears through a web.");
             break;
         }
-<<<<<<< HEAD
-        if ((you.props["wudzu_cloak_picked_v"].get_int() == 1 
-	      && have_passive(passive_t::thorn_vestment))
-	      || (you.props["wudzu_cloak_picked_r"].get_int() == 1 
-	      && have_passive(passive_t::thorn_regalia)))
-		{
-=======
         if ((you.props["wudzu_cloak_picked_v"].get_int() == 1
               && have_passive(passive_t::thorn_vestment))
               || (you.props["wudzu_cloak_picked_r"].get_int() == 1
               && have_passive(passive_t::thorn_regalia)))
                 {
->>>>>>> 5dd32683
             trap_destroyed = true;
             if (you_trigger)
                 mprf("Your thorns tear through %s web.", you_know ? "the" : "a");
@@ -1193,20 +1177,6 @@
         _free_self_from_web();
         return;
     }
-<<<<<<< HEAD
-    if ((you.props["wudzu_cloak_picked_v"].get_int() == 1 
-	  && have_passive(passive_t::thorn_vestment))
-	  || (you.props["wudzu_cloak_picked_r"].get_int() == 1 
-	  && have_passive(passive_t::thorn_regalia)))
-	{
-		mprf("Your thorns tear through the net.");
-		destroy_item(net);
-        you.attribute[ATTR_HELD] = 0;
-        you.redraw_quiver = true;
-        you.redraw_evasion = true;
-		return;
-	}
-=======
     if ((you.props["wudzu_cloak_picked_v"].get_int() == 1
           && have_passive(passive_t::thorn_vestment))
           || (you.props["wudzu_cloak_picked_r"].get_int() == 1
@@ -1219,7 +1189,6 @@
         you.redraw_evasion = true;
                 return;
         }
->>>>>>> 5dd32683
 
     int hold = mitm[net].net_durability;
     dprf("net.net_durability: %d", hold);
