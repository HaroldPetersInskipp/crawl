--- conflicted
+++ resolved
@@ -1286,15 +1286,11 @@
 
     terp_files.clear();
 
-<<<<<<< HEAD
 #ifdef USE_TILE_LOCAL
     // window layout
-    tile_full_screen      = SCREENMODE_AUTO;
     tile_use_small_layout = MB_MAYBE;
 #endif
 
-=======
->>>>>>> 1d49662b
 #ifdef USE_TILE
     // XXX: arena may now be chosen after options are read.
     tile_tag_pref         = crawl_state.game_is_arena() ? TAGPREF_NAMED
@@ -3826,21 +3822,7 @@
             report_error(possible_error.c_str(), orig_field.c_str());
     }
 #ifdef USE_TILE
-<<<<<<< HEAD
 #ifdef USE_TILE_LOCAL
-    else if (key == "tile_full_screen")
-    {
-        const maybe_bool fs_val = read_maybe_bool(field);
-        if (fs_val == MB_TRUE)
-            tile_full_screen = SCREENMODE_FULL;
-        else if (fs_val == MB_FALSE)
-            tile_full_screen = SCREENMODE_WINDOW;
-        else
-            tile_full_screen = SCREENMODE_AUTO;
-    }
-=======
-#ifdef TOUCH_UI
->>>>>>> 1d49662b
     else if (key == "tile_use_small_layout")
         tile_use_small_layout = read_maybe_bool(field);
 #endif // USE_TILE_LOCAL
