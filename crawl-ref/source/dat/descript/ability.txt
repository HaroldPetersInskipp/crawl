%%%%
No ability ability

If you get this description, it is a bug.
%%%%
Spit Poison ability

Spit poison at a targeted monster.
%%%%
Blink ability

Randomly translocate a short distance.
%%%%
Breathe Dispelling Energy ability

Breathe a blast of power at a targeted monster, possibly removing some of its
enchantments.
%%%%
Breathe Fire ability

Breathe a blast of fire at a targeted monster, possibly leaving fire clouds in
its wake.
%%%%
Breathe Frost ability

Breathe a blast of frost at a targeted monster.
%%%%
Breathe Poison Gas ability

Breathe a blast of poison gas at a targeted monster.
%%%%
Breathe Lightning ability

Release a great discharge of electricity causing an uncontrollable lightning
storm.
%%%%
Breathe Sticky Flame ability

Breathe a blast of sticky flame at a targeted monster. As the name suggests,
sticky flame will stick around, so the monster may be covered in flames for
several rounds until they eventually go out. It may splash on impact.
%%%%
Breathe Steam ability

Breathe a jet of steam at a targeted monster.
%%%%
Breathe Noxious Fumes ability

Breathe a blast of noxious fumes at a targeted monster.
%%%%
Bat Form ability

Turn into a speedy vampire bat. In bat form, you can neither interact with
items in any form (except picking them up or dropping them), nor cast spells.
Note that Bat Form will decrease your current Strength while increasing your
Dexterity. Thus, you won't be able to change form if your Strength is too low.
The flight is magically augmented, so you will stay in the air even if the
weight of your possessions or some disability would normally drag you down.
%%%%
Bottle Blood ability

At experience level 6 and higher, Vampires can bottle the blood from non-rotten
and blood-containing corpses they are standing on. Doing so requires the
capability of wielding your knife, as is the case for butchering.
%%%%
Spit Acid ability

Spit acid at a targeted monster.
%%%%
# Both for Fly I and II.
Fly ability

Start flying. During flight you can safely cross water and similar obstacles.
Be warned, though, that flight may time out at inopportune moments and cause
you to fall to your death.
%%%%
Hellfire ability

Blast your enemies with hellfire. This ball of unholy flames explodes on
impact, and is not affected by any means of protection such as armour or
resistances. However, certain creatures, usually fire-based, are immune to
hellfire entirely.
%%%%
Release Delayed Fireball ability

Instantly release a previously memorised (delayed) fireball without additional
cost in terms of magic or hunger.
%%%%
Stop Singing ability

Stop singing your Song of Slaying.
%%%%
Self-Restoration ability

At the permanent loss of one magic point restore your Strength, Dexterity and
Intelligence, and heal a large amount of rotted hit points.
%%%%
Device Recharging ability

At the permanent loss of one magic point recharge a wand or rod.
%%%%
<<<<<<< HEAD
Dig

Tunnels through rock walls in a straight line. Noisy.
%%%%
Shaft Self

Sends you to a random position one to three floors down,
as if you fell through a shaft trap. It takes time to dig the shaft
and the landing is noisy. It may even attract monsters from deep
within the dungeon to your floor.
%%%%
Evoke Teleportation
=======
Evoke Teleportation ability
>>>>>>> 70ca29ee

Teleport yourself to a random location on the level.
%%%%
Evoke Blink ability

<Blink ability>
%%%%
Evoke Berserk Rage ability

Go berserk. Going berserk greatly, if temporarily, increases your hit points
and damage output in melee fights. It will time out quickly if you don't kill
anything, but may be extended by multiple kills. While berserk, you cannot
perform a number of actions such as, for example, (un)wield a weapon, quaff
something, evoke wands or items, or cast spells. Such a rage is usually
followed by deep exhaustion, a time during which you are slowed down, cannot
berserk again, and occasionally even pass out.
%%%%
Evoke Invisibility ability

Turn yourself invisible for a limited amount of time. Turning invisible
increases your magical contamination and may eventually cause glowing.
%%%%
Turn Visible ability

Turn visible again.
%%%%
Evoke Flight ability

<Fly ability>
%%%%
Stop Flying ability

Stop flying.
%%%%
Evoke Fog ability

Release a thick cloud of fog to obscure vision.
%%%%
Evoke Teleport Control ability

Gain the ability to control your next translocation – either by selecting an
approximate target for a teleport, or by selecting a direction for a blink. Be
wary that controlled translocations will cause the subject to become
contaminated with magical energy, and that controlled teleports will take
longer to trigger than uncontrolled ones.
%%%%
End Transformation ability

Revert to your normal form, with a short delay.
%%%%
# Zin
Recite ability

Preach to monsters about Zin's laws, which can lead to various results. There
are four books you can preach from:

* Book of Abominations: This book deals with the very thing most abhorrent to
Zin — chaos in all its forms. These recitations will invoke Zin's most powerful
smiting.

* Book of Ablutions: The impure are nearly as loathed by the Law-Giver.
Recitations from this book will deal damage to such creatures.

* Book of Apostates: Intelligent creatures who do not worship Zin but do no
other evil will be dealt with least harshly. The recitations from this book
merely sow confusion. Yet those who dare to worship a god alien to Zin may be
permanently deprived of means to spread their foul faith.

* Book of Anathema: Demons and the undead are hated by Zin. This book gives you
means to rebuke them.
%%%%
Vitalisation ability

Vitalise yourself, gaining divine stamina and sustenance from Zin. Divine
stamina protects you from sickness, poisoning, petrification, confusion and
rot, and temporarily boosts and sustains your Strength, Intelligence and
Dexterity.
%%%%
Imprison ability

Temporarily imprison a monster in walls of silver. The duration of the prison
is increased by Invocations skill.
%%%%
Sanctuary ability

For a short duration gain safety in a divine refuge. While you are inside the
sanctuary, monsters will not attack you, but the protection will disappear at
once should you breach the divine peace.
%%%%
Cure All Mutations ability

Cure all your mutations — but only once.
%%%%
# The Shining One
Divine Shield ability

The Shining One grants you a divine shield. Because it is held aloft by godly
power, it does not interfere with your equipment. However, it is controlled by
your willpower, and your skill with Shields will improve it.
%%%%
Cleansing Flame ability

Invoke a huge blast of divine fury centered on you, severely damaging undead
and demons. All other hostiles also take damage, if less so, whereas you and
your allies are never affected.
%%%%
Summon Divine Warrior ability

Summon an angel or daeva, powerful warriors against evil. They may be blessed
by the Shining One to stay longer in this world.
%%%%
# Kikubaaqudgha
Receive Corpses ability

Create one or more reanimatable monster corpses near yourself. The number and
freshness of these are dependent on Necromancy skill.
%%%%
Torment ability

Sacrifice a cadaver to make everyone in sight, including you, experience all
the pain that being suffered in its life. This will decimate the resilience of
all those who can feel it.

Kikubaaqudgha may choose to protect you from it... or may not.
%%%%
# Yredelemnul
Animate Remains ability

Reanimate a single corpse or skeleton as a follower. Note that zombies and
skeletons cannot leave the level they were created on.
%%%%
Recall Undead Slaves ability

Recall your undead followers from anywhere in the dungeon to your immediate
surroundings.
%%%%
Injury Mirror ability

Hurt attacking monsters by reflecting damage they do to you back at them.
%%%%
Animate Dead ability

Reanimate all corpses and skeletons in your vicinity as followers. Note that
zombies and skeletons cannot leave the level they were created on.
%%%%
Drain Life ability

Heal hit points by draining the life force of the monsters surrounding you.
%%%%
Enslave Soul ability

Mark a living intelligent monster's soul as ripe for the taking. Once the
marked monster dies, its soul will be yours.

The enslaved soul will retain the monster's faculties, equipment and abilities,
as well as some of its innate healing. However, only a relatively uninjured
monster can have its soul marked, and only one soul can be enslaved at a time.
Furthermore, the duration of the mark is dependent on Invocations skill.

Note that enslaved souls can follow you beyond the level they were created on.
%%%%
Animate Remains or Dead ability

If you get this description, it is a bug.
%%%%
# Okawaru
Heroism ability

Temporarily increase all of your combat skills, including the ability to sneak
around.
%%%%
Finesse ability

Greatly increase your combat speed, with no loss of accuracy. This unnatural
effect causes small amounts of magic contamination, prolonged exposure to which
may be bad for your health.
%%%%
# Makhleb
Minor Destruction ability

Shoot a random harmful blast at the targeted monster.
%%%%
Lesser Servant of Makhleb ability

Summon a minor demon, with a chance of being hostile at low Invocations skill.
%%%%
Major Destruction ability

Shoot a random harmful beam or explosion at the targeted monster.
%%%%
Greater Servant of Makhleb ability

Summon a major demon, with a chance of being hostile at low Invocations skill.
%%%%
# Sif Muna
Channel Energy ability

Replenish your magical reservoir by an amount depending on your Invocations
skill.
%%%%
Forget Spell ability

Forget any spell out of the ones you've currently memorised, so as to free
memory to learn others.
%%%%
# Trog
Burn Spellbooks ability

Set all spellbooks within your field of vision on fire. The fire is fuelled by
Trog's hatred, and Trog likes it most when you don't even care which books of
madness burst into flames.
%%%%
Berserk ability

Go berserk. Going berserk greatly, if temporarily, increases your hit points
and damage output in melee fights. It will time out quickly if you don't kill
anything, but may be extended by multiple kills. While berserk, you cannot
perform a number of actions such as, for example, (un)wield a weapon, quaff
something, evoke wands or items, or cast spells. Such a rage is usually
followed by deep exhaustion, a time during which you are slowed down, and
cannot berserk again. Unlike other sources of rage, depending on your piety
Trog may occasionally prevent you from passing out.
%%%%
Trog's Hand ability

Invoke a powerful regeneration ability which stacks with all other sources and
even allows otherwise non-healing species to regenerate. This will also
increase protection from magical effects.
%%%%
Brothers in Arms ability

Summon huge angry allies to wreak havoc.
%%%%
# Elyvilon
Divine Protection ability

Beseech Elyvilon to save your life. If you are mortally wounded, the Healer may
undo the killing blow. Especially pious individuals may be certain of this
help, but in that case, any actual intervention costs piety (as opposed to
merely asking for intervention, which is always free).

Beware: killing others while asking to be spared yourself is a major sin!
%%%%
Lesser Healing ability

Depending on your Invocations skill, heal a creature other than you by a small
amount. Using this ability on hostile monsters will try to make them neutral.
This works best on animals, worse on humanoids of your species, still worse on
other humanoids, and worst of all on demons and undead. Mindless creatures
cannot be pacified, and no monster can be pacified while it is asleep. The
chance for successful pacification depends on the healing power.

Whether the pacification succeeds or not, the invested food and magic point are
lost. If it does succeed, the monster is healed and you gain half the monster's
experience value and possibly some piety. Otherwise, the monster is unaffected
and you gain nothing.

You can also heal allies and neutral monsters.
%%%%
Lesser Self-Healing ability

Depending on your Invocations skill, heal a small amount of hit points.
%%%%
Purification ability

Purge your body of all bad effects such as sickness, poisoning, slowness,
petrification, confusion and rot, and fully restore your Strength, Dexterity
and Intelligence.
%%%%
Greater Healing ability

Depending on your Invocations skill, heal a creature other than you by a
moderate amount. Using this ability on hostile monsters will try to make them
neutral. This works best on animals, worse on humanoids of your species, still
worse on other humanoids, and worst of all on demons and undead. Mindless
creatures cannot be pacified, and no monster can be pacified while it is
asleep. The chance for successful pacification depends on the healing power, so
it is significantly better than using Lesser Healing.

Whether the pacification succeeds or not, the invested food, piety and magic
points are lost. If it does succeed, the monster is healed and you gain half
the monster's experience value and possibly some piety. Otherwise, the monster
is unaffected and you gain nothing.

You can also heal allies and neutral monsters.
%%%%
Greater Self-Healing ability

Depending on your Invocations skill, heal a moderate amount of hit points.
Roughly, Greater Healing will allow you to heal three times the amount of
Lesser Healing at a slightly higher total piety cost.
%%%%
Divine Vigour ability

Depending on your Invocations skill, restore a large amount of, and temporarily
increase, both your hit points and your magic points.
%%%%
# Lugonu
Depart the Abyss ability

Leave the Abyss to return to the place you came from.
%%%%
Bend Space ability

Bend the fabric of space around you, instantly translocating you a small
distance, and possibly also translocating and damaging monsters in your
vicinity.
%%%%
Banish ability

Attempt to banish a monster into the Abyss.
%%%%
Corrupt ability

Corrupt the current level by unleashing Abyssal energies on it. This will cause
the level to largely change appearance, and will gate in demons from the Abyss
bent on causing destruction. This will not work on levels already corrupted or
in the Abyss.
%%%%
Enter the Abyss ability

Transfer yourself to Lugonu's realm instantly. The effort of even using the
ability will leave your health and magic depleted.
%%%%
# Nemelex Xobeh
Draw One ability

Choose any deck in your inventory and draw a card from it.
%%%%
Peek at Two ability

Discard one card from any deck in your inventory to draw two cards from the
deck, look at them, and shuffle them back into the deck. The deck will be
inscribed as containing those two cards, and, if they are different, this will
identify the deck.
%%%%
Triple Draw ability

Draw three cards from any deck in your inventory, look at them, and decide
which one to keep, discarding the other two.
%%%%
Deal Four ability

Deal four cards from any unmarked deck in the time it normally takes to draw a
single card. The rest of the deck is lost. If the deck does not contain enough
cards, Nemelex will give you one extra card, but you might not like it.
%%%%
Stack Five ability

Draw five cards from any unmarked deck in your inventory, losing the rest of
the deck. Look at the cards and sort them into any order you'd like.
Subsequently, you can draw these cards in the order you chose.
%%%%
# Beogh
Smiting ability

Smite an enemy within your field of vision. This doesn't require a direct path,
just seeing the enemy is enough.
%%%%
Recall Orcish Followers ability

Recall your orcish followers from anywhere in the dungeon to your immediate
surroundings.
%%%%
Stop Recall ability

Stop recalling your followers.
%%%%
# Fedhas
Sunlight ability

Call sunlight down over a small area of the dungeon. Monsters illuminated by
the light will be easier to hit. Water affected by the sunlight will evaporate.
In particular, deep water will become shallow water, and shallow water will dry
up completely, revealing the dungeon floor.
%%%%
Growth ability

Use fruit to grow a ring of plants around yourself. If a complete ring cannot
be formed (because you do not have enough fruit), plants will grow on squares
adjacent to you that are close to monsters. The plants you create gain bonus HP
proportional to your Invocations skill.
%%%%
Rain ability

Cause rain to fall around yourself, turning the dungeon floor into shallow
water and shallow water into deep water. This is likely to allow plants and
mushrooms to grow in areas not directly drenched.
%%%%
Reproduction ability

Create giant spores from corpses in your line of sight. The spores will
explode, causing damage to you or your enemies.
%%%%
Evolution ability

Turn plants and fungi into stronger species. Upgrading fungi requires piety,
while upgrading plants requires fruit. Upgraded plants gain a bonus to attack
accuracy proportional to the user's Invocations skill, and oklob plants are
more likely to spit acid at higher Invocations.
%%%%
# Cheibriados
Bend Time ability

Attempt to slow down everyone adjacent to you. High Invocations skill makes it
harder to resist.
%%%%
Temporal Distortion ability

Warp the flow of time around you, causing monsters to skip forwards in time
relative to you.
%%%%
Slouch ability

Cause damage to everyone in sight who is moving faster than you. Those
magically hasted will be hurt particularly painfully.
%%%%
Step From Time ability

Remove yourself from the flow of time. Things around you will happen at their
usual busy pace, monsters will wander, perishable items will decay, plants will
grow. After some time has passed, you will return in the same state as the very
second you departed.
%%%%
# Jiyva
Request Jelly ability

Create a neutral jelly that will wander the floor and digest items.
%%%%
Jelly Paralyse ability

Pray to temporarily halt your slimes' item consumption.
%%%%
Slimify ability

Coat a wielded weapon or your fists with slime, turning the next living or
undead monster hit into a neutral slime.
%%%%
Cure Bad Mutation ability

Remove a randomly selected bad mutation.
%%%%
# Ashenzari
Scrying ability

Gain astral sight to see through walls. This is not enough to let you target
spells and abilities, even those that work through glass.
%%%%
Transfer Knowledge ability

Sacrifice part of one of your skills to improve another.
%%%%
End Transfer Knowledge ability

Abort an ongoing skill transfer.
%%%%
Renounce Religion ability

Renounce your faith. This will make your character leave your god (and usually
anger said god).
%%%%
Convert to Beogh ability

Swear your fealty to Beogh, the god of cave orcs. This god demands that all
non-believers must die, but new believers must be spared and accepted into the
fold. Beware, for orcs who haven't seen you convert may still be hostile until
you've built your reputation!

All other gods hate Beogh, and don't take desertion lightly.
%%%%
# Zotdef
Make dart trap ability

Create a dart trap at the targeted location.
%%%%
Make oklob sapling ability

Plant an oklob sapling with the ability to spit acid at the targeted location.
%%%%
Make arrow trap ability

Create an arrow trap at the targeted location.
%%%%
Make plant ability

Cause a plant to grow at the targeted location.
%%%%
Remove Curse ability

Uncurse all of your equipment.
%%%%
Make burning bush ability

Plant a burning bush with the ability to throw fire and see invisible monsters
at the targeted location.
%%%%
Make altar ability

Create an altar to a chosen god at your location.
%%%%
Make grenades ability

Spawn a number of explosive giant spores around you.
%%%%
Make oklob plant ability

Plant a fully grown oklob plant with the ability to spit acid at the targeted
location.
%%%%
Make net trap ability

Create a net trap at the targeted location.
%%%%
Make ice statue ability

Construct a statue with various icy abilities at the targeted location.
%%%%
Make spear trap ability

Create a spear trap at the targeted location.
%%%%
Make alarm trap ability

Create an alarm trap to alert you to the presence of monsters at the targeted
location.
%%%%
Make mushroom circle ability

Grow a circle of fungi centred at the targeted location.
%%%%
Make bolt trap ability

Create a bolt trap at the targeted location.
%%%%
Make crystal statue ability

Construct a statue with the ability to confuse monsters at the targeted
location.
%%%%
Make needle trap ability

Create a poisonous needle trap at the targeted location.
%%%%
Zot-teleport ability

Perform a controlled teleport.
%%%%
Make water ability

Create a pool of shallow water at your location.
%%%%
Make lightning spire ability

Construct a lightning spire with the ability to throw electricity at the
targeted location.
%%%%
Make silver statue ability

Construct a statue with the ability to summon friendly demons at the targeted
location.
%%%%
Make bazaar ability

Create a portal to a bazaar at your location.
%%%%
Acquire gold ability

Acquire a large quantity of gold.
%%%%
Make oklob circle ability

Grow a circle of oklob plants centred at the targeted location.
%%%%
Sage ability

Funnel some of your earned experience towards a certain skill and train it
faster than normal.
%%%%
Acquirement ability

Acquire a chosen type of item.
%%%%
Make blade trap ability

Create a blade trap at the targeted location.
%%%%
Make curse skull ability

Construct a curse skull with the ability to summon the undead at the targeted
location, at the cost of a necromantic backlash to yourself.
%%%%<|MERGE_RESOLUTION|>--- conflicted
+++ resolved
@@ -99,7 +99,6 @@
 
 At the permanent loss of one magic point recharge a wand or rod.
 %%%%
-<<<<<<< HEAD
 Dig
 
 Tunnels through rock walls in a straight line. Noisy.
@@ -111,10 +110,7 @@
 and the landing is noisy. It may even attract monsters from deep
 within the dungeon to your floor.
 %%%%
-Evoke Teleportation
-=======
 Evoke Teleportation ability
->>>>>>> 70ca29ee
 
 Teleport yourself to a random location on the level.
 %%%%
