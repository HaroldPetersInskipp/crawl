--- conflicted
+++ resolved
@@ -103,7 +103,6 @@
 end
 
 function sroom_morgue(e)
-<<<<<<< HEAD
 
     if e.is_validating() then return end
 
@@ -121,7 +120,7 @@
 
     local mons = {}
 
-    mons[1] = "small zombie w:15 / small skeleton w:5"
+    mons[1] = "zombie w:15 / skeleton w:5"
     mons[2] = "eidolon w:1 / rotting hulk w:1 / vampire w:1 / "
               .. "guardian mummy w:1 / shadow w:1"
     mons[3] = "skeletal warrior w:20 ; great mace" .. weap
@@ -156,7 +155,7 @@
         bodies = "shadow dragon corpse / base draconian corpse / "
                  .. "dire elephant corpse / nothing w:60"
     else
-        mons[5] = "large zombie / large skeleton"
+        mons[5] = "zombie / skeleton"
         mons[6] = "necromancer w:5"
         bodies = "any corpse / any skeleton / nothing w:40"
     end
@@ -181,10 +180,6 @@
     else
          e.kitem('2 = randbook disc:necromancy')
     end
-=======
-    fill_special_room(e, "zombie w:500 / wight w:167 / necrophage w:167 / "
-                      .. "wraith w:125 / vampire w:42", nil, true)
->>>>>>> 6a66c87f
 end
 
 function sroom_jelly_pit(e)
