--- conflicted
+++ resolved
@@ -1555,13 +1555,12 @@
 ENDMAP
 
 NAME:    bazaar_jpeg_triangle_bulge
-TAGS:    bazaar no_rotate
+TAGS:    no_rotate
 ORIENT:  encompass
 WEIGHT:  10
 SHUFFLE: AB
 SUBST:   A = <, B = >
 KFEAT:   C = any shop
-: bazaar_epilogue(_G)
 MAP
 xxxxxxxxxxxxxxxxxxxxxxxxxxxxx
 xxxxxxxxxxxxxxCxxxxxxxxxxxxxx
@@ -1767,33 +1766,6 @@
 # Expect to never see them in regular games, but for long Nemelex games
 # they'll drown out the competition.
 
-<<<<<<< HEAD
-NAME:    bazaar_jpeg_triangle_bulge
-TAGS:    no_rotate allow_dup
-ORIENT:  encompass
-WEIGHT:  1
-SHUFFLE: AB
-SUBST:   A = <, B = >
-KFEAT:   C = any shop
-MAP
-xxxxxxxxxxxxxxxxxxxxxxxxxxxxx
-xxxxxxxxxxxxxxCxxxxxxxxxxxxxx
-xxxxxxxxxxxx.....xxxxxxxxxxxx
-xxxxxxxxxx.........xxxxxxxxxx
-xxxxxxxx....B...B....xxxxxxxx
-xxxxxx.................xxxxxx
-xxxx....C.....B.....C....xxxx
-xxA.......................Axx
-xxxxxxxxxxxxx...xxxxxxxxxxxxx
-xxxxxxxxxxxxx...xxxxxxxxxxxxx
-xxxxxxxxxxxx.....xxxxxxxxxxxx
-xxxxxxxxxxx...C...xxxxxxxxxxx
-xxxxxxxxxxxx.....xxxxxxxxxxxx
-xxxxxxxxxxxxxxxxxxxxxxxxxxxxx
-ENDMAP
-
-=======
->>>>>>> 9d196e98
 # A generated bazaar map.
 NAME:   bazaar_kb_twisted_cavern
 TAGS:   allow_dup
