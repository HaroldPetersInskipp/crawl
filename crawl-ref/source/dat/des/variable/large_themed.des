###############################################################################
# large_themed.des: Large regular vaults go here (these are defined by having an
#                   ORIENT line with argument, north, northwest etc. This file
#                   is for vaults which have some kind of theme, and tend to
#                   define a set of monsters. Use large_abstract.des for vaults
#                   which don't have a special theme.
#
# Note that all maps for the Vaults branch system (including Vaults:8) reside in
# vaults.des.
###############################################################################

default-depth: D:12-26
# be careful to adapt these numbers for new vaults (using DEPTH)

###############################################################################
# Rats! (Lemuel), slightly easier now
# There is another, harder version for the Lair.
#
NAME:    RatsNest_Dungeon
ORIENT:  northeast
TAGS:    uniq_rats_nest
WEIGHT:  5
DEPTH:   D:5-8
SHUFFLE: 23, 34
MONS:    rat / nothing, grey rat / nothing
MONS:    green rat / nothing, orange rat / w:40 rat
ITEM:    cheese w:100 / apple / orange / pear / apricot / choko
SUBST:   d = d...., e = e., e=d
MAP
xxxxxxxxxxxxxxxxxxxxxxxxxxxxxxxxxxxxxxxxx
xxxxxxxxxx.eexxxxxxxxxxxxxxxxxxxxxxxxxxxx
xxx343dxx.xxxxxxxxd334433xxxxxxxxx23..exx
xxd222...xxxxxxxx..224422xxxxxx1111...xxx
xd.111..xxxxxxxxx..111111.xxx.111...xxxxx
xx.111..xxxxxxxxxx.11111..x......xxxxxxxx
xxxx..xx.x.xxxxxx.xx..........xxxxxxxxxxx
xxxxx.xxx.x..x.xx.x.xx....x.xxxxxxxxxxxxx
xxxxx...x.xxx.x33xx.xxxx.xxxxxxxxxxxxxxxx
xxxxxxx.x.xxxx221x.xxx...xxxxxxxxxxxxxxxx
xxxxxxxx.xxxxx111.xxxx.xxxxxxxxxxxxxxxxxx
xxxxxxxxx..xxx.x.x.xxx.xxxxxxxxxxxxxxxxxx
xxxxxxxxxx..x.xx.x.xx.xxxxxxxxxxxxxxxxxxx
xxxxxxxxxxxx..xx.xx.x.xxxxxxxxxxxxxxxxxxx
xxxxxxxxxxxxxxx.xxxx.xxxxxxxxxxxxxxxxxxxx
xxxxxxxxxxxxxxx.xxxxxxxxxxxxxxxxxxxxxxxxx
xxxxxxxxxxxxxxxx.xxxxxxxxxxxxxxxxxxxxxxxx
xxxxxxxxxxxxxxxx.xxxxxxxxxxxxxxxxxxxxxxxx
xxxxxxxxxxxxxxxxx.xxxxxxxxxxxxxxxxxxxxxxx
xxxxxxxxxxxxxxxx.xxxxxxxxxxxxxxxxxxxxxxxx
xxxxxxxxxxxxxxxxx.xxxxxxxxxxxxxxxxxxxxxxx
xxxxxxxxxxxxxxxxx@xxxxxxxxxxxxxxxxxxxxxxx
ENDMAP

###############################################################################
# Castle of kobolds and goblins
NAME:    minmay_goblin_kobold_castle
TAGS:    no_rotate
ORIENT:  north
DEPTH:   D:3-6
MONS:    goblin; sling . stone / hobgoblin w:2; sling . sling bullet / nothing
MONS:    goblin; club / hobgoblin; club / gnoll w:3; club | spear / nothing
MONS:    kobold; dart / nothing
MONS:    kobold; club / big kobold w:1; club | short sword w:2 / nothing
SUBST:   y : y:48 w:1 W:1, Y : Y:48 W:1 .:1, y = wWW, Y = WW.
SUBST:   5 = 2 1:2 .:24
SHUFFLE: ABCD
KITEM:   D = gold
KMONS:   D = hobgoblin / kobold / gnoll / big kobold
SUBST:   ABC = 2
SHUFFLE: 12 / 34
MAP
xxxxxxxxxxxxxxxxxxxxxxxxxxxxxxxxxxxxxxxxxxxxxxxxxxxxxxxxxxxxxxxxxxxxxxxxxxxxxxxx
xxxxxxxxxxxxxxwwwwwwwwwwwwwwwwwwwwwwwwwwwwwwwwwwwwwwwwwwwwwwwwwwxxxxxxxxxxxxxxxx
xxxxxxxwwwwwwwwwwwwwwwwwwwwwwwwwwwwwwwwwwwwwwwwwwwwwwwwwwwwwwwwwwwwwwwwxxxxxxxxx
xxxxwwwwcccccwwwwwwwwwwwwwwwwwwwwwwwwwwwwwwwwwwwwwwwwwwwwwwwwwwwwcccccwwwwxxxxxx
xxxwwwwwcAAAccccccccccccccccccccccccccccccccccccccccccccccccccccccDDDcwwwwwxxxxx
xxxwwwwwcAAAc1.....ccccc.....c5555555c1..1c5555555c.............1cDDDcwwwwwwxxxx
xxxwwwwwcAAAc.......ccc.2....+5555555c....c5555555+...........2..cDDDcwwwwwwxxxx
xxwwwwwwcc+cc........c1...2..ccccccccc....ccccccccc..............cc+ccwwwwwwwxxx
xxwwwwwwwc1..........c..2...........c.2..2.c..........cccccccc.....1cwwwwwwwwxxx
xxwwwwwwwc...........+..............+......+..........cccccccc.2....cwwwwwwwwwxx
xxwwwwwwwc1..........c..2...........c.2..2.c..........cccccccc.....1cwwwwwwwwwxx
xwwwwwwwcc+cc........c1...2..ccccccccc....ccccccccc..............cc+ccwwwwwwwwxx
xwwwwwwwcBBBc.......ccc.2....+5555555c....c5555555+...........2..cCCCcwwwwwwwwwx
xwwwwwwwcBBBc1.....ccccc.....c5555555c....c5555555c.............1cCCCcwwwwwwwwwx
xwwwwwwwcBBBccccccccccccccccccccccccccc++cccccccccccccccccccccccccCCCcwwwwwwwwwx
xwwwwwwwcccccwwwwwwwwwwwwwwwwwwwwwwwyY1..1Yywwwwwwwwwwwwwwwwwwwwwcccccwwwwwwwwwx
xwwwwwwwwwwwwwwwwwwwwwwwwwwwwwwwwwwwyY....Yywwwwwwwwwwwwwwwwwwwwwwwwwwwwwwwwwwwx
xyyyyyyyyyyyyyyyyyyyyyyyyyyyyyyyyyyyyY.11.Yyyyyyyyyyyyyyyyyyyyyyyyyyyyyyyyyyyyyx
xYYYYYYYYYYYYYYYYYYYYYYYYYYYYYYYYYYYYY1..1YYYYYYYYYYYYYYYYYYYYYYYYYYYYYYYYYYYYYx
x..............................................................................x
x..............................................................................x
ENDMAP

###############################################################################
#hidden cave vault, possibly with statue
#
NAME:    statuecave_lemuel
ORIENT:  northeast
DEPTH:   D:7-27, Lair, Crypt
MONS:    ice statue / orange crystal statue
SHUFFLE: 1|/!*
SUBST:   *:*$, ?:x., !:., '=w.
ITEM:    ring of teleportation / ring of levitation
MAP
xxxxxxxxxxxxxxxxxxxxxxxxxxxxxxxxx
xxxxxxxxxxxxxxxxxxxwwwxxxxxxxxxxx
xxxxxxxxxxxxxxxxxwwwwwwwxxxxxxxxx
xxxxxxxxxxxxxxxwwwwwwwwwwwxxxxxxx
xxxxxxxxxxxxxwwwwwwxxxwwwwwxxxxxx
xxxxxxxxxxxxwwwwwwxxxxxxwww.1xxxx
xxxxxxxxxxxwwwwxxxxxxxxxxwwW??xxx
xxxxxxxxxwwwwwxxxxxxxxxxxwwwW??xx
xxxxxxxxwwwwxxxxxxxxxxxxxxww|||xx
xxxxxxxxwwwxxxxxxxxxxxxxxxxw||dxx
xxxxxxxwwwxxxxxxxxxxxxxxxxxxxxxxx
xxxxxwwwwwxxxxxxxxxxxxxxxxxxxxxxx
xxxwwwwwwwwwxxxxxxxxxxxxxxxxxxxxx
wwwwwwwwwww''..................xx
.'wwwwwww''....................xx
..''wwww'......................xx
.....'w........................xx
ENDMAP


###############################################################################
# Black bear nests (Eino)
# Bears are wimpy when you meet them, so here's an early challenge.
#
NAME:   black_bear_nest_1
ORIENT: northwest
WEIGHT: 5
TAGS:   uniq_black_bear_nest
DEPTH:  D:4-8
NSUBST: ' = 1:1 / 2:R / *:.
KITEM:  R = w:2 honeycomb / w:1 royal jelly
MONS:   patrolling black bear
MAP
xxxxxxxxxxxxxxx
xx''.xxxxxxxxxx
x''.......xxxxx
x''...xx....xxx
xx''xxxxxxx..xx
xxxxxxxxxxxxx.x
xxxxxxxxxxxxxx@
ENDMAP

NAME:   black_bear_nest_2
ORIENT: southeast
WEIGHT: 5
TAGS:   uniq_black_bear_nest
DEPTH:  D:4-8
NSUBST: ' = 1:1 / 2:R / *:.
KITEM:  R = w:2 honeycomb / w:1 royal jelly
MONS:   patrolling black bear
MAP
xxxxxxxx@xx
xxxxxxxx.xx
xxxxxxxx.xx
xxxxxxx..xx
xxxxxx...xx
xxxxx...xxx
xxxx...xxxx
xxx...xx'xx
xxx..xx'.xx
xxx..x''.xx
@....xx'.xx
xxx...xx.xx
xxxx.....xx
xxxxx....xx
xxxxxxxxxxx
xxxxxxxxxxx
ENDMAP

###############################################################################
# Dragon's cave
#
NAME:    dragon1_lemuel
ORIENT:  northeast
DEPTH:   D:9-20, Lair
MONS:    patrolling dragon, patrolling ice dragon
ITEM:    potion of levitation / scroll of teleportation
SUBST:   ! : ?x
SHUFFLE: 1?/2W
SUBST:   2=2:20 1
SUBST:   ? : wl
SUBST:   * : $*|
MAP
xxxxxxxxxxxxxxxxxxxxxxxxxxxxxxxx
xxxxxxxxxxxxxxxxxxxx!!!xxxxxxxxx
xxxxxxxxxxxxxxxxx..????....dxxxx
xxxxxxxxxxxxxxx....???...1d**xxx
xxxxxxxxxxxxxx......???..$$**xxx
xxxxxxxxxxxx.........????$$!!xxx
xxxxxxxx.............??????!!!xx
xxx......xxxxx........????!!!!xx
xxx.xxxxxxxxxxx.......???!!!!!!x
xx..xxxxxxxxxxxxxx...????!!!!!!x
xx.xxxxxxxxxxxxxxxxxxxx!!!!!!!!x
xx.xxxxxxxxxxxxxxxxxxx!!!!!!!xxx
xx....xxxxxxxxxxxxxxxxxxx!!!xxxx
xxxxx.xxxxxxxxxxxxxxxxxxxxxxxxxx
xxxxx@xxxxxxxxxxxxxxxxxxxxxxxxxx
ENDMAP

################################################################################
# Steading of the Giant Chief
#
NAME:    Giant_Chief_Lemuel
DEPTH:   D:11-22, Orc:3-4
ORIENT:  north
MONS:    patrolling stone giant, patrolling frost giant, patrolling fire giant
MONS:    hill giant, cyclops
MONS:    w:50 ogre / w:5 ogre mage / two-headed ogre
MONS:    wolf / warg
SHUFFLE: ae / bB / gG / dD
SUBST:   ; = .'
SHUFFLE: 'F1/ww2
SHUFFLE: w2/l3
SUBST:   C = ?5
SUBST:   a:. , e:. , b:x. , g:x. , d:x. , B:x. , G:x. , D:x. , ? = x.
SUBST:   0 = 4 7 8:20 .:20
SUBST:   T = .:50 ~
SUBST:   | : |:30 Z
SUBST:   ! = =+x
KFEAT:   Z = floor
KMONS:   Z = hill giant zombie / stone giant zombie / cyclops zombie /\
             titan zombie
KFEAT:   ( = . w:25 / ~
KITEM:   ( = any weapon good_item
KMONS:   8 = plant
KFEAT:   8 = floor
KFEAT:   = = runed_door
MAP
xxxxxxxxxxxxxxxxxxxxxxxxxxxxxxxxxxxxxxxxxxxxxxxxxxxxxxxxxxxxxxxxxxxxxx
xxxxxxxxxxxxxxxxxxxxxxxxxxxxxxxxxxxxxxxxxxxxxccccccccccxxccccccccccccx
xxxx???xxxxxx?***??xxxxxxxxxxxxx.........7...c...444..cccc..........cx
xx$$$$$$?xxxx?.6..?xxxxxxxxxeeee..7..........+........+TT+.........5cx
x?$$$$$$.?xx?.666.xxxxxxee0eexxx7....7.......c........cccc.........1cx
x.$$$$$$..?x...6..eeeeeeexxxxxxx............7ccccc+ccccccc.........5cx
x....<.....+?....xxxxxxxxx$$$TTcccc+ccccccccccccccTc(((((+..........cx
x?........?xxxx.xxxxxxxx<=$$$TT+.......+TTTTTTTTTTTc(((((c.......***cx
xx........?xx...xxxxxxxxxxx!xxxc..4.4..ccccccccccccccccccc444....***cx
xxxx?...?xxxx.xxxxxxxxxxxxxCxxxc...4...cxxxCxxxxxxxxxxxxxxxxxxxxx=xxxx
xxxxxx!xxxxxx.xxxxxxxbbb;''''''c..4.4..c'''''';ddddddddddxxxxxxxx||xxx
xxx....xxxxx..xaaaaabbb0;''''''c.......c'''''';0ggggdddddd????xxx||xxx
x...xxxxx???0?aaaaabbbb..;'''''ccc+++ccc''''';...ggggggdddddd???xxxxxx
xx.xxx???......aaaabbbbb...;''F,''''''',F'';........ggggggdddd.???xxxx
x?!??.....0...aaaa..bbb........;''''''';.........ggggggg.ddd..0...?xxx
xx..........aaaaa....bbbbb.........4...ggggggggggggggg...dddd......??x
xx?...aaaaaaaaaa.......bbbbbbbbb..0..ggggggggggggggg...0....dd......?x
xxaaaaaaaaaaaa.....0.....bbbbbbbbbggggggggggggggg...........dd......?x
xxaaaaaaaa[....@..........bbbbb..@..gggggggg........@.......d.....@..x
ENDMAP

NAME:   minmay_smoke_and_mirrors
ORIENT: northwest
DEPTH:  D:12-
MONS:   wizard / rakshasa / vapour / nothing
MARKER: F = lua:fog_machine { cloud_type="purple smoke", \
            pow_min = 5, pow_max = 15, delay_min = 10,   \
            delay_max = 50, size_min = 1, size_max = 5,  \
            walk_dist = 0, spread_rate= 100 }
SUBST:  F = ., * = *****d, | = |||d
ITEM:   bottled efreet
MAP
bbbbbbbbbbbbbbbbbbbbbbbbb
b....................Fbb.
b...bbbbb..1......1..bb..
b..bb***bb..........bb...
b.bb.....bb..1..1..bb....
b......1..bb......bb..1..
b..........bb||||bb......
b.1...bb...FbbbbbbF.....
b....bb....bb....bb.....
b...bb.1..bb......bb....
b..bb....bb........bb...
bbbb....bb....bb.1.Fbb..
b|.bb........bb....bb..
b...bb...1..bb....bb...
b....bb....bb....bb....
b1....bbbbbb....bb.....
bbb........bb.........
b|bb........bb.....1..
b.1bb........bb.......
b...bb........bb.....
b...Fbb.............
b...bb.............
b..bb....1......
b.bb........
b......
ENDMAP

NAME:   minmay_elf_outpost
TAGS:   no_rotate
ORIENT: northwest
DEPTH:  D:12-20
MONS:   deep elf soldier / deep elf fighter w:2 / nothing w:5, deep elf knight
MONS:   deep elf conjurer / deep elf mage / deep elf summoner / nothing
MAP
xxxxxxxxxxxxxxxxxxxxxxxx
x..3..............|x1...
x.b..b..b..b3.b...|x....
x.....3.........3.|x..x.
x+xxxxxxx+xxxxxxxxxx....
x..................x....
x......1...........x..x.
x..xxxx....xxxxxx1.x1...
x.1x*.....1..2.*x..x....
x..x*.2.1......*x..x..x.
x..xxxxxx...1xxxx..x....
x..................x....
x1................1x..x.
xxxxxxx..xxxxxx..xxx....
x1................1x1...
x.......1....11....x..x.
x..xxxxxx....xxxx..x....
x..1.2.*x....x*....x....
x.1....*x....x*.2..x..x.
xxxxxxxxxx++xxxxxxxx....
x1......11..11.....1....
x.......................
x..x..x..x..x..x..x.....
x.......................
ENDMAP

NAME:   minmay_ice_pillars
TAGS:   no_rotate no_pool_fixup no_monster_gen
ORIENT: north
DEPTH:  D:16-24
MONS:   ice beast / nothing w:3, ice statue, ice dragon / nothing
SUBST:  y : y:48 w:1 W:1, Y : Y:48 W:1 .:1, y = wwW, Y = WW.
MAP
xxxxxxxxxxxxxxxxxxxxxxxxxxxxxxxxxxxxxxxxxxxxxxxxxxxxxxxxxxxxxxxxxxxxxxxxxxxxxxxx
xxxxxwwwwwwwwwwwwwwwwwwwwwwwwwwwwwwwwwwwwwwwwwwwwwwwwwwwwwwwwwwwwwwwwwwwwwwxxxxx
xxxwwwwwwwwwwwwwwwwwwwwwwwwwwwwwwWWWWWWWWWWWWWWwwwwwwwwwwwwwwwwwwwwwwwwwwwwwwxxx
xxwwWWWWWWWwwwwwwwwwwwwwwwwwWWWWWW............WWWWWWwwwwwwwwwwwwwwwwwWWWWWWWwwxx
xxwWW.....WWwwwwWWWWWwwwwwWWW.....1ccc++++ccc1.....WWWwwwwwWWWWWwwwwWW.....WWwxx
xwwW.1c.c1.WwwwWW...WWwwwWW..1cccccc........cccccc1..WWwwwWW...WWwwwW.1c.c1.Wwwx
xwwW.cc.cc.WwwwW.ccc.WwwwW..ccc..................ccc..WwwwW.ccc.WwwwW.cc.cc.Wwwx
xwwW.c*2*c.WWWWW.ccc.WWWWW..c>3.2..............2.3<c..WWWWW.ccc.WWWWW.c*2*c.Wwwx
xwwW.cc*cc.WwwwW.ccc.WwwwW..ccc..................ccc..WwwwW.ccc.WwwwW.cc*cc.Wwwx
xwwW.1ccc1.WwwwWW...WWwwwWW..1cccccc********cccccc1..WWwwwWW...WWwwwW.1ccc1.Wwwx
xwwWW.....WWwwwwWWWWWwwwwwWWW.....1cccccccccc1.....WWWwwwwwWWWWWwwwwWW.....WWwwx
xwwwWWWWWWWwwwwwwwwwwwwwwwwwWWWWWW............WWWWWWwwwwwwwwwwwwwwwwwWWWWWWWwwwx
xwwwwwwwwwwwwwwwwwwwwwwwwwwwwwwwwWWWWWWWWWWWWWWwwwwwwwwwwwwwwwwwwwwwwwwwwwwwwwwx
xwwwwwwwwwwwwwwwwwwwwwwwwwwwwwwwwwwwwwwwwwwwwwwwwwwwwwwwwwwwwwwwwwwwwwwwwwwwwwwx
xyyyyyyyyyyyyyyyyyyyyyyyyyyyyyyyyyyyyyyyyyyyyyyyyyyyyyyyyyyyyyyyyyyyyyyyyyyyyyyx
xYYYYYYYYYYYYYYYYYYYYYYYYYYYYYYYYYYYYYYYYYYYYYYYYYYYYYYYYYYYYYYYYYYYYYYYYYYYYYYx
ENDMAP

NAME:   minmay_skeleton_keep
TAGS:   no_monster_gen
ORIENT: northwest
DEPTH:  D:18-, Crypt
MONS:   flying skull / nothing w:30, small skeleton / large skeleton / nothing
MONS:   skeletal warrior band / bone dragon w:1 / lich w:1 / curse skull w:1
SUBST:  G : GGccV.
MAP
cccccccccccccccccccccccccccccccc
c....2.....||c...+....111c|....c
c+c.2.3...cccc...c.....11cc..3.c
c.cc...2.2.ccc...c......1ccc...c
c..cc...2...cc...c...G...+2cc..c
c...cc.2...2.c...c......cc2ccc.c
c....cc...2..c...c1....cc2...+.c
c1.3..cc.2...+...c11..cc2.2.2c.c
c11....cc....c...c111cc2.2.22c|c
c111....cccccc.3.ccccccccccc+ccc
c1111....c...........c22.+11111c
cc+cc1.3.c.G2G2G2G2G.c2..cc1111c
c***c11..+...........+.2.2cc111c
c***c111.c.G2G2G2G2G.c2...2cc11c
c***c1111c...........c..22.2cc+c
cccccccccccccccccccccccccccccc@
ENDMAP

NAME:   minmay_spriggan_fort
TAGS:   no_rotate
ORIENT: northwest
DEPTH:  D:18-
MONS:   plant, bush
MONS:   spriggan w:70 / spriggan druid / spriggan berserker / spriggan rider
MONS:   spriggan defender
SUBST:  1 : 12t p:1, p = 12t, c : xc, 3 = 3, 4 = 444.
MAP
ccccccccccccccccccccccccccccxx
c11111111111111111111111111c1.
c1.........3.............31c13
c1........................1c1.
c1..111........3.....111..1c1.
c13.1c1..3...........1c1..1c1.
c1..111..........3...111..1c1.
c1...........3............1c1.
c1.........3...3..........1c1.
c1.......111....111.......1c1.
c1.......1ccc++ccc1.......1c1.
c1.......1c1....1c1..3....1c1.
c1.......1c1....1c1.......1c1.
c1....3..1c14..41c1.......1c13
c1.......1c1****1c1.......1c1.
c1.......1c1****1c1.......1c1.
c1.......1c111111c1....3..1c1.
c1..3....1cccccccc1.......1c1.
c1.......1111111111.......1c1.
c1........................1c1.
c1........................1c1.
c1..111........3.....111..1c1.
c1..1c1..3...........1c1..1c1.
c1..111..............111..1c1.
c1........................1c1.
c13......................31c1.
c11111111111....11111111111c1.
ccccccccccccc++ccccccccccccc1.
x11111111111....11111111111113
x.3........3.3..3.............
ENDMAP

NAME:   minmay_haunted_quarter
ORIENT: northwest
DEPTH:  D:14-22
KMONS:  w = wraith / freezing wraith / shadow wraith / phantasmal warrior / \
            flayed ghost / nothing w:950
KFEAT:  w = w
MAP
xxxxxxxxxxxxxxxxxxxxxxxxxxxxx
xcccccccccccccccccxxxxxxxxxx
xc|||...wcxw..>..wxw..>..wx.
xc|>|c.wwcxww.x.wwxww.x.wwx.
xc|||cwwwcwwwxxwwwxwwwxwwwx.
xcccccwwwcwwwxwwwxxwwwxwwwx.
xccwwwwwwcwwwxwwwxwwwxxwwwx.
xcwwwwwwwcwwwxwwwxwwwxwwwxx.
xc.wwwwwccwwwxwwwxwwwxwwwx.
xc.ccccccwwwxxwwwxwwwxwwwx.
xc>cwwwwwwwwxwwwxxwwwxwwwx.
xc..wwwwwwwwxwwwxwwwxxwwwx.
xc.wwwwwwxxxxwwwxwwwxwwwxx.
xcwwxxxxxxwwwwwwxwwwxwwwx.
xxxxxwwwwwwwwwwxxwwwxwwwx.
xxwwwwwwwwwwwwxxwwwxxwwwx.
xx.wwwwwwwxxxxxwwwwxwwwxx.
xx..wxxxxxxwwwwwwwwxwwwx.
xx>xxxwwwwwwwwwwwwxxwwwx.
xx..wwwwwwwwwwwxxxxwwwxx.
xx.wwwwwwwwxxxxxwwwwwwx.
xxwwwwxxxxxxwwwwwwwwwxx.
xxxxxxxwwwwwwwwwwwwxxx.
xxwwwwwwwwwwwwwwxxxx..
xx.wwwwwwwwwxxxxx...
xx..wwwxxxxxx....
xx.xxxxx.....
x.......
ENDMAP

#########################################################################
# Orc temple
#
NAME:   orc_temple
ORIENT: southwest
TAGS:   no_rotate
DEPTH:  D:14-26, Orc:2-4
MONS:   orc warlord, patrolling orc priest, patrolling orc high priest
MONS:   orc warrior, orc wizard, orc knight, orc sorcerer
KFEAT:  C = altar_beogh
MAP
xxxxxxxxxxxxxxx@xxxxxxxxxxxxxxxx
xxxxxxxxxxxxxxx.xxxxxxxxxxxxxxxx
xxxxxxxxxxxxxx...xxxxxxxxxxxxxxx
xxxxxxxxxxxxxx4.4xxxxxxxxxxxxxxx
x**..........x414x..........**xx
x**..........x4.4x..........**xx
x............+...+....4.......xx
x....4..4....x...x............xx
x............x...x.......4....xx
x............xx.xx............xx
x...4......xxxx+xxxx......6...xx
x........xxx.......xxx........xx
xxx...xxxx..2.....2..xxxx...xxxx
xxxx+xxxx.............xxxx+xxxxx
xxx...xxx.............xxx...xxxx
x......x...............x......xx
x..4...x...2...C...2...x...5..xx
x......x...............x......xx
x...4..xx.............xx..5...xx
x$......x....2...2....x......$xx
x$6..5..xx.....3.....xx.5...7$xx
x$$$.....xxx.......xxx.....$$$xx
xxxxxxxxxxxxxxxxxxxxxxxxxxxxxxxx
ENDMAP

#############################################################################
# Fort Yaktaur (Matthew Ludivico)
#
NAME:   fort_yaktaur
ORIENT: southeast
DEPTH:  D:14-26
MONS:   yaktaur, death yak, minotaur, random
MONS:   yak, gnoll, random
KFEAT:  = = runed_door
MAP
.........@....wwwwwwwwwwwwwwwwwxx
.ccccc.......ww....wwww....wwwwxx
.c$c%c......ww.ccccccccc.......xx
.c+c+c......ww.c.%$....ccccccccxx
.c...+......ww.c*.115..c$$+|*|cxx
.c1..c.....ww..c...55+ccc=cxx+cxx
.ccccc.....ww..ccccccc....c|+*cxx
............ww.......c5...cxx=cxx
....6.ccccc.ww.w...2.+51..c|1.cxx
....63+...c..wwww..21+51..c2.2cxx
....6.ccccc..wwwwww..c5...cc+ccxx
............wwwwwww..c........cxx
............wwwwwww..ccccccccccxx
...........ww1w..www...........xx
.......566.www.....www.........xx
.........1ww....ccccc..........xx
.....566.w......+...c..........xx
.........www....ccccc..........xx
...........ww............wwwwwwxx
.......3....wwwww......www.....xx
......666.......ww...www.......xx
.....cc+cc.......wwwww.........xx
.....c...c.....................xx
.....ccccc.....................xx
...............................xx
...............................xx
xxxxxxxxxxxxxxxxxxxxxxxxxxxxxxxxx
ENDMAP

##############################################################################
# Rubicon
#
NAME:    erik_rubicon_a
DEPTH:   D:10-16
ORIENT:  south
TAGS:    no_pool_fixup no_rotate uniq_rubicon
WEIGHT:  6
ITEM:    ring of levitation / potion of levitation / nothing
ITEM:    potion of levitation / nothing, nothing, nothing, nothing
SHUFFLE: {[(, )gh
SUBST:   ?:?.w, ?=w., w:lw, ':'.c, '=cx.
MAP
xxxxxxxxxcccccccc????w.@??ww.@www???w...@???wwww.@ww??@..?ccccxxxxxxxxxxx
xxxxxccccwwwwwwwww..wwwww.wwwwwwww.wwwwwww.wwwwwwwwwwww??wwwwcccccccxxxxx
xxxxxcwwwwwwwwwwwwwwwwwwwwwwwwwwwwwwwwwwwwwwwwwwwwwwwwwwwwwwwwwwwwwcxxxxx
xxxxxcwwwwwwwwwwwwwwwwwwwwwwwwwwwwwwwwwwwwwwwwwwwwwwwwwwwwwwwwwwwwwcxxxxx
xxxxxccwwwwwwwwwwwwwwwwwwwcccwwwwwwwwwcwwwwwwwwwwwwwwwwwwwwwwcccwcccxxxxx
xxxxxcwwwwwwwwwwwwwwwwwwwwwwwwwwwwwwwwwwwwwwwwwwwwwwwwwwwwwwwwwwwwwcxxxxx
xxxxxcwwwwwwwwwwwwwwwwwwwwwccwwwwwwwwwcwcwwwwwwwwwwwwwwwwwwwwwwcccccxxxxx
xxxxxcwwwwwwwwwwwwxwwwwwwwwwwwwwwwwwwwcwwwww.wwwwwwwwwwwwwwwwwwwwwwcxxxxx
xxxxxccwcwwwwwwwwwwwwwwwxwwwwww???wwwwwwwww???wwwwwwwww.wwwwwwwcccccxxxxx
xxxxxcccccc????w??.w????xw??w??...?wwww???w????w?w???w???w??cccccxxxxxxxx
xxxxxxxxxcxx...''....?..xx........??w??...c''....??.....???..cxccxxxxxxxx
xxxxxxxxxcx..(cc[.''..'xx...x.''.x..?xx.xcc..cxcx...xxx.'...chxxcxxxxxxxx
xxxxxxxxxcx..cc{c..xx.....xx...cc..xx....xcc....''xxx..x.xxc...cxxxxxxxxx
xxxxxxxxxccx....e.xx....x..x.....c....cx..x...x......c......cxcxxxxxxxxxx
xxxxxxxxxxcxexxx.x.x.xx.x.xx.xcc.xx.xccxx....xx.x.xxxccxx.xcccxxxxxxxxxxx
xxxxxxxxxxccx.gxxx..x..xdx..x.xxxx.x...xx.xx...xx.xxxx)..xxcxxxxxxxxxxxxx
xxxxxxxxxxxcxxxxxxxx...xxxxxxxxxccccccc..xxxxccccccccxxxccccxxxxxxxxxxxxx
xxxxxxxxxxxcccccccccccccccccccccccccccccccccccxxxxxcccccccxxxxxxxxxxxxxxx
xxxxxxxxxxxxxxxxxxxxxxxxxxxxxxxxxxxxxxxxxxxxxxxxxxxxxxxxxxxxxxxxxxxxxxxxx
ENDMAP

NAME:    erik_rubicon_b
DEPTH:   D:10-16
ORIENT:  south
TAGS:    no_rotate uniq_rubicon
WEIGHT:  4
ITEM:    ring of levitation / potion of levitation / nothing
ITEM:    potion of levitation, nothing, nothing, nothing, nothing
SHUFFLE: {[(, fgW, )hi
SUBST:   ?:?.wW, ?=wW., ':'.c, '=c.
MAP
xxxxxcccccccc?gw?f.@wgf?.@w??g?fw...@gwfw???.@wwww@..?ccccxxxxxxx
xccccwwwwwww??..f????.ww???www.???ww??.wwwwwwwwwwwffgg?wwcccccccx
xcwwwwwwwwwwww??wwwwwwwwwwwwwwwwwwwwwwwwwwwwwwwwwwww??wwwwwwwwwcx
xcwwwwwwwwwwwwwwwwwwwwwwwwwwwwwwwwwwwwwwwwwwwwwwwwwwwwwwwwwwwwwcx
xccwwwwwwwwwwwwwwwgwwwcccwwwfwwwwwcwwwwgwwwwwwwwwwwwwwwwwcccwcccx
xcwwwwwwwwwwwwwwgwwwwwwwwwwwwfwwwwwwwwwwwwwfwwwwwwwwwwwwwwwwwwwcx
xcwwwwwwwwwwwwwwwwwwwwwccwwwwwwwwwcwcwwww?wwwwwwwwwwwwwwwwwcccccx
xcwwwwwwwwwwwwxwwwwwwwwwwwwwwwwwwwcwwwww.wwwwwwwwwwwwwwwwwwwwwwcx
xccwcwwwwwg?wwwfwwwwxwwwwwwwwwwwwwwwwwwwfgwwwgwwwww.wwwwwwwcccccx
xccccccwffwg??fw?ww?gx??ww?..??wwwww??w?fwgw?fwgw??fg??gcccccxxxx
xxxxxcxx...'''...?..xx.....''.?ww??...c.'....??...'.?gg.xcxccxxxx
xxxxxcx..(cc[.'.'.xx..'.x.'..x..?...xcc..cxcx.x..x..''..cxhxcxxxx
xxxxxxcc..c{c..x.x...c.xxx.x.xx.'.'xx..cc..c.xx''.cc..xxx...xxxxx
xxxxxccx....e.xx...x...x.....c...c....cc....x...x....x....cxxxxxx
xxxxxxcxexxxxx.x.xxxx.x..xcc.xx..cc.x....xx.x.x.xccxx.xcccxxxxxxx
xxxxxxccx..xi.x.x.xxdxxxx...x..xx..xxxxx...x).xx..xc.xxcxxxxxxxxx
xxxxxxxcxxxxxx...x....xxxxxxcccccccxxxxxxccccccccx..ccccxxxxxxxxx
xxxxxxxcccccccccccccccccccccccccccccccccccxxxxxcccccccxxxxxxxxxxx
xxxxxxxxxxxxxxxxxxxxxxxxxxxxxxxxxxxxxxxxxxxxxxxxxxxxxxxxxxxxxxxxx
ENDMAP

#############################################################################
# The Lair of the Golden Dragon (by Mu.)
#
NAME:   gold_lair_mu
ORIENT: southeast
TAGS:   no_monster_gen
DEPTH:  D:20-26
MONS:   golden dragon, any draconian, fungus, plant, oklob plant
KMONS:  6 = fire drake / swamp drake / lindwurm
KMONS:  D = fire drake w:5 / swamp drake w:5 / death drake / lindwurm w:5
KITEM:  D = $
SUBST:  $ = $|
SUBST:  f : A B
SUBST:  A = 3:30 .:90 5:1
SUBST:  B = 4:30 .:120 5:1
SUBST:  m = W:20 w:10
KFEAT:  o = granite_statue
MAP
        ...........ffffmmmmmmmxxx
       ..........ffmmmwwwwwwwmxxx
      .........ffmmwwwwwwwwwxxxxx
     ..6....ffffmmwwwwwxxxxxxxxxx
    ..9...ffffmmwwwwwxxxxxxxxxxxx
   ..9..ffffmmwwwwwwxxxxxxxxxxxxx
  ..6..fffmmwwwwwwwxxxxx.2x.2xxxx
 .....fffmwwwwwwwwxxx........xxxx
......ffmwwwwwwwwxxx.....xx...xxx
.....fffmwwwwwwxxxxx...xxxxx..xxx
.....ffmwwwwwwxxxxxx..xxxxxxx..xx
....fffmwwwwwxxxx.....xxxoxxxx.xx
....ffmwwwwwxxxx..6..xx....xx..xx
...fffmwwwwxxxxx..xxxx...6....cxx
...ffmwwwwwxxxx..xxxxx..xxxx2xxxx
..fffmwwwwxxxx...xxxx...ccccccccx
.fffmwwwwwxxx....xxx..ccccccccccx
..ffmwwwwxxxx..x..xx.cccc.6..cccx
.fffmwwwxxxxx..xx..xc.c.......ocx
.fffmwwwxxxx..xxx..ccc....lllllcx
..ffmwwxxxx..xxxx.xcc....llllllcx
.fffwwxxxx..xxxxx.ccc...llll$$Dcx
.fffwwxxx..x..2xx.cc...llll$$$$cx
..ffwwxxx....xxx..cc6.llll$$$$$cx
.ffffwxxxx..xxx..xcc..lll$$$$$$cx
..8ffwwxxx...xx2xxcc..ll$$$$$$$cx
.6.fffwwxxx..xxxxxccc.ll$$$$$1ccx
....fffmwwwxxxxxxxcccollD$$$$cccx
.....fffmmwwwwwwwwccccccccccccccx
xxxxxxxxxxxxxxxxxxxxxxxxxxxxxxxxx
xxxxxxxxxxxxxxxxxxxxxxxxxxxxxxxxx
ENDMAP

##############################################################################
# The Golem Gauntlet (by Mu.)
#
# Each room is progressively more challenging; both the golems, and their
# creators.
#
NAME:   golem_gauntlet_mu
DEPTH:  D:16-26
TAGS:   no_monster_gen no_item_gen no_pool_fixup
ORIENT: east
MARKER: m = lua:fog_machine { \
                pow_max = 10, delay_min = 10, delay_max = 40, \
                size = 2, size_buildup_amnt = 1, \
                size_buildup_time = 25, cloud_type = "flame" \
            }
MARKER: z = lua:fog_machine { \
                pow_max = 10, delay_min = 10, delay_max = 40, \
                size = 2, size_buildup_amnt = 1, \
                size_buildup_time = 25, cloud_type = "freezing vapour" \
            }
MONS:   wood golem, clay golem, toenail golem, stone golem, iron golem, crystal golem
KFEAT:  o = granite_statue
KFEAT:  m = .
KFEAT:  z = .
KMONS:  A = orc sorcerer / Nergalle, orc sorcerer
KMONS:  B = wizard
KMONS:  C = ogre mage / Erolcha, ogre mage
KMONS:  D = deep elf sorcerer
KMONS:  E = lich / Boris, lich
KMONS:  F = ancient lich
KFEAT:  = = runed_door
MAP
 cccccccccccccccccccccccccccccc
 cccccccccccccccccccccccccccccc
 cc......=.....cc......=....$cc
 ccmcccccc..5..cczcccccc.6.6$cc
 cc.....cc*5E5.cc.....cc..F.$cc
 ccccccmcc|.5..cccccczcc.6.6$cc
 cc.....cc*$$..=......cc|||||cc
 cc.ccccccccccccccccccccccccccc
 cc=ccccccccccccccccccccccccccc
 cc.....cllllllcc%$$..cwwwwwwcc
 cc.4.4.clcccclcc$.3..cwccccwcc
 cc..D..=.cllllcc$3C3.=.cwwwwcc
 cc%4.4.ccclccccc..3..cccwccccc
 cc$$$%%ccclllll=.....cccwwwwcc
 cccccccccccccccccccccccccccwcc
 ccccccccccccccccccccccccccc=cc
.cc......=...$$ccWWWWWW=.....cc
.cc.cccccc..1.$ccWcccccc.2.2.cc
.cc.....cc.1A1.ccWWWWWWc..B..cc
occcccc.cc..1..cccccccWc.2.2$cc
@=......cc.....=WWWWWWWc...$%cc
occcccccccccccccccccccccccccccc
 cccccccccccccccccccccccccccccc
ENDMAP

##############################################################################
# Gold mine. Can come up in the dungeon and in Orc.
#
NAME:   minmay_goldmine
ORIENT: southeast
DEPTH:  D:8-16, Orc
MONS:   orc / orc wizard w:3 / orc priest w:2 / orc warrior w:2
SUBST:  X = xxxZ
KPROP:  Z = no_rtele_into
SUBST:  Z = .$
MAP
xxxxxxxxxxxxxxxxxxxxxxxxx
xXXXXXXXXXXXXXXXXXXXXXXXx
.XXX1XXXXXXXXXXXXXXXXXXXx
@..XX..XXXXXXXXXXXXXXXXXx
x.X..X1XXXXXX.XXXXXXXXXXx
xXXXX.XXXXXXX.X1XXXXXXXXx
xXX1.X.XXXXXXX.XXXX.XXXXx
xXXXXX..XXXXX1XXXXXX1XXXx
xXXXX.XX1XXX...XXXX..XXXx
xXXXX.XXX..X.XX.XX.XX1XXx
xXXX1XXXX.X1XXXX.1XXX.XXx
xXXXXXXXXXXXXXXXXXXX.XXXx
xXXXXXXXXXXXXXXXXXXXXXXXx
xXXXXXXXXXXXXXXXXXXXXXXXx
xxxxxxxxxxxxxxxxxxxxxxxxx
ENDMAP

NAME:   minmay_crystal_thing
TAGS:   no_monster_gen no_item_gen no_pool_fixup
ORIENT: west
DEPTH:  D:16-
MONS:   crystal golem, orange crystal statue
ITEM:   any magical staff / any rod w:2 / any book / any jewellery w:15 / \
        any scroll w:20 / potion of magic / potion of brilliance / \
        air elemental fan w:1 / lamp of fire w:1 / \
        stone of earth elementals w:1 / gold w:30
KFEAT:  _ = altar_sif_muna
MAP
            bbbbb
            bdddb
            bd1db
            bdddb
     bbbbbbbbb.bbbbbbbbb
     bdddb.........bdddb
     bd1d....._.....d1db
     bdddb.........bdddb
     bbbbbWW.....WWbbbbb
         bwW.....Wwb
         bwWW1.1WWwb
         bwwWW.WWwwb
         bbwwW.Wwwbb
          bbwW.Wwbb
           bwW.Wwb
           bwW.Wwb
           bwW.Wwb
          bbwW.Wwbb
         bbwwW.Wwwbb
        bbwwWW.WWwwbb
       bbwwWW...WWwwbb
      bbwwWW..W..WWwwbb
     bbwwWW..WWW..WWwwbb
    bbwwWW..WWwWW..WWwwbb
   bbwwWW..WWwwwWW..WWwwbb
  bbwwWW..WWwwwwwWW..WWwwbb
 bbwwWW..WWwwbWbwwWW..WWwwbb
bbwwWW1.WWwwwW2WwwwWW.1WWwwbb
 bbwwWW..WWwwbWbwwWW..WWwwbb
  bbwwWW..WWwwwwwWW..WWwwbb
   bbwwWW..WWwwwWW..WWwwbb
    bbwwWW..WWwWW..WWwwbb
     bbwwWW..WWW..WWwwbb
      bbwwWW..W..WWwwbb
       bbwwWW...WWwwbb
        bbwwWW.WWwwbb
         bbwwW.Wwwbb
          bbwW.Wwbb
           bwW.Wwb
           bwW.Wwb
           bwW.Wwb
        bbbbwW.Wwbbbb
        bwwwwW.Wwwwwb
        bwWWWW.WWWWwb
        bwWb.....bWwb
bbbbbbbbbwW.......Wwbbbbbbbbb
bwwwwwwwbwW.......Wwbwwwwwwwb
bwWWWWWwbwW.......WwbwWWWWWwb
bwWb.bWwbwW.......WwbwWb.bWwb
bwW.1.WwwwW.......WwwwW.1.Wwb
bwW...WWWWWb.....bWWWWW...Wwb
bwW.......................Wwb
bwW...WWWWWb.....bWWWWW...Wwb
bwW.1.WwwwW.......WwwwW.1.Wwb
bwWb.bWwbwW.......WwbwWb.bWwb
bwWWWWWwbwW.......WwbwWWWWWwb
bwwwwwwwbwW.......Wwbwwwwwwwb
bbbbbbbbbWW.......WWbbbbbbbbb
        xxxx.....xxxxxxxxxxxx
           xx+++xxxxxxxxxxxxx
            x................
            x...............@
            x................
            xxxxxxxxxxxxxxxxx
ENDMAP

NAME:   minmay_twisted_water
ORIENT: north
DEPTH:  D:9-20
SUBST:  W = wW
# Only the dragon can fly; depth is consistent with dragon1_lemuel.
MONS:   ice statue, patrolling ice dragon, patrolling frost giant, ice beast
KMONS:  w = w:490 nothing / ice beast
KFEAT:  w = w
MAP
xxxxxxxxxxxxxxxxxxxxxxxxxxxxxxxxxxxxxxxxxxxxxxxx
xxxxxxxxxxxx*xxxxxxxxxxxxxxxxxxxxxxxxxxxxxxxxxxx
xxxxxxxxxxxxWxxxxxxxxxxxxxxxxxxxxxxxxxxxxxxxxxxx
xxxxxxxxxxxxwwxxxx*xxxxxxxxxxxxxxxxxxxxxxxxxxxxx
xxxxxxxxxxxxxwwwwxx.xxxxxxxxxxxxxxxxxxxxxxxxxxxx
xxxxxxxxxxxxxwwwxxxWWxxxWwxxxxxxxxxxxxxxxxxxxxxx
xxxxxxxxxxxxxxwwxwwwwxx*xxwxxxxxxxxxxxxxxxxxxxxx
xxxxxxxxxxxxxxxxwwwwwxxxxxwwxxxxxxxxxxxwwW.xxxxx
xxxxxxxxxxxxx..xxwwwwwxxxwwwxxxxxxxxwwwwwWWWwxxx
xxxxxxxxxxx.....Wwwxwwwwwwwwxxxxxxwwwwwwwwwwwwxx
xxxxxxxxxxx.....xwwxwwwwwxxxxxxxxwwwwwwwwwwwwwxx
xxxxxxxxxxxx.3.xxxwxxwwxxxxxxxxxxwwwwwwwwwwwwwwx
xxxxxxxxxxxxWWWxxxwxxxxxxxxxxxxxwwwwwwxxxwwwwwwx
xxxxxxxxxxxwwwwxxxwwxxxxxxxxxxxxwwwxxxxxxxxwwwwx
xxxxxxxxxxwwwwxxxxwwwxxxxxxxxxxwwwxxxxxxxxxwwwwx
xxxxxxxxxxxwwwwwwwwwwxxxxxxxxwwwwxxxx**|xxwwwwxx
xxxxxxxxxxxxxwwwwwwwwwwxxxwwwwwwxxxxWW2*xxwwwwxx
xxxxxxxxxxxxxwwwwwwwwwwwwwwwwwwxxxxxwwWWxwwwwwxx
xxxxxxxxxxxxWwwwwwwwwwwwwwwwwwwxxxxxwwwwwwwwwxxx
xxxxxxxxxxx.Wwwwwwwwwwwwwwwwwwxxxxxxxwwwwwwwxxxx
xxxxxxxxxxxWWwwwwwwwwwwwwwwwwwxxxxxxxxxwwwxxxxxx
xxxxxxxxxxxxwwwwwwwwwwwwwwwwwwxxxxxxxxxxxxxxxxxx
xxxxxxxxxxxxxxxwwwwwwwwwwwwwwxxxxxxxxxxxxxxxxxxx
xxxxxxxxxxxxxxxwwwwwWWWwwwwwwxxxxxxxxxxxxxxxxxxx
xxxxxxxxxxxxxxwwwwwwW1Wwwwwwwxxxxxxxxxxxxxxxxxxx
xx*Wxxx*xxwwwwwwwwwwWWWwwwwwwwxxxxxxxxxxxxxxxxxx
xxxWxxWWxxwwwwwwwwwwwwwwwwwwwwxxxxxxxxxxxxxxxxxx
xxxwxxwxxwwwwwwwwwwwwwwwwwwwwwwxxxxxxxxxxxxxxxxx
xxwwwwwwwwwwwwwwwwwwwwwwwwwwwwwwxxxxxxxxxxxxxxxx
xxwwwwwwwwwwwwwwwwwwwwwwwwwwwwwwW.xxxxxxxxxxxxxx
xwwwwwwwwwwwwwwwwwwwwwwwwwwwwwwwWWWwwxxxxxxxxxxx
xwwxxwwwwwwwwwwwwwwwwwwwwwwwwwwwwwwwwwwxxxxxxxxx
xWxxxxwwwwwwwwwwwwwwwwwwwwwwwwwwwwwwwwwwwwxxxxxx
x*xxxWwwwwwwwwwwwwwwwwwwwwwwwwwwwwwwwwwwwwwwxxxx
xxxx.Wwwwwwwwwwwwwwwwwwwwwwwwwwwwwwwwwwwwwwwwxxx
xxxxxWwwwwwwwwwwwwwwwwwwwwwwwwwwwwwwwwwwwwwwwwxx
xxxxxwwwwwwwwwwwwww...........wwwwwwwwwwwwwwwwwx
xxxwwwwwww..........................wwwwwwwwwwwx
xwwwww..................................wwwww...
................................................
ENDMAP

NAME:   due_tower_of_silence
ORIENT: southwest
TAGS:   no_rotate no_monster_gen no_item_gen
DEPTH:  D:19-27
MONS:   silent spectre / phantom / shadow / sky beast / shadow wraith
MONS:   ghost moth, Jory, vampire knight
MONS:   raven
NSUBST: A = 3:v / *:=, B = 3:v / *:=
NSUBST: C = 2:v / *:=, D = 2:v / *:=
# Make sure monsters don't wander to much.
KFEAT:  + = runed_door
KFEAT:  = = runed_door
# Colouring
COLOUR: G = cyan
COLOUR: I5M% = white
# Making things other things.
SUBST:  I = G
SUBST:  " = +
SUBST:  T = ......^
KFEAT:  ^ = alarm trap / blade trap w:1 / spear trap / bolt trap
# Markers:
MARKER: V = lua:fog_machine { \
                pow_max = 10, delay_min = 5, delay_max = 30, \
                size = 30, size_buildup_amnt = 1, \
                size_buildup_time = 10, cloud_type = "gloom" \
            }
# Final subst
SUBST:  MV = .
:       set_feature_name("granite_statue", "iron statue")
:       dgn.delayed_decay(_G, '%', 'human corpse / human skeleton')
veto {{
    if you.uniques("Jory") then
      return true
    else
      return false
    end
}}
MAP
  @@@@@@ @@@@@@@@@@@@@@@@@@@ @@@@@@
xx......v...................v.......xxxxxxxxxxxxxxxxx
xx......v..G......V......G..v.......xxxxxxxxxxxxxxxxx
xx......v...................v.......xxxxxxxxxxxxxxxxx
xxxxxxxxvvvvvv.........vvvvvvxxxxxxxxxxxxxxxxxxxxxxxx
xxxxvvvvvvvvvvvvv"""vvvvvvvvvvvvvxxxxxxxxxxxxxxxxxxxx
xxxvv.....vvvvvv.....vvvvvv.....vvxxxxxxxxxxxxxxxxxxx
xxxv.......+vvv...Y...vvv+.......vxxxxxxxxxxxxxxxxxxx
xxxvvvV1.vvvTvvv.....vvvTvvv.1Vvvvxxxxxxxxxxxxxxxxxxx
xxxv.......vvTvv+++++vvTvv.......vxxxxxxxxxxxxxxxxxxx
xxxvv.....vvvTvv.1.1.vvTvvv.....vvxxxxxxxxxxxxxxxxxxx
xxvvvvv+vvvvvTv...G...vTvvvvv+vvvvvxxxxxxxxxxxxxxxxxx
xxvTB1+T+1vvvTvv.1.1.vvTvvv1+T+1ATvxxxxxxxxxxxxxxxxxx
xxvTvvvTvvvvvvTvv+++vvTvvvvvvTvvvTvxxxxxxxxxxxxxxxxxx
xxvTB1+T+1Cvvvv+vTTTv+vvvvD1+T+1ATvxxxxxxxxxxxxxxxxxx
xxvTvvvTvvv..VvvTTTTTvvV..vvvTvvvTvxxxxxxxxxxxxxxxxxx
xxvTB1+T+1C.4.vvvvvvvvv.4.D1+T+1ATvxxxxxxxxxxxxxxxxxx
xxvTvvvTvvv..|vv*|||*vv|..vvvTvvvTvxxxxxxxxxxxxxxxxxx
xxvTB1+T+1Cvvvvvv.*.vvvvvvD1+T+1ATvxxxxxxxxxxxxxxxxxx
xxvTvvvvvvvvv.V.vv+vv.V.vvvvvvvvvTvxxxxxxxxxxxxxxxxxx
xxvTTTTTTTTT+.1.v4.4v.1.+TTTTTTTTTvxxxxxxxxxxxxxxxxxx
xxvvvvvvvvvvv...v.3.v...vvvvvvvvvvvxxxxxxxxxxxxxxxxxx
xxxvvvvvvvvvvv+vv...vv+vvvvvvvvvvvvxxxxxxxxxxxxxxxxxx
xxvvMMMMMMMvvvTvv.Y.vvTv...v...vvvvxxxxxxxxxxxxxxxxxx
xxv555%%%MMMvvTvv...vvT+.2.".2.+TTvxxxxxxxxxxxxxxxxxx
xxv555%I%MMM+TTvv"""vvvv...v...vvTvxxxxxxxxxxxxxxxxxx
xxv555%%%MMMvvvvTTTTTvvvvvvvvvvvvTvxxxxxxxxxxxxxxxxxx
xxvvMMMMMMMv+T+T.111.T+TTTTTTTTT+Tvxxxxxxxxxxxxxxxxxx
xxvvvvvvvvvvvvvv..V..vvvvvvvvvvvvvvxxxxxxxxxxxxxxxxxx
xxxvvvvvvvvvvvvvvvvvvvvvvvvvvvvvvvxxxxxxxxxxxxxxxxxxx
xxxxxxxxxxxxxxxxxxxxxxxxxxxxxxxxxxxxxxxxxxxxxxxxxxxxx
ENDMAP

##############################################################################
# A variety of statues, with loot. (1KB)
#
NAME:    statue_cache
ORIENT:  north
TAGS:    no_monster_gen
<<<<<<< HEAD
DEPTH:   D:12-20, Elf
=======
DEPTH:   D:12-20, Elf, Vaults
SHUFFLE: 12, 34, 56, 89
>>>>>>> f4c54933
MONS: statue name:archer name_adjective tile:mons_statue_crossbow ; crossbow \
      ego:flame . bolt q:30
MONS: statue name:archer name_adjective tile:mons_statue_crossbow ; crossbow \
      ego:frost . bolt q:30
MONS: statue name:warrior name_adjective tile:mons_statue_axe ; battleaxe \
      ego:flaming good_item
MONS: statue name:warrior name_adjective tile:mons_statue_axe ; battleaxe \
      ego:freezing good_item
MONS: statue name:warrior name_adjective tile:mons_statue_mace ; great mace \
      ego:flaming good_item
MONS: statue name:warrior name_adjective tile:mons_statue_mace ; great mace \
      ego:freezing good_item
MONS: silver statue
KMONS: 8 = statue name:wizard name_adjective tile:mons_statue_mage \
           spells:lehudib's_crystal_spear;iskenderun's_mystic_blast;slow;stone_arrow
KMONS: 9 = statue name:wizard name_adjective tile:mons_statue_mage \
           spells:freezing_cloud;mephitic_cloud;throw_icicle;confuse
MAP
  cccccccccccccc
  cccccccc7ccccc
  cccccc.....ccc
  cccc..ccccc.cc
  ccc.ccccc5c.cc
  ccc.cccccc.ccc
  cc8.9cc3c.c6cc
  c$$$$$cc.ccccc
  c|*|*|c.c4cccc
ccccccccc.ccccccccc
........1.2........
...................
...................
 .................
   .............
      ...@...
ENDMAP

################################################################################
# Wizard Prison
#
NAME:   evilmike_wizard_prison
TAGS:   no_monster_gen
DEPTH:  D:17-27, Crypt:1-4
ORIENT: southeast
SUBST:  ~ = ~:2 .:3
SUBST:  . = ~:1 .:9
NSUBST: 3 = 3:. / *:3
SUBST:  ^ : ^mmm
KFEAT:  ^ = teleport trap
KFEAT:  m = iron_grate
KFEAT:  ! = runed_door
KFEAT:  y = rock_wall
KMASK:  y = no_wall_fixup
KPROP:  -d|*$14567^ = no_rtele_into
FTILE:  -mcyd|*$14567^! = FLOOR_PEBBLE_DARKGRAY
FTILE:  .@~+23 = FLOOR_HALL
TILE:   c = DNGN_STONE_WALL_DARKGRAY
# This is to mark the wall clearly diggable.
TILE:   y = WALL_NORMAL
MONS:   patrolling silent spectre
MONS:   curse skull, soul eater
# Inmates are monsters capable of blinking, summoning or airstriking.
MONS:   ogre mage / deep elf mage / wizard / necromancer / \
        merfolk aquamancer / spriggan air mage / deep dwarf necromancer / \
        orc sorcerer / deep elf sorcerer / kobold demonologist / \
        deep elf summoner
MONS:   draconian shifter / draconian annihilator / lich  / \
        deep elf annihilator / deep elf demonologist
NSUBST: 4 = 6:5 / *:4
MONS:   ancient lich
MONS:   human name:sacrificial n_adj n_noc att:neutral
NSUBST: 4 = 1:7 / *:4
ITEM:   acquire any
SUBST:  - = .
MAP
xxxxxxxxxxxc.@.cxxxxxxxxxxxx
xxxxxxxxxxxc~~~cxxxxxxxxxxxx
xxxxxxxxxxxc~c.cxxxxxxxxxxxx
xxxxxxxxxxxc~~~cxxxxxxxxxxxx
xxxxcccccccc.c~ccccccccxxxxx
xxxxc-4cc--c~~~c4-cc--cxxxxx
xxxxc--cc4-c3~3c--cc-4cxxxxx
xxxccmmccmmcc+ccmmccmmccxxxx
xxxc3..................cxxxx
xxxc3................3.cxxxx
xxxcmmcmmc!cmmcmmcmmc..ccccx
xxxc--c-4c-c4-c4-c-4c..m--cx
xxxc-4c--c-cccccccccc..m-4cx
xxxccccccc--^1y||c--m.3ccccx
xxxccccccc-ccccc|c-4m..m4-cx
xxxc4-c--c-c-4cc|cccc..m--cx
xxxc--c-4c-c--cddc-4c..ccccx
xxxcmmcmmc!cmmccccmmc..cxxxx
xxxc3..................cxxxx
xxxc3.................3cxxxx
xxxccmmcmmcmmc..cmmcmmccxxxx
xxxxc4-c-4c--c..c--c-4cxxxxx
xxxxc--c--c4-c..c4-c--cxxxxx
xccccccccccccc.2cccccccxxxxx
xc|$*$*$ccc6-m..cxxxxxxxxxxx
xc$|$*$*yyy--m..cxxxxxxxxxxx
xccccccccccccccccxxxxxxxxxxx
xxxxxxxxxxxxxxxxxxxxxxxxxxxx
ENDMAP

################################################################################
# Makhleb temple
#
NAME:   evilmike_makhleb_hellhole
ORIENT: southeast
DEPTH:  D:17-
TAGS:   no_monster_gen
COLOUR: v = lightred
COLOUR: = = lightred
TILE:   v = DNGN_METAL_WALL_BROWN
FTILE:  .Yv+*|m1234567d$' = FLOOR_INFERNAL_BLANK
FTILE:  = = FLOOR_INFERNAL_BLANK
KFEAT:  7 = altar_makhleb
KFEAT:  m = iron_grate
NSUBST: * = 2:| / *:*
SUBST:  Z = Y, Y = Y:4 V:1
SUBST:  v = v:6 b:1, . = .:7 ':1
KPROP:  'b6 = bloody
SUBST:  b = v, B = .
MONS:   hell knight
MONS:   kobold demonologist, deep elf demonologist
# these demons are the same ones you get from greater/lesser servant
MONS:   blizzard demon / green death / patrolling executioner / balrug / cacodemon
MONS:   orange demon / ynoxinul / w:4 neqoxec / hellwing / smoke demon
# depth controls the number of greater servants... amount ranges from 1 to 3
: if you.absdepth() < 21 then
NSUBST: 4 = 1:4 / 2:5
NSUBST: 3 = 1:3 / 1:9
: elseif you.absdepth() < 24 then
NSUBST: 4 = 2:4 / 1:5
: end
MONS:   human name:sacrificial n_adj n_spe att:neutral
KMONS:  7 = patrolling hell knight
ITEM:   acquire any
SUBST:  '" = ., b = v
KFEAT:  = = runed_door
MAP
          xxxxxxxxxxxxxxxxxxxxxxxxxxxxxxxxx
          xxxxvvvvvvvvvvvvvvvvvvvvxxvvvvvvv
          xxxxvvvvvvvvv.1vv.2vv.1vvvv...vvv
          xxxxvllvvvvvv..vv..vv..vvv..Y.3vv
          xxxxvlY......vv$$vv$$vv....vvv**v
          xxxxvv.......vv$$vv$$vv....vvv**v
          xxxxvv.2.vvvv..vv..vv..vvv..Y.3vv
          xxxxvv...vvvv.2vv.1vv.2vvvv...vvv
          xxxxvv...vvvvvvvvvvvvvvvvvvllvvvv
          xxxxvv...vvvvvvvvvvvvvvvvvllvvvvv
   xxxxxxxxxxxvvv+vvvvvvvlvllvllvllllvvvvvv
   xvvvvvvvvvvvv...vvvvvvllllllllllvvvvvvvv
  ""vlvlvlvlvvv.....vvvv..............vvvvv
"Z"Zv....1..vv...Y..1vvv..v.5v..v..v.4*|vvv
@"""v......1v...lll...vY..Y..Y..Y.1Y.vv||vv
@"""+.......+..YlvlY.5+.............7lvv|dv
@"""v......1v...lll...vY..Y..Y..Y.1Y.vv||vv
"Z"Zv....1..vv...Y..1vvv..v.5v..v..v.4*|vvv
  ""vlvlvlvlvvv.....vvvv..............vvvvv
   xvvvvvvvvvvvv...vvvvvvllllllllllvvvvvvvv
   xxxxxxxxvvvvvv+vvvvvvvlvllvllvllllvvvvvv
          xvvvvv...vvvvvvvvvvvvvvvvvllxxxxx
          xv.......m6''vxxxxxxxxxxxxxllxxxx
          xv.5..5..m'l6="xxxx""0""xxxxllxxx
          xv.vvv.5.m'6'vx"xxxx"xxx"xxxxll"x
          xv.vvvv..vv=vvx"xx""xxxx"xxxxl>"x
          xv$vvvv..m'6'vxx""xxx"x"xxxxx"""x
          xv**vvv4.m6l'vxx"xxxxx"xxxxx"""xx
          xv**$....m'''vxx"0xxxxx""0""xxx"x
          xvvvvvvvvvvvvvxxxxxxxxxxxxxxxxxxx
ENDMAP

################################################################################
# Sif Muna library
#
NAME:   evilmike_library_of_no_secrets
ORIENT: southeast
DEPTH:  D:11-
TAGS:   no_pool_fixup no_monster_gen
TILE:   c = DNGN_STONE_WALL_BLUE
COLOUR: c" = lightblue
FTILE:  .+def12Ubc|* = FLOOR_CRYSTAL_SQUARES
FTILE:  "_ = FLOOR_MARBLE
KFEAT:  _ = altar_sif_muna
SUBST:  Y = U, U = U:4 V:1 T:1
: if you.absdepth() < 16 then
MONS:   w:20 orc wizard / w:40 deep elf mage / w:30 naga mage / w:10 vampire mage
MONS:   w:2 orc sorcerer / w:1 deep elf sorcerer
: elseif you.absdepth() < 21 then
MONS:   w:5 orc wizard / w:25 deep elf mage / w:15 naga mage / w:25 wizard / \
        w:10 vampire mage / w:20 ogre mage
MONS:   w:25 orc sorcerer / w:50 deep elf sorcerer / w:25 lich
: elseif you.absdepth() < 26 then
MONS:   w:1 orc wizard / w:5 deep elf mage / w:4 naga mage / w:30 wizard / \
        w:4 vampire mage / w:55 ogre mage / w:1 lich
MONS:   w:50 deep elf sorcerer / w:35 lich / w:15 ancient lich
: else
MONS:   w:5 deep elf mage / w:2 naga mage / w:30 wizard / \
        w:3 vampire mage / w:55 ogre mage / w:5 lich
MONS:   w:25 deep elf sorcerer / w:50 lich / w:25 ancient lich
: end
ITEM:   any book / w:20 any randbook
ITEM:   w:18 any magical staff / any rod w:5 / any jewellery
ITEM:   any randbook / gold
SUBST:  " = .
MAP
                xxxxxxxxxxxxxxxxxxxxxxxxx
                xcccccccccccccccccccccccc
                xccccccccwwwwwwcccccccccc
                xccccU............Ucccccc
                xcwwc..b..b..b..b..cccccc
                xc|*+..b..b..b..b..cccccc
                xc||c..2..1..1..1..cccccc
                xc|*+..b..b..b..b..cccccc
  xxxxxxxxxxxxxxxcwwc..b..b..b..b..cccccc
  xccccccccccccccccccU............Ucccccc
  xcccccccccccccccccccccccc++cccccccccccc
  xcccccccccccccccccccccccw..wccccccccccc
  xcccccf...cc...fccccccccw..wccccccccccc
  xccccc.bb.cc.bb.ccccccccc++cccccccccccc
  xccccc..1.cc.1..cccwwwwwwWWwwwcccwwwwwc
  xcccccccc+cc+ccccccwbb..1..bbwcccdd.eec
''cccc..............cwb...U...bwccccc+ccc
'Yc.1c..bbbb..bbbb1.cw..U"""U..wccc.....c
@'+..c..............cw.."""""..wccc..b.2c
@Yc..+..bbbb1.bbbb1.+W.U""_""U2W+.+.bUb1c
@'+..c..............cw.."""""..wccc..b.2c
'Yc.1c..bbbb..bbbb1.cw..U"""U..wccc.....c
''cccc..............cwb...U...bwccccc+ccc
  xcccccccc+cc+ccccccwbb..1..bbwcccee.ddc
  xccccc..c....c..cccwwwwwwwwwwwcccwwwwwc
  xcccccU.+1bb1+.Uccccccccccccccccccccccc
  xcccccf.c....c.fccccccccccccccccccccccc
  xcccccccccccccccccccccccccccccccccccccc
  xcccccccccccccccccccccccccccccccccccccc
  xcccccccccccccccccccccccccccccccccccccc
ENDMAP

################################################################################
# Okawaru armoury
#
NAME:   evilmike_iron_armoury
ORIENT: southeast
TAGS:   no_monster_gen no_item_gen
DEPTH:  D:11-27
KFEAT:  _ = altar_okawaru
SUBST:  = = nv
FTILE:  '+Gvc12345_defghijk = floor_hall
: if you.absdepth() < 16 then
MONS:   w:5 deep elf soldier / deep elf fighter / orc warrior
MONS:   w:20 orc warrior / centaur warrior
MONS:   orc warrior
MONS:   w:8 patrolling orc knight / w:2 patrolling orc warlord
: elseif you.absdepth() < 21 then
MONS:   w:1 deep elf knight / w:4 orc warrior / w:2 centaur warrior
MONS:   w:12 orc knight / w:6 deep elf knight / w:4 centaur warrior / w:2 yaktaur captain
MONS:   orc knight
KMONS:  4 = patrolling Wiglaf, patrolling orc warlord
: elseif you.absdepth() < 26 then
MONS:   w:1 deep elf knight / w:4 orc knight / w:2 centaur warrior / w:1 yaktaur captain
MONS:   w:4 orc knight / w:1 deep elf knight / w:3 yaktaur captain
MONS:   orc warlord
KMONS:  4 = patrolling Wiglaf, patrolling deep elf blademaster
: else
MONS:   w:1 deep elf knight / w:4 orc knight / w:3 yaktaur captain
MONS:   w:4 orc warlord / w:1 deep elf blademaster / w:3 deep elf master archer
MONS:   deep elf blademaster
KMONS:  4 = patrolling Wiglaf, patrolling draconian knight
: end
SUBST:  5 = 2221'
# Lots of loot in this one. In true okawaru fashion, most of it is junk!
ITEM:   any armour, any armour good_item / acquire armour
ITEM:   any weapon, any weapon good_item / acquire weapon
ITEM:   arrow, bolt, sling bullet, gold
SHUFFLE: df, hi, jk, eg
NSUBST: d = 1:e / *:d
NSUBST: f = 1:g / *:f
SUBST:  ' = .
MAP
.................................x
.....v...........................x
.......vvvvvvvvvvvvvv......wwww..x
.....vvvvdd'ddvff'ffvvv.....www..x
.....viivdd'ddvff'ffvvvvv....ww..x
.....viivvv+vvvvv+vvvkkvvvv...w..x
.....v''+''5'''1'5''vkkveevv.....x
.....viiv'cc'''''cc'+''vv+vvv....x
..v.vviiv'ccc'''ccc'vkkv'5''vv...x
....vvvvv''cc'''cc'2vvvv'''''vv..x
..v.v'1vG'''''''5'''Gv''''''3'vv.x
....+''+''''''''2'''1+'''''4_''=.x
..v.v'1vG'''''''5'''Gv''''''3'vv.x
....vvvvv''cc'''cc'2vvvv'''''vv..x
..v.vvhhv'ccc'''ccc'vjjv'5''vv...x
.....vhhv'cc'''''cc'+''vv+vvv....x
.....v''+''5'''1'5''vjjvggvv.....x
.....vhhvvv+vvvvv+vvvjjvvvv...w..x
.....vhhvff'ffvdd'ddvvvvv....ww..x
.....vvvvff'ffvdd'ddvvv.....www..x
.......vvvvvvvvvvvvvv......wwww..x
.....v...........................x
.................................x
xxxxxxxxxxxxxxxxxxxxxxxxxxxxxxxxxx
ENDMAP

################################################################################
# Vehumet Hall
#
NAME:   evilmike_halls_of_destruction
ORIENT: northeast
DEPTH:  D:16-
TAGS:   no_monster_gen
COLOUR: v'4! = red
COLOUR: = = red
KFEAT:  = = runed_door
TILE:   v = DNGN_STONE_WALL_RED
FTILE:  v'4! = FLOOR_PEBBLE_RED
FTILE:  = = FLOOR_PEBBLE_RED
FTILE:  G1BC = FLOOR_VAULT
MARKER: ! = lua:fog_machine { \
                pow_max = 10, delay_min = 10, delay_max = 20, \
                size = 8, size_buildup_amnt = 5, \
                size_buildup_time = 10, cloud_type = "flame" \
            }
KFEAT:  _ = altar_vehumet
: if you.absdepth() < 22 then
# Given a special name so they stand out in tiles mode
MONS:   statue hd:9 spells:orb_of_destruction tile:mons_statue_mage col:vehumet \
        name:conjurer n_adj
MONS:   w:6 deep elf conjurer / w:2 wizard / w:1 spriggan air mage / w:1 deep elf annihilator
MONS:   w:3 deep elf annihilator / w:1 deep elf conjurer
KMONS:  5 = nikola, deep elf annihilator
: else
MONS:   statue hd:13 spells:orb_of_destruction tile:mons_statue_mage col:vehumet \
        name:conjurer n_adj
MONS:   w:4 deep elf conjurer / w:2 wizard / w:2 spriggan air mage / w:2 deep elf annihilator
MONS:   w:2 deep elf annihilator / w:1 draconian annihilator
KMONS:  5 = frederick, boris, draconian annihilator
: end
MONS:   fire vortex
NSUBST: G = 1:1 / 1:1G / *:G
NSUBST: A = 4:2 / 2=2*. / 1:|
NSUBST: B = 1:1 / *:G
NSUBST: C = 1:1 / *:G
SUBST:  v = c, '! = .
MAP
xccccccccccccccccccccccccccccc
xcG....+....Ac...A..GccGccGccc
xccc+ccc.....+......ccc3cc3ccc
xc.....ccc+cccccccc+cc*||||*cc
xc...A.+..A..+.Ac...cG**CC**Gc
xc+ccccccccccc..cA..cc*....*cc
xc.cGcGcGc1ccc+ccc+ccG......Gc
xc..........cc..A+..cc......cc
xc2.........Gcccccc.cccc++cccc
ccccGcGcc...cccvvvc.+........c
ccGcccccG...Gccv4vccc...ccc..c
...2ccccc...vvvv'vvvv....ccc.c
@.......+...=''4!4''=...5_cc2c
...2ccccc...vvvv'vvvv....ccc.c
ccGcccccG...Gccv4vccc...ccc..c
ccccGcGcc...cccvvvc.+........c
xcG2........Gcccccc2cc++cc++cc
xcc.........cccc1cc.c...cc...c
xcG..cGcGc1cccG.....c...cc...c
xcc..cccccccccc...ccc%%%cc$$$c
xcG.........ccG...Gcc*B*cc$B$c
xcc.......12ccc...ccc***cc$$$c
xcG...........+...Gccc3cccc3cc
xccccccccccccccccccccccccccccc
xxxxxxxxxxxxxxxxxxxxxxxxxxxxxx
ENDMAP

################################################################################
# Kikubaaqudgha Temple
#
NAME:   evilmike_negative_zone
ORIENT: southeast
DEPTH:  D:15-
TAGS:   no_monster_gen
#
# gives a 50% chance of there being at least one shortcut in this vault
SUBST:  = = c:8 +:1
TILE:   c = WALL_BRICK_GRAY
# maybe use something darker?
#
# 66% chance that there are no one width corridors in the inner part.
SUBST:  B : b..
TILE:   b = WALL_STONE_GRAY
COLOUR: b = white
SUBST:  b = c
#
KFEAT:  _ = altar_kikubaaqudgha
: if you.absdepth() < 19 then
MONS:   small zombie / large zombie / small skeleton / large skeleton / \
        w:5 small simulacrum / w:5 large simulacrum
MONS:   w:2 necromancer / w:1 deep dwarf necromancer, deep elf death mage, \
        w:5 deep elf death mage / nothing
MONS:   w:4 soul eater / w:1 reaper, reaper, reaper / nothing
: elseif you.absdepth() < 24 then
MONS:   w:5 small zombie / large zombie / w:5 small skeleton / large skeleton / \
        w:2 small simulacrum / w:3 large simulacrum
MONS:   necromancer / w:5 deep dwarf necromancer / w:5 deep elf death mage, lich, \
        lich / deep elf death mage / nothing
MONS:   soul eater / w:5 reaper, reaper, shadow fiend / w:5 reaper
: else
MONS:   large zombie / large skeleton / w:5 large simulacrum
MONS:   necromancer / deep elf death mage, \
        w:15 lich / w:5 ancient lich / deep elf death mage, lich / ancient lich
MONS:   reaper / soul eater, reaper, shadow fiend
: end
MARKER: V = lua:fog_machine { cloud_type = "foul pestilence", \
            pow_min = 8, pow_max = 12, delay_min = 20, delay_max = 30, \
            size = 1, walk_dist = 1, spread_rate= 33 }
MARKER: V = lua:props_marker { feature_description = "foul fountain" }
SUBST:  % = %*|$
SUBST:  A = 1.
MAP
xxxx......@@@......xxxxxxxxxxxxxxxxxxxxxxxxx
xccc......1.1......ccccccccccccccccccccccccc
xccc..b..1c+c1..b..c%%c...5...cccccccccccccc
xccc.....cc.cc.....=%%+...V...+..cc.cccccccc
xccc..b.2c...c2.b..c%%c.......cc....ccc1>1cc
xccc.....c...c.....cccc.......cc.bb.ccc.c.cc
xccc=ccccc...ccccccccccccc+ccccc.BB.ccc.c.cc
xcb$$bc.........cb$$bc....5....c....ccc.c.cc
xc1..Ac.Bb...bB.cA..1c.b.ccc.b.c5BB5cc....cc
xcb..bc.bb...bb.cb..bc.b.ccc.b.c.bb.cc.c.ccc
xcA...+.........+...A=..2...2..=.6..cc.c.ccc
xcb..bc.bb...bb.cb..bccccc.ccccc.cc..+.c.ccc
xc1..Ac.Bb...bB.cA..1=AAAc.cAAAccccccccc+ccc
xcb$$bc...3_4...cb$$bcA$Ac.cA$Accccccc.....c
xccc=ccccc...cccccccccA2Ac+cA2Accccccc%6.6%c
xcc%%2ccccc+ccccccccccc+cc.cc+ccAAAccc%%7%%c
xcc%%.+..........A.1.A.........+2$Accc%%%%%c
xcc2..c...........A.12A........cAAAccc%%%%%c
xccccccccccccccccccccccccccccccccccccccccccc
ENDMAP

###############################################################################
NAME:    spider_temple_joshua
DEPTH:   D:20-26
ORIENT:  north
MONS:    naga mage / naga w:5 / naga skeleton w:2
MONS:    wolf spider w:7 / giant mite w:3
MONS:    oklob plant
MONS:    jelly
MONS:    trapdoor spider / wolf spider
MONS:    guardian serpent
MONS:    curse skull
# Randomise wall type: in 50% of maps, you cannot dig to the stairs.
SUBST:   x : xxxxxxvvvccb
KFEAT:   = = closed_door
COLOUR:  ' = red
FTILE:   ' = floor_rough_red
SUBST:   ' = .
# With 25% chance, have lava and curse skull instead of water and oklobs:
SUBST:   w : Ww.
SUBST:   w = W.
SHUFFLE: wU3 / wU3 / wU3 / l7L
SUBST:   L = l
# The legs are coloured and contain 10 spider monsters:
COLOUR:  " : white / yellow / brown
NSUBST:  " = 10:5 / *:"
SUBST:   " = .
MAP
xxxxxxxxxxxxxxxxxxxxxxxxxxxxxxxxxxxxx
xxxxx"""""""xxxxxxxxxxxxxx""""""xxxxx
xxxxx"xxxxxx"xxx..}...xxx"xxxxx"xxxxx
xxxxx=xxxxxxx"xx...)..xx"xxxxxx=xxxxx
xxxxx'xxxxxxxx"x..]...x"xxxxxxx'xxxxx
xx"""""""xxxxxx=......=xxxxx"""""""xx
x"xxxxxxx"xxwWxxxx+xxxxxW.x"xxxxxxx"x
xx"xxxxxxx=..wWWw.1...wWW.=xxxxxxx"xx
xxx"xxxxxxx.4WWW.2.2.WWWW.xxxxxxx"xxx
xxxx"xxxxxx..wWWw.W3WWWWw.xxxxxx"xxxx
xxxxx"xxxxx.1.wWWW3U3WWw2.xxxxx"xxxxx
xxxxxx=xxxx2.1.wWWW3WWw12.xxxx=xxxxxx
xxxxxx'xxxx.2.wWWWWWWw....xxxx'xxxxxx
x"""""""""=x..WW....WW...x="""""""""x
x"xxxxxxxxxxxxW...1...Wxxxxxxxxxxxx"x
x"xxx""""""""+W.4...4.W+""""""""xxx"x
x""='"xxxxxxxxxm.....mxxxxxxxxx"'=""x
xxxxx"x........x+xxxxx........x"xxxxx
....x"x........xWWWWWx........x"x....
....x"x........xxxxxWx........x"x....
....x"xx.......xxxWWWx.......xx"x....
....xx"xx.....xxxx+xxxx.....xx"xx....
.....xx"xx....x.......x....xx"xx.....
......xx"xx...x..262..x...xx"xx......
.......xx=xx..mx.....xm..xx=xx.......
........xx'x...xm+++mx...x'xx........
..................@..................
ENDMAP<|MERGE_RESOLUTION|>--- conflicted
+++ resolved
@@ -934,12 +934,8 @@
 NAME:    statue_cache
 ORIENT:  north
 TAGS:    no_monster_gen
-<<<<<<< HEAD
 DEPTH:   D:12-20, Elf
-=======
-DEPTH:   D:12-20, Elf, Vaults
 SHUFFLE: 12, 34, 56, 89
->>>>>>> f4c54933
 MONS: statue name:archer name_adjective tile:mons_statue_crossbow ; crossbow \
       ego:flame . bolt q:30
 MONS: statue name:archer name_adjective tile:mons_statue_crossbow ; crossbow \
