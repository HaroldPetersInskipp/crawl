--- conflicted
+++ resolved
@@ -1476,34 +1476,13 @@
     {
     case CYCLE_NONE:
         return false;
-<<<<<<< HEAD
-    }
-    else if (action_cycle == CYCLE_TOGGLE && (keyin == '!' || keyin == '?'))
-    {
-=======
     case CYCLE_TOGGLE:
         // direction doesn't matter for this case
->>>>>>> 1d49662b
         ASSERT(menu_action != ACT_MISC);
         if (menu_action == ACT_EXECUTE)
             menu_action = ACT_EXAMINE;
         else
             menu_action = ACT_EXECUTE;
-<<<<<<< HEAD
-
-        sel.clear();
-        update_title();
-        update_more();
-        return true;
-    }
-    else if (action_cycle == CYCLE_CYCLE && (keyin == '!' || keyin == '?'))
-    {
-        menu_action = (action)((menu_action+1) % ACT_NUM);
-        sel.clear();
-        update_title();
-        update_more();
-        return true;
-=======
         break;
     case CYCLE_CYCLE:
         if (forward)
@@ -1511,7 +1490,6 @@
         else
             menu_action = (action)((menu_action + ACT_NUM - 1) % ACT_NUM);
         break;
->>>>>>> 1d49662b
     }
     sel.clear();
     update_title();
@@ -1560,40 +1538,7 @@
 
     switch (cmd)
     {
-<<<<<<< HEAD
-    case CK_REDRAW:
-        return true;
-    case 0:
-        return true;
-    case CK_MOUSE_B2:
-    case CK_MOUSE_CMD:
-    CASE_ESCAPE
-        sel.clear();
-        lastch = keyin;
-        return is_set(MF_UNCANCEL) && !crawl_state.seen_hups;
-    case CK_MOUSE_B1:
-    case CK_MOUSE_CLICK:
-        if (!is_set(MF_NOSELECT))
-            break;
-    case ' ': case CK_PGDN: case '>': case '+':
-#ifndef USE_TILE_LOCAL
-    case CK_NUMPAD_ADD: case CK_NUMPAD_ADD2:
-#endif
-        if (!page_down() && is_set(MF_WRAP))
-            m_ui.scroller->set_scroll(0);
-        break;
-    case CK_PGUP: // XX why is '-' not used here, at least for non-multiselect menus?
-    case '<':
-        page_up();
-        break;
-    case CK_SHIFT_LEFT:
-    case CK_SHIFT_UP:
-        line_up();
-        break;
-    case CK_UP:
-=======
     case CMD_MENU_UP:
->>>>>>> 1d49662b
         if (is_set(MF_ARROWS_SELECT))
             cycle_hover(true);
         else
@@ -1882,18 +1827,6 @@
         // click event from ui.cc
         break;
 
-<<<<<<< HEAD
-    case CK_ENTER:
-#ifndef USE_TILE_LOCAL
-    case CK_NUMPAD_ENTER:
-#endif
-        // TODO: hover and multiselect?
-        if ((flags & MF_SINGLESELECT) && last_hovered >= 0)
-            select_item_index(last_hovered, 1);
-        else if (!(flags & MF_PRESELECTED) || !sel.empty())
-            return false;
-        // else fall through
-=======
 #ifdef TOUCH_UI
     case CK_TOUCH_DUMMY:  // mouse click in top/bottom region of menu
     case 0:               // do the same as <enter> key
@@ -1902,7 +1835,6 @@
         return process_command(CMD_MENU_SELECT); // TODO: is this right??
         // seemingly intentional fallthrough
 #endif
->>>>>>> 1d49662b
     default:
         // Even if we do return early, lastch needs to be set first,
         // as it's sometimes checked when leaving a menu.
